--- conflicted
+++ resolved
@@ -102,21 +102,14 @@
 As might be expected, this function will create a debugfs file to represent
 a variable of type size_t.
 
-<<<<<<< HEAD
-Similarly, there is a helper for variables of type unsigned long:
-=======
 Similarly, there are helpers for variables of type unsigned long, in decimal
 and hexadecimal:
->>>>>>> 0e4a459f
 
     struct dentry *debugfs_create_ulong(const char *name, umode_t mode,
 					struct dentry *parent,
 					unsigned long *value);
-<<<<<<< HEAD
-=======
     void debugfs_create_xul(const char *name, umode_t mode,
 			    struct dentry *parent, unsigned long *value);
->>>>>>> 0e4a459f
 
 Boolean values can be placed in debugfs with:
 
