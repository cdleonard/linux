--- conflicted
+++ resolved
@@ -22,8 +22,5 @@
 obj-$(CONFIG_VIDEO_PCI_SKELETON)	+= v4l/
 obj-y					+= vfio-mdev/
 subdir-$(CONFIG_SAMPLE_VFS)		+= vfs
-<<<<<<< HEAD
 subdir-$(CONFIG_SAMPLE_WATCH_QUEUE)	+= watch_queue
-=======
-obj-$(CONFIG_SAMPLE_INTEL_MEI)		+= mei/
->>>>>>> b78cda79
+obj-$(CONFIG_SAMPLE_INTEL_MEI)		+= mei/