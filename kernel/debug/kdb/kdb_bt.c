/*
 * Kernel Debugger Architecture Independent Stack Traceback
 *
 * This file is subject to the terms and conditions of the GNU General Public
 * License.  See the file "COPYING" in the main directory of this archive
 * for more details.
 *
 * Copyright (c) 1999-2004 Silicon Graphics, Inc.  All Rights Reserved.
 * Copyright (c) 2009 Wind River Systems, Inc.  All Rights Reserved.
 */

#include <linux/ctype.h>
#include <linux/string.h>
#include <linux/kernel.h>
#include <linux/sched/signal.h>
#include <linux/sched/debug.h>
#include <linux/kdb.h>
#include <linux/nmi.h>
#include "kdb_private.h"


static void kdb_show_stack(struct task_struct *p, void *addr)
{
	int old_lvl = console_loglevel;
	console_loglevel = CONSOLE_LOGLEVEL_MOTORMOUTH;
	kdb_trap_printk++;
	kdb_set_current_task(p);
	if (addr) {
		show_stack((struct task_struct *)p, addr);
	} else if (kdb_current_regs) {
#ifdef CONFIG_X86
		show_stack(p, &kdb_current_regs->sp);
#else
		show_stack(p, NULL);
#endif
	} else {
		show_stack(p, NULL);
	}
	console_loglevel = old_lvl;
	kdb_trap_printk--;
}

/*
 * kdb_bt
 *
 *	This function implements the 'bt' command.  Print a stack
 *	traceback.
 *
 *	bt [<address-expression>]	(addr-exp is for alternate stacks)
 *	btp <pid>			Kernel stack for <pid>
 *	btt <address-expression>	Kernel stack for task structure at
 *					<address-expression>
 *	bta [DRSTCZEUIMA]		All useful processes, optionally
 *					filtered by state
 *	btc [<cpu>]			The current process on one cpu,
 *					default is all cpus
 *
 *	bt <address-expression> refers to a address on the stack, that location
 *	is assumed to contain a return address.
 *
 *	btt <address-expression> refers to the address of a struct task.
 *
 * Inputs:
 *	argc	argument count
 *	argv	argument vector
 * Outputs:
 *	None.
 * Returns:
 *	zero for success, a kdb diagnostic if error
 * Locking:
 *	none.
 * Remarks:
 *	Backtrack works best when the code uses frame pointers.  But even
 *	without frame pointers we should get a reasonable trace.
 *
 *	mds comes in handy when examining the stack to do a manual traceback or
 *	to get a starting point for bt <address-expression>.
 */

static int
kdb_bt1(struct task_struct *p, unsigned long mask,
	int argcount, int btaprompt)
{
	char buffer[2];
	if (kdb_getarea(buffer[0], (unsigned long)p) ||
	    kdb_getarea(buffer[0], (unsigned long)(p+1)-1))
		return KDB_BADADDR;
	if (!kdb_task_state(p, mask))
		return 0;
	kdb_printf("Stack traceback for pid %d\n", p->pid);
	kdb_ps1(p);
	kdb_show_stack(p, NULL);
	if (btaprompt) {
		kdb_getstr(buffer, sizeof(buffer),
			   "Enter <q> to end, <cr> to continue:");
		if (buffer[0] == 'q') {
			kdb_printf("\n");
			return 1;
		}
	}
	touch_nmi_watchdog();
	return 0;
}

int
kdb_bt(int argc, const char **argv)
{
	int diag;
	int argcount = 5;
	int btaprompt = 1;
	int nextarg;
	unsigned long addr;
	long offset;

	/* Prompt after each proc in bta */
	kdbgetintenv("BTAPROMPT", &btaprompt);

	if (strcmp(argv[0], "bta") == 0) {
		struct task_struct *g, *p;
		unsigned long cpu;
		unsigned long mask = kdb_task_state_string(argc ? argv[1] :
							   NULL);
		if (argc == 0)
			kdb_ps_suppressed();
		/* Run the active tasks first */
		for_each_online_cpu(cpu) {
			p = kdb_curr_task(cpu);
			if (kdb_bt1(p, mask, argcount, btaprompt))
				return 0;
		}
		/* Now the inactive tasks */
		kdb_do_each_thread(g, p) {
			if (KDB_FLAG(CMD_INTERRUPT))
				return 0;
			if (task_curr(p))
				continue;
			if (kdb_bt1(p, mask, argcount, btaprompt))
				return 0;
		} kdb_while_each_thread(g, p);
	} else if (strcmp(argv[0], "btp") == 0) {
		struct task_struct *p;
		unsigned long pid;
		if (argc != 1)
			return KDB_ARGCOUNT;
		diag = kdbgetularg((char *)argv[1], &pid);
		if (diag)
			return diag;
		p = find_task_by_pid_ns(pid, &init_pid_ns);
		if (p) {
			kdb_set_current_task(p);
			return kdb_bt1(p, ~0UL, argcount, 0);
		}
		kdb_printf("No process with pid == %ld found\n", pid);
		return 0;
	} else if (strcmp(argv[0], "btt") == 0) {
		if (argc != 1)
			return KDB_ARGCOUNT;
		diag = kdbgetularg((char *)argv[1], &addr);
		if (diag)
			return diag;
		kdb_set_current_task((struct task_struct *)addr);
		return kdb_bt1((struct task_struct *)addr, ~0UL, argcount, 0);
	} else if (strcmp(argv[0], "btc") == 0) {
		unsigned long cpu = ~0;
		struct task_struct *save_current_task = kdb_current_task;
		char buf[80];
		if (argc > 1)
			return KDB_ARGCOUNT;
		if (argc == 1) {
			diag = kdbgetularg((char *)argv[1], &cpu);
			if (diag)
				return diag;
		}
		/* Recursive use of kdb_parse, do not use argv after
		 * this point */
		argv = NULL;
		if (cpu != ~0) {
			if (cpu >= num_possible_cpus() || !cpu_online(cpu)) {
				kdb_printf("no process for cpu %ld\n", cpu);
				return 0;
			}
			sprintf(buf, "btt 0x%px\n", KDB_TSK(cpu));
			kdb_parse(buf);
			return 0;
		}
		kdb_printf("btc: cpu status: ");
		kdb_parse("cpu\n");
		for_each_online_cpu(cpu) {
<<<<<<< HEAD
			sprintf(buf, "btt 0x%px\n", KDB_TSK(cpu));
=======
			void *kdb_tsk = KDB_TSK(cpu);

			/* If a CPU failed to round up we could be here */
			if (!kdb_tsk) {
				kdb_printf("WARNING: no task for cpu %ld\n",
					   cpu);
				continue;
			}

			sprintf(buf, "btt 0x%px\n", kdb_tsk);
>>>>>>> cf26057a
			kdb_parse(buf);
			touch_nmi_watchdog();
		}
		kdb_set_current_task(save_current_task);
		return 0;
	} else {
		if (argc) {
			nextarg = 1;
			diag = kdbgetaddrarg(argc, argv, &nextarg, &addr,
					     &offset, NULL);
			if (diag)
				return diag;
			kdb_show_stack(kdb_current_task, (void *)addr);
			return 0;
		} else {
			return kdb_bt1(kdb_current_task, ~0UL, argcount, 0);
		}
	}

	/* NOTREACHED */
	return 0;
}<|MERGE_RESOLUTION|>--- conflicted
+++ resolved
@@ -186,9 +186,6 @@
 		kdb_printf("btc: cpu status: ");
 		kdb_parse("cpu\n");
 		for_each_online_cpu(cpu) {
-<<<<<<< HEAD
-			sprintf(buf, "btt 0x%px\n", KDB_TSK(cpu));
-=======
 			void *kdb_tsk = KDB_TSK(cpu);
 
 			/* If a CPU failed to round up we could be here */
@@ -199,7 +196,6 @@
 			}
 
 			sprintf(buf, "btt 0x%px\n", kdb_tsk);
->>>>>>> cf26057a
 			kdb_parse(buf);
 			touch_nmi_watchdog();
 		}
