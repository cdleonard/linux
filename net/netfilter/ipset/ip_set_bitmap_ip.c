// SPDX-License-Identifier: GPL-2.0-only
/* Copyright (C) 2000-2002 Joakim Axelsson <gozem@linux.nu>
 *                         Patrick Schaaf <bof@bof.de>
<<<<<<< HEAD
 * Copyright (C) 2003-2013 Jozsef Kadlecsik <kadlec@blackhole.kfki.hu>
=======
 * Copyright (C) 2003-2013 Jozsef Kadlecsik <kadlec@netfilter.org>
>>>>>>> 6fb08f1a
 */

/* Kernel module implementing an IP set type: the bitmap:ip type */

#include <linux/module.h>
#include <linux/ip.h>
#include <linux/skbuff.h>
#include <linux/errno.h>
#include <linux/bitops.h>
#include <linux/spinlock.h>
#include <linux/netlink.h>
#include <linux/jiffies.h>
#include <linux/timer.h>
#include <net/netlink.h>
#include <net/tcp.h>

#include <linux/netfilter/ipset/pfxlen.h>
#include <linux/netfilter/ipset/ip_set.h>
#include <linux/netfilter/ipset/ip_set_bitmap.h>

#define IPSET_TYPE_REV_MIN	0
/*				1	   Counter support added */
/*				2	   Comment support added */
#define IPSET_TYPE_REV_MAX	3	/* skbinfo support added */

MODULE_LICENSE("GPL");
MODULE_AUTHOR("Jozsef Kadlecsik <kadlec@netfilter.org>");
IP_SET_MODULE_DESC("bitmap:ip", IPSET_TYPE_REV_MIN, IPSET_TYPE_REV_MAX);
MODULE_ALIAS("ip_set_bitmap:ip");

#define MTYPE		bitmap_ip
#define HOST_MASK	32

/* Type structure */
struct bitmap_ip {
	void *members;		/* the set members */
	u32 first_ip;		/* host byte order, included in range */
	u32 last_ip;		/* host byte order, included in range */
	u32 elements;		/* number of max elements in the set */
	u32 hosts;		/* number of hosts in a subnet */
	size_t memsize;		/* members size */
	u8 netmask;		/* subnet netmask */
	struct timer_list gc;	/* garbage collection */
	struct ip_set *set;	/* attached to this ip_set */
	unsigned char extensions[0]	/* data extensions */
		__aligned(__alignof__(u64));
};

/* ADT structure for generic function args */
struct bitmap_ip_adt_elem {
	u16 id;
};

static inline u32
ip_to_id(const struct bitmap_ip *m, u32 ip)
{
	return ((ip & ip_set_hostmask(m->netmask)) - m->first_ip) / m->hosts;
}

/* Common functions */

static inline int
bitmap_ip_do_test(const struct bitmap_ip_adt_elem *e,
		  struct bitmap_ip *map, size_t dsize)
{
	return !!test_bit(e->id, map->members);
}

static inline int
bitmap_ip_gc_test(u16 id, const struct bitmap_ip *map, size_t dsize)
{
	return !!test_bit(id, map->members);
}

static inline int
bitmap_ip_do_add(const struct bitmap_ip_adt_elem *e, struct bitmap_ip *map,
		 u32 flags, size_t dsize)
{
	return !!test_bit(e->id, map->members);
}

static inline int
bitmap_ip_do_del(const struct bitmap_ip_adt_elem *e, struct bitmap_ip *map)
{
	return !test_and_clear_bit(e->id, map->members);
}

static inline int
bitmap_ip_do_list(struct sk_buff *skb, const struct bitmap_ip *map, u32 id,
		  size_t dsize)
{
	return nla_put_ipaddr4(skb, IPSET_ATTR_IP,
			htonl(map->first_ip + id * map->hosts));
}

static inline int
bitmap_ip_do_head(struct sk_buff *skb, const struct bitmap_ip *map)
{
	return nla_put_ipaddr4(skb, IPSET_ATTR_IP, htonl(map->first_ip)) ||
	       nla_put_ipaddr4(skb, IPSET_ATTR_IP_TO, htonl(map->last_ip)) ||
	       (map->netmask != 32 &&
		nla_put_u8(skb, IPSET_ATTR_NETMASK, map->netmask));
}

static int
bitmap_ip_kadt(struct ip_set *set, const struct sk_buff *skb,
	       const struct xt_action_param *par,
	       enum ipset_adt adt, struct ip_set_adt_opt *opt)
{
	struct bitmap_ip *map = set->data;
	ipset_adtfn adtfn = set->variant->adt[adt];
	struct bitmap_ip_adt_elem e = { .id = 0 };
	struct ip_set_ext ext = IP_SET_INIT_KEXT(skb, opt, set);
	u32 ip;

	ip = ntohl(ip4addr(skb, opt->flags & IPSET_DIM_ONE_SRC));
	if (ip < map->first_ip || ip > map->last_ip)
		return -IPSET_ERR_BITMAP_RANGE;

	e.id = ip_to_id(map, ip);

	return adtfn(set, &e, &ext, &opt->ext, opt->cmdflags);
}

static int
bitmap_ip_uadt(struct ip_set *set, struct nlattr *tb[],
	       enum ipset_adt adt, u32 *lineno, u32 flags, bool retried)
{
	struct bitmap_ip *map = set->data;
	ipset_adtfn adtfn = set->variant->adt[adt];
	u32 ip = 0, ip_to = 0;
	struct bitmap_ip_adt_elem e = { .id = 0 };
	struct ip_set_ext ext = IP_SET_INIT_UEXT(set);
	int ret = 0;

	if (tb[IPSET_ATTR_LINENO])
		*lineno = nla_get_u32(tb[IPSET_ATTR_LINENO]);

	if (unlikely(!tb[IPSET_ATTR_IP]))
		return -IPSET_ERR_PROTOCOL;

	ret = ip_set_get_hostipaddr4(tb[IPSET_ATTR_IP], &ip);
	if (ret)
		return ret;

	ret = ip_set_get_extensions(set, tb, &ext);
	if (ret)
		return ret;

	if (ip < map->first_ip || ip > map->last_ip)
		return -IPSET_ERR_BITMAP_RANGE;

	if (adt == IPSET_TEST) {
		e.id = ip_to_id(map, ip);
		return adtfn(set, &e, &ext, &ext, flags);
	}

	if (tb[IPSET_ATTR_IP_TO]) {
		ret = ip_set_get_hostipaddr4(tb[IPSET_ATTR_IP_TO], &ip_to);
		if (ret)
			return ret;
		if (ip > ip_to) {
			swap(ip, ip_to);
			if (ip < map->first_ip)
				return -IPSET_ERR_BITMAP_RANGE;
		}
	} else if (tb[IPSET_ATTR_CIDR]) {
		u8 cidr = nla_get_u8(tb[IPSET_ATTR_CIDR]);

		if (!cidr || cidr > HOST_MASK)
			return -IPSET_ERR_INVALID_CIDR;
		ip_set_mask_from_to(ip, ip_to, cidr);
	} else {
		ip_to = ip;
	}

	if (ip_to > map->last_ip)
		return -IPSET_ERR_BITMAP_RANGE;

	for (; !before(ip_to, ip); ip += map->hosts) {
		e.id = ip_to_id(map, ip);
		ret = adtfn(set, &e, &ext, &ext, flags);

		if (ret && !ip_set_eexist(ret, flags))
			return ret;

		ret = 0;
	}
	return ret;
}

static bool
bitmap_ip_same_set(const struct ip_set *a, const struct ip_set *b)
{
	const struct bitmap_ip *x = a->data;
	const struct bitmap_ip *y = b->data;

	return x->first_ip == y->first_ip &&
	       x->last_ip == y->last_ip &&
	       x->netmask == y->netmask &&
	       a->timeout == b->timeout &&
	       a->extensions == b->extensions;
}

/* Plain variant */

struct bitmap_ip_elem {
};

#include "ip_set_bitmap_gen.h"

/* Create bitmap:ip type of sets */

static bool
init_map_ip(struct ip_set *set, struct bitmap_ip *map,
	    u32 first_ip, u32 last_ip,
	    u32 elements, u32 hosts, u8 netmask)
{
	map->members = ip_set_alloc(map->memsize);
	if (!map->members)
		return false;
	map->first_ip = first_ip;
	map->last_ip = last_ip;
	map->elements = elements;
	map->hosts = hosts;
	map->netmask = netmask;
	set->timeout = IPSET_NO_TIMEOUT;

	map->set = set;
	set->data = map;
	set->family = NFPROTO_IPV4;

	return true;
}

static int
bitmap_ip_create(struct net *net, struct ip_set *set, struct nlattr *tb[],
		 u32 flags)
{
	struct bitmap_ip *map;
	u32 first_ip = 0, last_ip = 0, hosts;
	u64 elements;
	u8 netmask = 32;
	int ret;

	if (unlikely(!tb[IPSET_ATTR_IP] ||
		     !ip_set_optattr_netorder(tb, IPSET_ATTR_TIMEOUT) ||
		     !ip_set_optattr_netorder(tb, IPSET_ATTR_CADT_FLAGS)))
		return -IPSET_ERR_PROTOCOL;

	ret = ip_set_get_hostipaddr4(tb[IPSET_ATTR_IP], &first_ip);
	if (ret)
		return ret;

	if (tb[IPSET_ATTR_IP_TO]) {
		ret = ip_set_get_hostipaddr4(tb[IPSET_ATTR_IP_TO], &last_ip);
		if (ret)
			return ret;
		if (first_ip > last_ip)
			swap(first_ip, last_ip);
	} else if (tb[IPSET_ATTR_CIDR]) {
		u8 cidr = nla_get_u8(tb[IPSET_ATTR_CIDR]);

		if (cidr >= HOST_MASK)
			return -IPSET_ERR_INVALID_CIDR;
		ip_set_mask_from_to(first_ip, last_ip, cidr);
	} else {
		return -IPSET_ERR_PROTOCOL;
	}

	if (tb[IPSET_ATTR_NETMASK]) {
		netmask = nla_get_u8(tb[IPSET_ATTR_NETMASK]);

		if (netmask > HOST_MASK)
			return -IPSET_ERR_INVALID_NETMASK;

		first_ip &= ip_set_hostmask(netmask);
		last_ip |= ~ip_set_hostmask(netmask);
	}

	if (netmask == 32) {
		hosts = 1;
		elements = (u64)last_ip - first_ip + 1;
	} else {
		u8 mask_bits;
		u32 mask;

		mask = range_to_mask(first_ip, last_ip, &mask_bits);

		if ((!mask && (first_ip || last_ip != 0xFFFFFFFF)) ||
		    netmask <= mask_bits)
			return -IPSET_ERR_BITMAP_RANGE;

		pr_debug("mask_bits %u, netmask %u\n", mask_bits, netmask);
		hosts = 2 << (32 - netmask - 1);
		elements = 2 << (netmask - mask_bits - 1);
	}
	if (elements > IPSET_BITMAP_MAX_RANGE + 1)
		return -IPSET_ERR_BITMAP_RANGE_SIZE;

	pr_debug("hosts %u, elements %llu\n",
		 hosts, (unsigned long long)elements);

	set->dsize = ip_set_elem_len(set, tb, 0, 0);
	map = ip_set_alloc(sizeof(*map) + elements * set->dsize);
	if (!map)
		return -ENOMEM;

	map->memsize = bitmap_bytes(0, elements - 1);
	set->variant = &bitmap_ip;
	if (!init_map_ip(set, map, first_ip, last_ip,
			 elements, hosts, netmask)) {
		kfree(map);
		return -ENOMEM;
	}
	if (tb[IPSET_ATTR_TIMEOUT]) {
		set->timeout = ip_set_timeout_uget(tb[IPSET_ATTR_TIMEOUT]);
		bitmap_ip_gc_init(set, bitmap_ip_gc);
	}
	return 0;
}

static struct ip_set_type bitmap_ip_type __read_mostly = {
	.name		= "bitmap:ip",
	.protocol	= IPSET_PROTOCOL,
	.features	= IPSET_TYPE_IP,
	.dimension	= IPSET_DIM_ONE,
	.family		= NFPROTO_IPV4,
	.revision_min	= IPSET_TYPE_REV_MIN,
	.revision_max	= IPSET_TYPE_REV_MAX,
	.create		= bitmap_ip_create,
	.create_policy	= {
		[IPSET_ATTR_IP]		= { .type = NLA_NESTED },
		[IPSET_ATTR_IP_TO]	= { .type = NLA_NESTED },
		[IPSET_ATTR_CIDR]	= { .type = NLA_U8 },
		[IPSET_ATTR_NETMASK]	= { .type = NLA_U8  },
		[IPSET_ATTR_TIMEOUT]	= { .type = NLA_U32 },
		[IPSET_ATTR_CADT_FLAGS]	= { .type = NLA_U32 },
	},
	.adt_policy	= {
		[IPSET_ATTR_IP]		= { .type = NLA_NESTED },
		[IPSET_ATTR_IP_TO]	= { .type = NLA_NESTED },
		[IPSET_ATTR_CIDR]	= { .type = NLA_U8 },
		[IPSET_ATTR_TIMEOUT]	= { .type = NLA_U32 },
		[IPSET_ATTR_LINENO]	= { .type = NLA_U32 },
		[IPSET_ATTR_BYTES]	= { .type = NLA_U64 },
		[IPSET_ATTR_PACKETS]	= { .type = NLA_U64 },
		[IPSET_ATTR_COMMENT]	= { .type = NLA_NUL_STRING,
					    .len  = IPSET_MAX_COMMENT_SIZE },
		[IPSET_ATTR_SKBMARK]	= { .type = NLA_U64 },
		[IPSET_ATTR_SKBPRIO]	= { .type = NLA_U32 },
		[IPSET_ATTR_SKBQUEUE]	= { .type = NLA_U16 },
	},
	.me		= THIS_MODULE,
};

static int __init
bitmap_ip_init(void)
{
	return ip_set_type_register(&bitmap_ip_type);
}

static void __exit
bitmap_ip_fini(void)
{
	rcu_barrier();
	ip_set_type_unregister(&bitmap_ip_type);
}

module_init(bitmap_ip_init);
module_exit(bitmap_ip_fini);<|MERGE_RESOLUTION|>--- conflicted
+++ resolved
@@ -1,11 +1,7 @@
 // SPDX-License-Identifier: GPL-2.0-only
 /* Copyright (C) 2000-2002 Joakim Axelsson <gozem@linux.nu>
  *                         Patrick Schaaf <bof@bof.de>
-<<<<<<< HEAD
- * Copyright (C) 2003-2013 Jozsef Kadlecsik <kadlec@blackhole.kfki.hu>
-=======
  * Copyright (C) 2003-2013 Jozsef Kadlecsik <kadlec@netfilter.org>
->>>>>>> 6fb08f1a
  */
 
 /* Kernel module implementing an IP set type: the bitmap:ip type */
