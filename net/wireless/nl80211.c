/*
 * This is the new netlink-based wireless configuration interface.
 *
 * Copyright 2006-2010	Johannes Berg <johannes@sipsolutions.net>
 */

#include <linux/if.h>
#include <linux/module.h>
#include <linux/err.h>
#include <linux/slab.h>
#include <linux/list.h>
#include <linux/if_ether.h>
#include <linux/ieee80211.h>
#include <linux/nl80211.h>
#include <linux/rtnetlink.h>
#include <linux/netlink.h>
#include <linux/etherdevice.h>
#include <net/net_namespace.h>
#include <net/genetlink.h>
#include <net/cfg80211.h>
#include <net/sock.h>
#include <net/inet_connection_sock.h>
#include "core.h"
#include "nl80211.h"
#include "reg.h"
#include "rdev-ops.h"

static int nl80211_crypto_settings(struct cfg80211_registered_device *rdev,
				   struct genl_info *info,
				   struct cfg80211_crypto_settings *settings,
				   int cipher_limit);

static int nl80211_pre_doit(const struct genl_ops *ops, struct sk_buff *skb,
			    struct genl_info *info);
static void nl80211_post_doit(const struct genl_ops *ops, struct sk_buff *skb,
			      struct genl_info *info);

/* the netlink family */
static struct genl_family nl80211_fam = {
	.id = GENL_ID_GENERATE,		/* don't bother with a hardcoded ID */
	.name = NL80211_GENL_NAME,	/* have users key off the name instead */
	.hdrsize = 0,			/* no private header */
	.version = 1,			/* no particular meaning now */
	.maxattr = NL80211_ATTR_MAX,
	.netnsok = true,
	.pre_doit = nl80211_pre_doit,
	.post_doit = nl80211_post_doit,
};

/* multicast groups */
enum nl80211_multicast_groups {
	NL80211_MCGRP_CONFIG,
	NL80211_MCGRP_SCAN,
	NL80211_MCGRP_REGULATORY,
	NL80211_MCGRP_MLME,
	NL80211_MCGRP_VENDOR,
	NL80211_MCGRP_TESTMODE /* keep last - ifdef! */
};

static const struct genl_multicast_group nl80211_mcgrps[] = {
	[NL80211_MCGRP_CONFIG] = { .name = "config", },
	[NL80211_MCGRP_SCAN] = { .name = "scan", },
	[NL80211_MCGRP_REGULATORY] = { .name = "regulatory", },
	[NL80211_MCGRP_MLME] = { .name = "mlme", },
	[NL80211_MCGRP_VENDOR] = { .name = "vendor", },
#ifdef CONFIG_NL80211_TESTMODE
	[NL80211_MCGRP_TESTMODE] = { .name = "testmode", }
#endif
};

/* returns ERR_PTR values */
static struct wireless_dev *
__cfg80211_wdev_from_attrs(struct net *netns, struct nlattr **attrs)
{
	struct cfg80211_registered_device *rdev;
	struct wireless_dev *result = NULL;
	bool have_ifidx = attrs[NL80211_ATTR_IFINDEX];
	bool have_wdev_id = attrs[NL80211_ATTR_WDEV];
	u64 wdev_id;
	int wiphy_idx = -1;
	int ifidx = -1;

	ASSERT_RTNL();

	if (!have_ifidx && !have_wdev_id)
		return ERR_PTR(-EINVAL);

	if (have_ifidx)
		ifidx = nla_get_u32(attrs[NL80211_ATTR_IFINDEX]);
	if (have_wdev_id) {
		wdev_id = nla_get_u64(attrs[NL80211_ATTR_WDEV]);
		wiphy_idx = wdev_id >> 32;
	}

	list_for_each_entry(rdev, &cfg80211_rdev_list, list) {
		struct wireless_dev *wdev;

		if (wiphy_net(&rdev->wiphy) != netns)
			continue;

		if (have_wdev_id && rdev->wiphy_idx != wiphy_idx)
			continue;

		list_for_each_entry(wdev, &rdev->wdev_list, list) {
			if (have_ifidx && wdev->netdev &&
			    wdev->netdev->ifindex == ifidx) {
				result = wdev;
				break;
			}
			if (have_wdev_id && wdev->identifier == (u32)wdev_id) {
				result = wdev;
				break;
			}
		}

		if (result)
			break;
	}

	if (result)
		return result;
	return ERR_PTR(-ENODEV);
}

static struct cfg80211_registered_device *
__cfg80211_rdev_from_attrs(struct net *netns, struct nlattr **attrs)
{
	struct cfg80211_registered_device *rdev = NULL, *tmp;
	struct net_device *netdev;

	ASSERT_RTNL();

	if (!attrs[NL80211_ATTR_WIPHY] &&
	    !attrs[NL80211_ATTR_IFINDEX] &&
	    !attrs[NL80211_ATTR_WDEV])
		return ERR_PTR(-EINVAL);

	if (attrs[NL80211_ATTR_WIPHY])
		rdev = cfg80211_rdev_by_wiphy_idx(
				nla_get_u32(attrs[NL80211_ATTR_WIPHY]));

	if (attrs[NL80211_ATTR_WDEV]) {
		u64 wdev_id = nla_get_u64(attrs[NL80211_ATTR_WDEV]);
		struct wireless_dev *wdev;
		bool found = false;

		tmp = cfg80211_rdev_by_wiphy_idx(wdev_id >> 32);
		if (tmp) {
			/* make sure wdev exists */
			list_for_each_entry(wdev, &tmp->wdev_list, list) {
				if (wdev->identifier != (u32)wdev_id)
					continue;
				found = true;
				break;
			}

			if (!found)
				tmp = NULL;

			if (rdev && tmp != rdev)
				return ERR_PTR(-EINVAL);
			rdev = tmp;
		}
	}

	if (attrs[NL80211_ATTR_IFINDEX]) {
		int ifindex = nla_get_u32(attrs[NL80211_ATTR_IFINDEX]);
		netdev = __dev_get_by_index(netns, ifindex);
		if (netdev) {
			if (netdev->ieee80211_ptr)
				tmp = wiphy_to_dev(
						netdev->ieee80211_ptr->wiphy);
			else
				tmp = NULL;

			/* not wireless device -- return error */
			if (!tmp)
				return ERR_PTR(-EINVAL);

			/* mismatch -- return error */
			if (rdev && tmp != rdev)
				return ERR_PTR(-EINVAL);

			rdev = tmp;
		}
	}

	if (!rdev)
		return ERR_PTR(-ENODEV);

	if (netns != wiphy_net(&rdev->wiphy))
		return ERR_PTR(-ENODEV);

	return rdev;
}

/*
 * This function returns a pointer to the driver
 * that the genl_info item that is passed refers to.
 *
 * The result of this can be a PTR_ERR and hence must
 * be checked with IS_ERR() for errors.
 */
static struct cfg80211_registered_device *
cfg80211_get_dev_from_info(struct net *netns, struct genl_info *info)
{
	return __cfg80211_rdev_from_attrs(netns, info->attrs);
}

/* policy for the attributes */
static const struct nla_policy nl80211_policy[NL80211_ATTR_MAX+1] = {
	[NL80211_ATTR_WIPHY] = { .type = NLA_U32 },
	[NL80211_ATTR_WIPHY_NAME] = { .type = NLA_NUL_STRING,
				      .len = 20-1 },
	[NL80211_ATTR_WIPHY_TXQ_PARAMS] = { .type = NLA_NESTED },

	[NL80211_ATTR_WIPHY_FREQ] = { .type = NLA_U32 },
	[NL80211_ATTR_WIPHY_CHANNEL_TYPE] = { .type = NLA_U32 },
	[NL80211_ATTR_CHANNEL_WIDTH] = { .type = NLA_U32 },
	[NL80211_ATTR_CENTER_FREQ1] = { .type = NLA_U32 },
	[NL80211_ATTR_CENTER_FREQ2] = { .type = NLA_U32 },

	[NL80211_ATTR_WIPHY_RETRY_SHORT] = { .type = NLA_U8 },
	[NL80211_ATTR_WIPHY_RETRY_LONG] = { .type = NLA_U8 },
	[NL80211_ATTR_WIPHY_FRAG_THRESHOLD] = { .type = NLA_U32 },
	[NL80211_ATTR_WIPHY_RTS_THRESHOLD] = { .type = NLA_U32 },
	[NL80211_ATTR_WIPHY_COVERAGE_CLASS] = { .type = NLA_U8 },

	[NL80211_ATTR_IFTYPE] = { .type = NLA_U32 },
	[NL80211_ATTR_IFINDEX] = { .type = NLA_U32 },
	[NL80211_ATTR_IFNAME] = { .type = NLA_NUL_STRING, .len = IFNAMSIZ-1 },

	[NL80211_ATTR_MAC] = { .len = ETH_ALEN },
	[NL80211_ATTR_PREV_BSSID] = { .len = ETH_ALEN },

	[NL80211_ATTR_KEY] = { .type = NLA_NESTED, },
	[NL80211_ATTR_KEY_DATA] = { .type = NLA_BINARY,
				    .len = WLAN_MAX_KEY_LEN },
	[NL80211_ATTR_KEY_IDX] = { .type = NLA_U8 },
	[NL80211_ATTR_KEY_CIPHER] = { .type = NLA_U32 },
	[NL80211_ATTR_KEY_DEFAULT] = { .type = NLA_FLAG },
	[NL80211_ATTR_KEY_SEQ] = { .type = NLA_BINARY, .len = 16 },
	[NL80211_ATTR_KEY_TYPE] = { .type = NLA_U32 },

	[NL80211_ATTR_BEACON_INTERVAL] = { .type = NLA_U32 },
	[NL80211_ATTR_DTIM_PERIOD] = { .type = NLA_U32 },
	[NL80211_ATTR_BEACON_HEAD] = { .type = NLA_BINARY,
				       .len = IEEE80211_MAX_DATA_LEN },
	[NL80211_ATTR_BEACON_TAIL] = { .type = NLA_BINARY,
				       .len = IEEE80211_MAX_DATA_LEN },
	[NL80211_ATTR_STA_AID] = { .type = NLA_U16 },
	[NL80211_ATTR_STA_FLAGS] = { .type = NLA_NESTED },
	[NL80211_ATTR_STA_LISTEN_INTERVAL] = { .type = NLA_U16 },
	[NL80211_ATTR_STA_SUPPORTED_RATES] = { .type = NLA_BINARY,
					       .len = NL80211_MAX_SUPP_RATES },
	[NL80211_ATTR_STA_PLINK_ACTION] = { .type = NLA_U8 },
	[NL80211_ATTR_STA_VLAN] = { .type = NLA_U32 },
	[NL80211_ATTR_MNTR_FLAGS] = { /* NLA_NESTED can't be empty */ },
	[NL80211_ATTR_MESH_ID] = { .type = NLA_BINARY,
				   .len = IEEE80211_MAX_MESH_ID_LEN },
	[NL80211_ATTR_MPATH_NEXT_HOP] = { .type = NLA_U32 },

	[NL80211_ATTR_REG_ALPHA2] = { .type = NLA_STRING, .len = 2 },
	[NL80211_ATTR_REG_RULES] = { .type = NLA_NESTED },

	[NL80211_ATTR_BSS_CTS_PROT] = { .type = NLA_U8 },
	[NL80211_ATTR_BSS_SHORT_PREAMBLE] = { .type = NLA_U8 },
	[NL80211_ATTR_BSS_SHORT_SLOT_TIME] = { .type = NLA_U8 },
	[NL80211_ATTR_BSS_BASIC_RATES] = { .type = NLA_BINARY,
					   .len = NL80211_MAX_SUPP_RATES },
	[NL80211_ATTR_BSS_HT_OPMODE] = { .type = NLA_U16 },

	[NL80211_ATTR_MESH_CONFIG] = { .type = NLA_NESTED },
	[NL80211_ATTR_SUPPORT_MESH_AUTH] = { .type = NLA_FLAG },

	[NL80211_ATTR_HT_CAPABILITY] = { .len = NL80211_HT_CAPABILITY_LEN },

	[NL80211_ATTR_MGMT_SUBTYPE] = { .type = NLA_U8 },
	[NL80211_ATTR_IE] = { .type = NLA_BINARY,
			      .len = IEEE80211_MAX_DATA_LEN },
	[NL80211_ATTR_SCAN_FREQUENCIES] = { .type = NLA_NESTED },
	[NL80211_ATTR_SCAN_SSIDS] = { .type = NLA_NESTED },

	[NL80211_ATTR_SSID] = { .type = NLA_BINARY,
				.len = IEEE80211_MAX_SSID_LEN },
	[NL80211_ATTR_AUTH_TYPE] = { .type = NLA_U32 },
	[NL80211_ATTR_REASON_CODE] = { .type = NLA_U16 },
	[NL80211_ATTR_FREQ_FIXED] = { .type = NLA_FLAG },
	[NL80211_ATTR_TIMED_OUT] = { .type = NLA_FLAG },
	[NL80211_ATTR_USE_MFP] = { .type = NLA_U32 },
	[NL80211_ATTR_STA_FLAGS2] = {
		.len = sizeof(struct nl80211_sta_flag_update),
	},
	[NL80211_ATTR_CONTROL_PORT] = { .type = NLA_FLAG },
	[NL80211_ATTR_CONTROL_PORT_ETHERTYPE] = { .type = NLA_U16 },
	[NL80211_ATTR_CONTROL_PORT_NO_ENCRYPT] = { .type = NLA_FLAG },
	[NL80211_ATTR_PRIVACY] = { .type = NLA_FLAG },
	[NL80211_ATTR_CIPHER_SUITE_GROUP] = { .type = NLA_U32 },
	[NL80211_ATTR_WPA_VERSIONS] = { .type = NLA_U32 },
	[NL80211_ATTR_PID] = { .type = NLA_U32 },
	[NL80211_ATTR_4ADDR] = { .type = NLA_U8 },
	[NL80211_ATTR_PMKID] = { .type = NLA_BINARY,
				 .len = WLAN_PMKID_LEN },
	[NL80211_ATTR_DURATION] = { .type = NLA_U32 },
	[NL80211_ATTR_COOKIE] = { .type = NLA_U64 },
	[NL80211_ATTR_TX_RATES] = { .type = NLA_NESTED },
	[NL80211_ATTR_FRAME] = { .type = NLA_BINARY,
				 .len = IEEE80211_MAX_DATA_LEN },
	[NL80211_ATTR_FRAME_MATCH] = { .type = NLA_BINARY, },
	[NL80211_ATTR_PS_STATE] = { .type = NLA_U32 },
	[NL80211_ATTR_CQM] = { .type = NLA_NESTED, },
	[NL80211_ATTR_LOCAL_STATE_CHANGE] = { .type = NLA_FLAG },
	[NL80211_ATTR_AP_ISOLATE] = { .type = NLA_U8 },
	[NL80211_ATTR_WIPHY_TX_POWER_SETTING] = { .type = NLA_U32 },
	[NL80211_ATTR_WIPHY_TX_POWER_LEVEL] = { .type = NLA_U32 },
	[NL80211_ATTR_FRAME_TYPE] = { .type = NLA_U16 },
	[NL80211_ATTR_WIPHY_ANTENNA_TX] = { .type = NLA_U32 },
	[NL80211_ATTR_WIPHY_ANTENNA_RX] = { .type = NLA_U32 },
	[NL80211_ATTR_MCAST_RATE] = { .type = NLA_U32 },
	[NL80211_ATTR_OFFCHANNEL_TX_OK] = { .type = NLA_FLAG },
	[NL80211_ATTR_KEY_DEFAULT_TYPES] = { .type = NLA_NESTED },
	[NL80211_ATTR_WOWLAN_TRIGGERS] = { .type = NLA_NESTED },
	[NL80211_ATTR_STA_PLINK_STATE] = { .type = NLA_U8 },
	[NL80211_ATTR_SCHED_SCAN_INTERVAL] = { .type = NLA_U32 },
	[NL80211_ATTR_REKEY_DATA] = { .type = NLA_NESTED },
	[NL80211_ATTR_SCAN_SUPP_RATES] = { .type = NLA_NESTED },
	[NL80211_ATTR_HIDDEN_SSID] = { .type = NLA_U32 },
	[NL80211_ATTR_IE_PROBE_RESP] = { .type = NLA_BINARY,
					 .len = IEEE80211_MAX_DATA_LEN },
	[NL80211_ATTR_IE_ASSOC_RESP] = { .type = NLA_BINARY,
					 .len = IEEE80211_MAX_DATA_LEN },
	[NL80211_ATTR_ROAM_SUPPORT] = { .type = NLA_FLAG },
	[NL80211_ATTR_SCHED_SCAN_MATCH] = { .type = NLA_NESTED },
	[NL80211_ATTR_TX_NO_CCK_RATE] = { .type = NLA_FLAG },
	[NL80211_ATTR_TDLS_ACTION] = { .type = NLA_U8 },
	[NL80211_ATTR_TDLS_DIALOG_TOKEN] = { .type = NLA_U8 },
	[NL80211_ATTR_TDLS_OPERATION] = { .type = NLA_U8 },
	[NL80211_ATTR_TDLS_SUPPORT] = { .type = NLA_FLAG },
	[NL80211_ATTR_TDLS_EXTERNAL_SETUP] = { .type = NLA_FLAG },
	[NL80211_ATTR_DONT_WAIT_FOR_ACK] = { .type = NLA_FLAG },
	[NL80211_ATTR_PROBE_RESP] = { .type = NLA_BINARY,
				      .len = IEEE80211_MAX_DATA_LEN },
	[NL80211_ATTR_DFS_REGION] = { .type = NLA_U8 },
	[NL80211_ATTR_DISABLE_HT] = { .type = NLA_FLAG },
	[NL80211_ATTR_HT_CAPABILITY_MASK] = {
		.len = NL80211_HT_CAPABILITY_LEN
	},
	[NL80211_ATTR_NOACK_MAP] = { .type = NLA_U16 },
	[NL80211_ATTR_INACTIVITY_TIMEOUT] = { .type = NLA_U16 },
	[NL80211_ATTR_BG_SCAN_PERIOD] = { .type = NLA_U16 },
	[NL80211_ATTR_WDEV] = { .type = NLA_U64 },
	[NL80211_ATTR_USER_REG_HINT_TYPE] = { .type = NLA_U32 },
	[NL80211_ATTR_SAE_DATA] = { .type = NLA_BINARY, },
	[NL80211_ATTR_VHT_CAPABILITY] = { .len = NL80211_VHT_CAPABILITY_LEN },
	[NL80211_ATTR_SCAN_FLAGS] = { .type = NLA_U32 },
	[NL80211_ATTR_P2P_CTWINDOW] = { .type = NLA_U8 },
	[NL80211_ATTR_P2P_OPPPS] = { .type = NLA_U8 },
	[NL80211_ATTR_ACL_POLICY] = {. type = NLA_U32 },
	[NL80211_ATTR_MAC_ADDRS] = { .type = NLA_NESTED },
	[NL80211_ATTR_STA_CAPABILITY] = { .type = NLA_U16 },
	[NL80211_ATTR_STA_EXT_CAPABILITY] = { .type = NLA_BINARY, },
	[NL80211_ATTR_SPLIT_WIPHY_DUMP] = { .type = NLA_FLAG, },
	[NL80211_ATTR_DISABLE_VHT] = { .type = NLA_FLAG },
	[NL80211_ATTR_VHT_CAPABILITY_MASK] = {
		.len = NL80211_VHT_CAPABILITY_LEN,
	},
	[NL80211_ATTR_MDID] = { .type = NLA_U16 },
	[NL80211_ATTR_IE_RIC] = { .type = NLA_BINARY,
				  .len = IEEE80211_MAX_DATA_LEN },
	[NL80211_ATTR_PEER_AID] = { .type = NLA_U16 },
	[NL80211_ATTR_CH_SWITCH_COUNT] = { .type = NLA_U32 },
	[NL80211_ATTR_CH_SWITCH_BLOCK_TX] = { .type = NLA_FLAG },
	[NL80211_ATTR_CSA_IES] = { .type = NLA_NESTED },
	[NL80211_ATTR_CSA_C_OFF_BEACON] = { .type = NLA_U16 },
	[NL80211_ATTR_CSA_C_OFF_PRESP] = { .type = NLA_U16 },
	[NL80211_ATTR_STA_SUPPORTED_CHANNELS] = { .type = NLA_BINARY },
	[NL80211_ATTR_STA_SUPPORTED_OPER_CLASSES] = { .type = NLA_BINARY },
	[NL80211_ATTR_HANDLE_DFS] = { .type = NLA_FLAG },
	[NL80211_ATTR_OPMODE_NOTIF] = { .type = NLA_U8 },
	[NL80211_ATTR_VENDOR_ID] = { .type = NLA_U32 },
	[NL80211_ATTR_VENDOR_SUBCMD] = { .type = NLA_U32 },
	[NL80211_ATTR_VENDOR_DATA] = { .type = NLA_BINARY },
	[NL80211_ATTR_QOS_MAP] = { .type = NLA_BINARY,
				   .len = IEEE80211_QOS_MAP_LEN_MAX },
	[NL80211_ATTR_MAC_HINT] = { .len = ETH_ALEN },
	[NL80211_ATTR_WIPHY_FREQ_HINT] = { .type = NLA_U32 },
<<<<<<< HEAD
=======
	[NL80211_ATTR_TDLS_PEER_CAPABILITY] = { .type = NLA_U32 },
>>>>>>> 4e3b3bcd
};

/* policy for the key attributes */
static const struct nla_policy nl80211_key_policy[NL80211_KEY_MAX + 1] = {
	[NL80211_KEY_DATA] = { .type = NLA_BINARY, .len = WLAN_MAX_KEY_LEN },
	[NL80211_KEY_IDX] = { .type = NLA_U8 },
	[NL80211_KEY_CIPHER] = { .type = NLA_U32 },
	[NL80211_KEY_SEQ] = { .type = NLA_BINARY, .len = 16 },
	[NL80211_KEY_DEFAULT] = { .type = NLA_FLAG },
	[NL80211_KEY_DEFAULT_MGMT] = { .type = NLA_FLAG },
	[NL80211_KEY_TYPE] = { .type = NLA_U32 },
	[NL80211_KEY_DEFAULT_TYPES] = { .type = NLA_NESTED },
};

/* policy for the key default flags */
static const struct nla_policy
nl80211_key_default_policy[NUM_NL80211_KEY_DEFAULT_TYPES] = {
	[NL80211_KEY_DEFAULT_TYPE_UNICAST] = { .type = NLA_FLAG },
	[NL80211_KEY_DEFAULT_TYPE_MULTICAST] = { .type = NLA_FLAG },
};

/* policy for WoWLAN attributes */
static const struct nla_policy
nl80211_wowlan_policy[NUM_NL80211_WOWLAN_TRIG] = {
	[NL80211_WOWLAN_TRIG_ANY] = { .type = NLA_FLAG },
	[NL80211_WOWLAN_TRIG_DISCONNECT] = { .type = NLA_FLAG },
	[NL80211_WOWLAN_TRIG_MAGIC_PKT] = { .type = NLA_FLAG },
	[NL80211_WOWLAN_TRIG_PKT_PATTERN] = { .type = NLA_NESTED },
	[NL80211_WOWLAN_TRIG_GTK_REKEY_FAILURE] = { .type = NLA_FLAG },
	[NL80211_WOWLAN_TRIG_EAP_IDENT_REQUEST] = { .type = NLA_FLAG },
	[NL80211_WOWLAN_TRIG_4WAY_HANDSHAKE] = { .type = NLA_FLAG },
	[NL80211_WOWLAN_TRIG_RFKILL_RELEASE] = { .type = NLA_FLAG },
	[NL80211_WOWLAN_TRIG_TCP_CONNECTION] = { .type = NLA_NESTED },
};

static const struct nla_policy
nl80211_wowlan_tcp_policy[NUM_NL80211_WOWLAN_TCP] = {
	[NL80211_WOWLAN_TCP_SRC_IPV4] = { .type = NLA_U32 },
	[NL80211_WOWLAN_TCP_DST_IPV4] = { .type = NLA_U32 },
	[NL80211_WOWLAN_TCP_DST_MAC] = { .len = ETH_ALEN },
	[NL80211_WOWLAN_TCP_SRC_PORT] = { .type = NLA_U16 },
	[NL80211_WOWLAN_TCP_DST_PORT] = { .type = NLA_U16 },
	[NL80211_WOWLAN_TCP_DATA_PAYLOAD] = { .len = 1 },
	[NL80211_WOWLAN_TCP_DATA_PAYLOAD_SEQ] = {
		.len = sizeof(struct nl80211_wowlan_tcp_data_seq)
	},
	[NL80211_WOWLAN_TCP_DATA_PAYLOAD_TOKEN] = {
		.len = sizeof(struct nl80211_wowlan_tcp_data_token)
	},
	[NL80211_WOWLAN_TCP_DATA_INTERVAL] = { .type = NLA_U32 },
	[NL80211_WOWLAN_TCP_WAKE_PAYLOAD] = { .len = 1 },
	[NL80211_WOWLAN_TCP_WAKE_MASK] = { .len = 1 },
};

/* policy for coalesce rule attributes */
static const struct nla_policy
nl80211_coalesce_policy[NUM_NL80211_ATTR_COALESCE_RULE] = {
	[NL80211_ATTR_COALESCE_RULE_DELAY] = { .type = NLA_U32 },
	[NL80211_ATTR_COALESCE_RULE_CONDITION] = { .type = NLA_U32 },
	[NL80211_ATTR_COALESCE_RULE_PKT_PATTERN] = { .type = NLA_NESTED },
};

/* policy for GTK rekey offload attributes */
static const struct nla_policy
nl80211_rekey_policy[NUM_NL80211_REKEY_DATA] = {
	[NL80211_REKEY_DATA_KEK] = { .len = NL80211_KEK_LEN },
	[NL80211_REKEY_DATA_KCK] = { .len = NL80211_KCK_LEN },
	[NL80211_REKEY_DATA_REPLAY_CTR] = { .len = NL80211_REPLAY_CTR_LEN },
};

static const struct nla_policy
nl80211_match_policy[NL80211_SCHED_SCAN_MATCH_ATTR_MAX + 1] = {
	[NL80211_SCHED_SCAN_MATCH_ATTR_SSID] = { .type = NLA_BINARY,
						 .len = IEEE80211_MAX_SSID_LEN },
	[NL80211_SCHED_SCAN_MATCH_ATTR_RSSI] = { .type = NLA_U32 },
};

static int nl80211_prepare_wdev_dump(struct sk_buff *skb,
				     struct netlink_callback *cb,
				     struct cfg80211_registered_device **rdev,
				     struct wireless_dev **wdev)
{
	int err;

	rtnl_lock();

	if (!cb->args[0]) {
		err = nlmsg_parse(cb->nlh, GENL_HDRLEN + nl80211_fam.hdrsize,
				  nl80211_fam.attrbuf, nl80211_fam.maxattr,
				  nl80211_policy);
		if (err)
			goto out_unlock;

		*wdev = __cfg80211_wdev_from_attrs(sock_net(skb->sk),
						   nl80211_fam.attrbuf);
		if (IS_ERR(*wdev)) {
			err = PTR_ERR(*wdev);
			goto out_unlock;
		}
		*rdev = wiphy_to_dev((*wdev)->wiphy);
		/* 0 is the first index - add 1 to parse only once */
		cb->args[0] = (*rdev)->wiphy_idx + 1;
		cb->args[1] = (*wdev)->identifier;
	} else {
		/* subtract the 1 again here */
		struct wiphy *wiphy = wiphy_idx_to_wiphy(cb->args[0] - 1);
		struct wireless_dev *tmp;

		if (!wiphy) {
			err = -ENODEV;
			goto out_unlock;
		}
		*rdev = wiphy_to_dev(wiphy);
		*wdev = NULL;

		list_for_each_entry(tmp, &(*rdev)->wdev_list, list) {
			if (tmp->identifier == cb->args[1]) {
				*wdev = tmp;
				break;
			}
		}

		if (!*wdev) {
			err = -ENODEV;
			goto out_unlock;
		}
	}

	return 0;
 out_unlock:
	rtnl_unlock();
	return err;
}

static void nl80211_finish_wdev_dump(struct cfg80211_registered_device *rdev)
{
	rtnl_unlock();
}

/* IE validation */
static bool is_valid_ie_attr(const struct nlattr *attr)
{
	const u8 *pos;
	int len;

	if (!attr)
		return true;

	pos = nla_data(attr);
	len = nla_len(attr);

	while (len) {
		u8 elemlen;

		if (len < 2)
			return false;
		len -= 2;

		elemlen = pos[1];
		if (elemlen > len)
			return false;

		len -= elemlen;
		pos += 2 + elemlen;
	}

	return true;
}

/* message building helper */
static inline void *nl80211hdr_put(struct sk_buff *skb, u32 portid, u32 seq,
				   int flags, u8 cmd)
{
	/* since there is no private header just add the generic one */
	return genlmsg_put(skb, portid, seq, &nl80211_fam, flags, cmd);
}

static int nl80211_msg_put_channel(struct sk_buff *msg,
				   struct ieee80211_channel *chan,
				   bool large)
{
	if (nla_put_u32(msg, NL80211_FREQUENCY_ATTR_FREQ,
			chan->center_freq))
		goto nla_put_failure;

	if ((chan->flags & IEEE80211_CHAN_DISABLED) &&
	    nla_put_flag(msg, NL80211_FREQUENCY_ATTR_DISABLED))
		goto nla_put_failure;
	if (chan->flags & IEEE80211_CHAN_NO_IR) {
		if (nla_put_flag(msg, NL80211_FREQUENCY_ATTR_NO_IR))
			goto nla_put_failure;
		if (nla_put_flag(msg, __NL80211_FREQUENCY_ATTR_NO_IBSS))
			goto nla_put_failure;
	}
	if (chan->flags & IEEE80211_CHAN_RADAR) {
		if (nla_put_flag(msg, NL80211_FREQUENCY_ATTR_RADAR))
			goto nla_put_failure;
		if (large) {
			u32 time;

			time = elapsed_jiffies_msecs(chan->dfs_state_entered);

			if (nla_put_u32(msg, NL80211_FREQUENCY_ATTR_DFS_STATE,
					chan->dfs_state))
				goto nla_put_failure;
			if (nla_put_u32(msg, NL80211_FREQUENCY_ATTR_DFS_TIME,
					time))
				goto nla_put_failure;
		}
	}

	if (large) {
		if ((chan->flags & IEEE80211_CHAN_NO_HT40MINUS) &&
		    nla_put_flag(msg, NL80211_FREQUENCY_ATTR_NO_HT40_MINUS))
			goto nla_put_failure;
		if ((chan->flags & IEEE80211_CHAN_NO_HT40PLUS) &&
		    nla_put_flag(msg, NL80211_FREQUENCY_ATTR_NO_HT40_PLUS))
			goto nla_put_failure;
		if ((chan->flags & IEEE80211_CHAN_NO_80MHZ) &&
		    nla_put_flag(msg, NL80211_FREQUENCY_ATTR_NO_80MHZ))
			goto nla_put_failure;
		if ((chan->flags & IEEE80211_CHAN_NO_160MHZ) &&
		    nla_put_flag(msg, NL80211_FREQUENCY_ATTR_NO_160MHZ))
			goto nla_put_failure;
	}

	if (nla_put_u32(msg, NL80211_FREQUENCY_ATTR_MAX_TX_POWER,
			DBM_TO_MBM(chan->max_power)))
		goto nla_put_failure;

	return 0;

 nla_put_failure:
	return -ENOBUFS;
}

/* netlink command implementations */

struct key_parse {
	struct key_params p;
	int idx;
	int type;
	bool def, defmgmt;
	bool def_uni, def_multi;
};

static int nl80211_parse_key_new(struct nlattr *key, struct key_parse *k)
{
	struct nlattr *tb[NL80211_KEY_MAX + 1];
	int err = nla_parse_nested(tb, NL80211_KEY_MAX, key,
				   nl80211_key_policy);
	if (err)
		return err;

	k->def = !!tb[NL80211_KEY_DEFAULT];
	k->defmgmt = !!tb[NL80211_KEY_DEFAULT_MGMT];

	if (k->def) {
		k->def_uni = true;
		k->def_multi = true;
	}
	if (k->defmgmt)
		k->def_multi = true;

	if (tb[NL80211_KEY_IDX])
		k->idx = nla_get_u8(tb[NL80211_KEY_IDX]);

	if (tb[NL80211_KEY_DATA]) {
		k->p.key = nla_data(tb[NL80211_KEY_DATA]);
		k->p.key_len = nla_len(tb[NL80211_KEY_DATA]);
	}

	if (tb[NL80211_KEY_SEQ]) {
		k->p.seq = nla_data(tb[NL80211_KEY_SEQ]);
		k->p.seq_len = nla_len(tb[NL80211_KEY_SEQ]);
	}

	if (tb[NL80211_KEY_CIPHER])
		k->p.cipher = nla_get_u32(tb[NL80211_KEY_CIPHER]);

	if (tb[NL80211_KEY_TYPE]) {
		k->type = nla_get_u32(tb[NL80211_KEY_TYPE]);
		if (k->type < 0 || k->type >= NUM_NL80211_KEYTYPES)
			return -EINVAL;
	}

	if (tb[NL80211_KEY_DEFAULT_TYPES]) {
		struct nlattr *kdt[NUM_NL80211_KEY_DEFAULT_TYPES];
		err = nla_parse_nested(kdt, NUM_NL80211_KEY_DEFAULT_TYPES - 1,
				       tb[NL80211_KEY_DEFAULT_TYPES],
				       nl80211_key_default_policy);
		if (err)
			return err;

		k->def_uni = kdt[NL80211_KEY_DEFAULT_TYPE_UNICAST];
		k->def_multi = kdt[NL80211_KEY_DEFAULT_TYPE_MULTICAST];
	}

	return 0;
}

static int nl80211_parse_key_old(struct genl_info *info, struct key_parse *k)
{
	if (info->attrs[NL80211_ATTR_KEY_DATA]) {
		k->p.key = nla_data(info->attrs[NL80211_ATTR_KEY_DATA]);
		k->p.key_len = nla_len(info->attrs[NL80211_ATTR_KEY_DATA]);
	}

	if (info->attrs[NL80211_ATTR_KEY_SEQ]) {
		k->p.seq = nla_data(info->attrs[NL80211_ATTR_KEY_SEQ]);
		k->p.seq_len = nla_len(info->attrs[NL80211_ATTR_KEY_SEQ]);
	}

	if (info->attrs[NL80211_ATTR_KEY_IDX])
		k->idx = nla_get_u8(info->attrs[NL80211_ATTR_KEY_IDX]);

	if (info->attrs[NL80211_ATTR_KEY_CIPHER])
		k->p.cipher = nla_get_u32(info->attrs[NL80211_ATTR_KEY_CIPHER]);

	k->def = !!info->attrs[NL80211_ATTR_KEY_DEFAULT];
	k->defmgmt = !!info->attrs[NL80211_ATTR_KEY_DEFAULT_MGMT];

	if (k->def) {
		k->def_uni = true;
		k->def_multi = true;
	}
	if (k->defmgmt)
		k->def_multi = true;

	if (info->attrs[NL80211_ATTR_KEY_TYPE]) {
		k->type = nla_get_u32(info->attrs[NL80211_ATTR_KEY_TYPE]);
		if (k->type < 0 || k->type >= NUM_NL80211_KEYTYPES)
			return -EINVAL;
	}

	if (info->attrs[NL80211_ATTR_KEY_DEFAULT_TYPES]) {
		struct nlattr *kdt[NUM_NL80211_KEY_DEFAULT_TYPES];
		int err = nla_parse_nested(
				kdt, NUM_NL80211_KEY_DEFAULT_TYPES - 1,
				info->attrs[NL80211_ATTR_KEY_DEFAULT_TYPES],
				nl80211_key_default_policy);
		if (err)
			return err;

		k->def_uni = kdt[NL80211_KEY_DEFAULT_TYPE_UNICAST];
		k->def_multi = kdt[NL80211_KEY_DEFAULT_TYPE_MULTICAST];
	}

	return 0;
}

static int nl80211_parse_key(struct genl_info *info, struct key_parse *k)
{
	int err;

	memset(k, 0, sizeof(*k));
	k->idx = -1;
	k->type = -1;

	if (info->attrs[NL80211_ATTR_KEY])
		err = nl80211_parse_key_new(info->attrs[NL80211_ATTR_KEY], k);
	else
		err = nl80211_parse_key_old(info, k);

	if (err)
		return err;

	if (k->def && k->defmgmt)
		return -EINVAL;

	if (k->defmgmt) {
		if (k->def_uni || !k->def_multi)
			return -EINVAL;
	}

	if (k->idx != -1) {
		if (k->defmgmt) {
			if (k->idx < 4 || k->idx > 5)
				return -EINVAL;
		} else if (k->def) {
			if (k->idx < 0 || k->idx > 3)
				return -EINVAL;
		} else {
			if (k->idx < 0 || k->idx > 5)
				return -EINVAL;
		}
	}

	return 0;
}

static struct cfg80211_cached_keys *
nl80211_parse_connkeys(struct cfg80211_registered_device *rdev,
		       struct nlattr *keys, bool *no_ht)
{
	struct key_parse parse;
	struct nlattr *key;
	struct cfg80211_cached_keys *result;
	int rem, err, def = 0;

	result = kzalloc(sizeof(*result), GFP_KERNEL);
	if (!result)
		return ERR_PTR(-ENOMEM);

	result->def = -1;
	result->defmgmt = -1;

	nla_for_each_nested(key, keys, rem) {
		memset(&parse, 0, sizeof(parse));
		parse.idx = -1;

		err = nl80211_parse_key_new(key, &parse);
		if (err)
			goto error;
		err = -EINVAL;
		if (!parse.p.key)
			goto error;
		if (parse.idx < 0 || parse.idx > 4)
			goto error;
		if (parse.def) {
			if (def)
				goto error;
			def = 1;
			result->def = parse.idx;
			if (!parse.def_uni || !parse.def_multi)
				goto error;
		} else if (parse.defmgmt)
			goto error;
		err = cfg80211_validate_key_settings(rdev, &parse.p,
						     parse.idx, false, NULL);
		if (err)
			goto error;
		result->params[parse.idx].cipher = parse.p.cipher;
		result->params[parse.idx].key_len = parse.p.key_len;
		result->params[parse.idx].key = result->data[parse.idx];
		memcpy(result->data[parse.idx], parse.p.key, parse.p.key_len);

		if (parse.p.cipher == WLAN_CIPHER_SUITE_WEP40 ||
		    parse.p.cipher == WLAN_CIPHER_SUITE_WEP104) {
			if (no_ht)
				*no_ht = true;
		}
	}

	return result;
 error:
	kfree(result);
	return ERR_PTR(err);
}

static int nl80211_key_allowed(struct wireless_dev *wdev)
{
	ASSERT_WDEV_LOCK(wdev);

	switch (wdev->iftype) {
	case NL80211_IFTYPE_AP:
	case NL80211_IFTYPE_AP_VLAN:
	case NL80211_IFTYPE_P2P_GO:
	case NL80211_IFTYPE_MESH_POINT:
		break;
	case NL80211_IFTYPE_ADHOC:
	case NL80211_IFTYPE_STATION:
	case NL80211_IFTYPE_P2P_CLIENT:
		if (!wdev->current_bss)
			return -ENOLINK;
		break;
	default:
		return -EINVAL;
	}

	return 0;
}

static struct ieee80211_channel *nl80211_get_valid_chan(struct wiphy *wiphy,
							struct nlattr *tb)
{
	struct ieee80211_channel *chan;

	if (tb == NULL)
		return NULL;
	chan = ieee80211_get_channel(wiphy, nla_get_u32(tb));
	if (!chan || chan->flags & IEEE80211_CHAN_DISABLED)
		return NULL;
	return chan;
}

static int nl80211_put_iftypes(struct sk_buff *msg, u32 attr, u16 ifmodes)
{
	struct nlattr *nl_modes = nla_nest_start(msg, attr);
	int i;

	if (!nl_modes)
		goto nla_put_failure;

	i = 0;
	while (ifmodes) {
		if ((ifmodes & 1) && nla_put_flag(msg, i))
			goto nla_put_failure;
		ifmodes >>= 1;
		i++;
	}

	nla_nest_end(msg, nl_modes);
	return 0;

nla_put_failure:
	return -ENOBUFS;
}

static int nl80211_put_iface_combinations(struct wiphy *wiphy,
					  struct sk_buff *msg,
					  bool large)
{
	struct nlattr *nl_combis;
	int i, j;

	nl_combis = nla_nest_start(msg,
				NL80211_ATTR_INTERFACE_COMBINATIONS);
	if (!nl_combis)
		goto nla_put_failure;

	for (i = 0; i < wiphy->n_iface_combinations; i++) {
		const struct ieee80211_iface_combination *c;
		struct nlattr *nl_combi, *nl_limits;

		c = &wiphy->iface_combinations[i];

		nl_combi = nla_nest_start(msg, i + 1);
		if (!nl_combi)
			goto nla_put_failure;

		nl_limits = nla_nest_start(msg, NL80211_IFACE_COMB_LIMITS);
		if (!nl_limits)
			goto nla_put_failure;

		for (j = 0; j < c->n_limits; j++) {
			struct nlattr *nl_limit;

			nl_limit = nla_nest_start(msg, j + 1);
			if (!nl_limit)
				goto nla_put_failure;
			if (nla_put_u32(msg, NL80211_IFACE_LIMIT_MAX,
					c->limits[j].max))
				goto nla_put_failure;
			if (nl80211_put_iftypes(msg, NL80211_IFACE_LIMIT_TYPES,
						c->limits[j].types))
				goto nla_put_failure;
			nla_nest_end(msg, nl_limit);
		}

		nla_nest_end(msg, nl_limits);

		if (c->beacon_int_infra_match &&
		    nla_put_flag(msg, NL80211_IFACE_COMB_STA_AP_BI_MATCH))
			goto nla_put_failure;
		if (nla_put_u32(msg, NL80211_IFACE_COMB_NUM_CHANNELS,
				c->num_different_channels) ||
		    nla_put_u32(msg, NL80211_IFACE_COMB_MAXNUM,
				c->max_interfaces))
			goto nla_put_failure;
		if (large &&
		    nla_put_u32(msg, NL80211_IFACE_COMB_RADAR_DETECT_WIDTHS,
				c->radar_detect_widths))
			goto nla_put_failure;

		nla_nest_end(msg, nl_combi);
	}

	nla_nest_end(msg, nl_combis);

	return 0;
nla_put_failure:
	return -ENOBUFS;
}

#ifdef CONFIG_PM
static int nl80211_send_wowlan_tcp_caps(struct cfg80211_registered_device *rdev,
					struct sk_buff *msg)
{
	const struct wiphy_wowlan_tcp_support *tcp = rdev->wiphy.wowlan->tcp;
	struct nlattr *nl_tcp;

	if (!tcp)
		return 0;

	nl_tcp = nla_nest_start(msg, NL80211_WOWLAN_TRIG_TCP_CONNECTION);
	if (!nl_tcp)
		return -ENOBUFS;

	if (nla_put_u32(msg, NL80211_WOWLAN_TCP_DATA_PAYLOAD,
			tcp->data_payload_max))
		return -ENOBUFS;

	if (nla_put_u32(msg, NL80211_WOWLAN_TCP_DATA_PAYLOAD,
			tcp->data_payload_max))
		return -ENOBUFS;

	if (tcp->seq && nla_put_flag(msg, NL80211_WOWLAN_TCP_DATA_PAYLOAD_SEQ))
		return -ENOBUFS;

	if (tcp->tok && nla_put(msg, NL80211_WOWLAN_TCP_DATA_PAYLOAD_TOKEN,
				sizeof(*tcp->tok), tcp->tok))
		return -ENOBUFS;

	if (nla_put_u32(msg, NL80211_WOWLAN_TCP_DATA_INTERVAL,
			tcp->data_interval_max))
		return -ENOBUFS;

	if (nla_put_u32(msg, NL80211_WOWLAN_TCP_WAKE_PAYLOAD,
			tcp->wake_payload_max))
		return -ENOBUFS;

	nla_nest_end(msg, nl_tcp);
	return 0;
}

static int nl80211_send_wowlan(struct sk_buff *msg,
			       struct cfg80211_registered_device *dev,
			       bool large)
{
	struct nlattr *nl_wowlan;

	if (!dev->wiphy.wowlan)
		return 0;

	nl_wowlan = nla_nest_start(msg, NL80211_ATTR_WOWLAN_TRIGGERS_SUPPORTED);
	if (!nl_wowlan)
		return -ENOBUFS;

	if (((dev->wiphy.wowlan->flags & WIPHY_WOWLAN_ANY) &&
	     nla_put_flag(msg, NL80211_WOWLAN_TRIG_ANY)) ||
	    ((dev->wiphy.wowlan->flags & WIPHY_WOWLAN_DISCONNECT) &&
	     nla_put_flag(msg, NL80211_WOWLAN_TRIG_DISCONNECT)) ||
	    ((dev->wiphy.wowlan->flags & WIPHY_WOWLAN_MAGIC_PKT) &&
	     nla_put_flag(msg, NL80211_WOWLAN_TRIG_MAGIC_PKT)) ||
	    ((dev->wiphy.wowlan->flags & WIPHY_WOWLAN_SUPPORTS_GTK_REKEY) &&
	     nla_put_flag(msg, NL80211_WOWLAN_TRIG_GTK_REKEY_SUPPORTED)) ||
	    ((dev->wiphy.wowlan->flags & WIPHY_WOWLAN_GTK_REKEY_FAILURE) &&
	     nla_put_flag(msg, NL80211_WOWLAN_TRIG_GTK_REKEY_FAILURE)) ||
	    ((dev->wiphy.wowlan->flags & WIPHY_WOWLAN_EAP_IDENTITY_REQ) &&
	     nla_put_flag(msg, NL80211_WOWLAN_TRIG_EAP_IDENT_REQUEST)) ||
	    ((dev->wiphy.wowlan->flags & WIPHY_WOWLAN_4WAY_HANDSHAKE) &&
	     nla_put_flag(msg, NL80211_WOWLAN_TRIG_4WAY_HANDSHAKE)) ||
	    ((dev->wiphy.wowlan->flags & WIPHY_WOWLAN_RFKILL_RELEASE) &&
	     nla_put_flag(msg, NL80211_WOWLAN_TRIG_RFKILL_RELEASE)))
		return -ENOBUFS;

	if (dev->wiphy.wowlan->n_patterns) {
		struct nl80211_pattern_support pat = {
			.max_patterns = dev->wiphy.wowlan->n_patterns,
			.min_pattern_len = dev->wiphy.wowlan->pattern_min_len,
			.max_pattern_len = dev->wiphy.wowlan->pattern_max_len,
			.max_pkt_offset = dev->wiphy.wowlan->max_pkt_offset,
		};

		if (nla_put(msg, NL80211_WOWLAN_TRIG_PKT_PATTERN,
			    sizeof(pat), &pat))
			return -ENOBUFS;
	}

	if (large && nl80211_send_wowlan_tcp_caps(dev, msg))
		return -ENOBUFS;

	nla_nest_end(msg, nl_wowlan);

	return 0;
}
#endif

static int nl80211_send_coalesce(struct sk_buff *msg,
				 struct cfg80211_registered_device *dev)
{
	struct nl80211_coalesce_rule_support rule;

	if (!dev->wiphy.coalesce)
		return 0;

	rule.max_rules = dev->wiphy.coalesce->n_rules;
	rule.max_delay = dev->wiphy.coalesce->max_delay;
	rule.pat.max_patterns = dev->wiphy.coalesce->n_patterns;
	rule.pat.min_pattern_len = dev->wiphy.coalesce->pattern_min_len;
	rule.pat.max_pattern_len = dev->wiphy.coalesce->pattern_max_len;
	rule.pat.max_pkt_offset = dev->wiphy.coalesce->max_pkt_offset;

	if (nla_put(msg, NL80211_ATTR_COALESCE_RULE, sizeof(rule), &rule))
		return -ENOBUFS;

	return 0;
}

static int nl80211_send_band_rateinfo(struct sk_buff *msg,
				      struct ieee80211_supported_band *sband)
{
	struct nlattr *nl_rates, *nl_rate;
	struct ieee80211_rate *rate;
	int i;

	/* add HT info */
	if (sband->ht_cap.ht_supported &&
	    (nla_put(msg, NL80211_BAND_ATTR_HT_MCS_SET,
		     sizeof(sband->ht_cap.mcs),
		     &sband->ht_cap.mcs) ||
	     nla_put_u16(msg, NL80211_BAND_ATTR_HT_CAPA,
			 sband->ht_cap.cap) ||
	     nla_put_u8(msg, NL80211_BAND_ATTR_HT_AMPDU_FACTOR,
			sband->ht_cap.ampdu_factor) ||
	     nla_put_u8(msg, NL80211_BAND_ATTR_HT_AMPDU_DENSITY,
			sband->ht_cap.ampdu_density)))
		return -ENOBUFS;

	/* add VHT info */
	if (sband->vht_cap.vht_supported &&
	    (nla_put(msg, NL80211_BAND_ATTR_VHT_MCS_SET,
		     sizeof(sband->vht_cap.vht_mcs),
		     &sband->vht_cap.vht_mcs) ||
	     nla_put_u32(msg, NL80211_BAND_ATTR_VHT_CAPA,
			 sband->vht_cap.cap)))
		return -ENOBUFS;

	/* add bitrates */
	nl_rates = nla_nest_start(msg, NL80211_BAND_ATTR_RATES);
	if (!nl_rates)
		return -ENOBUFS;

	for (i = 0; i < sband->n_bitrates; i++) {
		nl_rate = nla_nest_start(msg, i);
		if (!nl_rate)
			return -ENOBUFS;

		rate = &sband->bitrates[i];
		if (nla_put_u32(msg, NL80211_BITRATE_ATTR_RATE,
				rate->bitrate))
			return -ENOBUFS;
		if ((rate->flags & IEEE80211_RATE_SHORT_PREAMBLE) &&
		    nla_put_flag(msg,
				 NL80211_BITRATE_ATTR_2GHZ_SHORTPREAMBLE))
			return -ENOBUFS;

		nla_nest_end(msg, nl_rate);
	}

	nla_nest_end(msg, nl_rates);

	return 0;
}

static int
nl80211_send_mgmt_stypes(struct sk_buff *msg,
			 const struct ieee80211_txrx_stypes *mgmt_stypes)
{
	u16 stypes;
	struct nlattr *nl_ftypes, *nl_ifs;
	enum nl80211_iftype ift;
	int i;

	if (!mgmt_stypes)
		return 0;

	nl_ifs = nla_nest_start(msg, NL80211_ATTR_TX_FRAME_TYPES);
	if (!nl_ifs)
		return -ENOBUFS;

	for (ift = 0; ift < NUM_NL80211_IFTYPES; ift++) {
		nl_ftypes = nla_nest_start(msg, ift);
		if (!nl_ftypes)
			return -ENOBUFS;
		i = 0;
		stypes = mgmt_stypes[ift].tx;
		while (stypes) {
			if ((stypes & 1) &&
			    nla_put_u16(msg, NL80211_ATTR_FRAME_TYPE,
					(i << 4) | IEEE80211_FTYPE_MGMT))
				return -ENOBUFS;
			stypes >>= 1;
			i++;
		}
		nla_nest_end(msg, nl_ftypes);
	}

	nla_nest_end(msg, nl_ifs);

	nl_ifs = nla_nest_start(msg, NL80211_ATTR_RX_FRAME_TYPES);
	if (!nl_ifs)
		return -ENOBUFS;

	for (ift = 0; ift < NUM_NL80211_IFTYPES; ift++) {
		nl_ftypes = nla_nest_start(msg, ift);
		if (!nl_ftypes)
			return -ENOBUFS;
		i = 0;
		stypes = mgmt_stypes[ift].rx;
		while (stypes) {
			if ((stypes & 1) &&
			    nla_put_u16(msg, NL80211_ATTR_FRAME_TYPE,
					(i << 4) | IEEE80211_FTYPE_MGMT))
				return -ENOBUFS;
			stypes >>= 1;
			i++;
		}
		nla_nest_end(msg, nl_ftypes);
	}
	nla_nest_end(msg, nl_ifs);

	return 0;
}

struct nl80211_dump_wiphy_state {
	s64 filter_wiphy;
	long start;
	long split_start, band_start, chan_start;
	bool split;
};

static int nl80211_send_wiphy(struct cfg80211_registered_device *dev,
			      struct sk_buff *msg, u32 portid, u32 seq,
			      int flags, struct nl80211_dump_wiphy_state *state)
{
	void *hdr;
	struct nlattr *nl_bands, *nl_band;
	struct nlattr *nl_freqs, *nl_freq;
	struct nlattr *nl_cmds;
	enum ieee80211_band band;
	struct ieee80211_channel *chan;
	int i;
	const struct ieee80211_txrx_stypes *mgmt_stypes =
				dev->wiphy.mgmt_stypes;
	u32 features;

	hdr = nl80211hdr_put(msg, portid, seq, flags, NL80211_CMD_NEW_WIPHY);
	if (!hdr)
		return -ENOBUFS;

	if (WARN_ON(!state))
		return -EINVAL;

	if (nla_put_u32(msg, NL80211_ATTR_WIPHY, dev->wiphy_idx) ||
	    nla_put_string(msg, NL80211_ATTR_WIPHY_NAME,
			   wiphy_name(&dev->wiphy)) ||
	    nla_put_u32(msg, NL80211_ATTR_GENERATION,
			cfg80211_rdev_list_generation))
		goto nla_put_failure;

	switch (state->split_start) {
	case 0:
		if (nla_put_u8(msg, NL80211_ATTR_WIPHY_RETRY_SHORT,
			       dev->wiphy.retry_short) ||
		    nla_put_u8(msg, NL80211_ATTR_WIPHY_RETRY_LONG,
			       dev->wiphy.retry_long) ||
		    nla_put_u32(msg, NL80211_ATTR_WIPHY_FRAG_THRESHOLD,
				dev->wiphy.frag_threshold) ||
		    nla_put_u32(msg, NL80211_ATTR_WIPHY_RTS_THRESHOLD,
				dev->wiphy.rts_threshold) ||
		    nla_put_u8(msg, NL80211_ATTR_WIPHY_COVERAGE_CLASS,
			       dev->wiphy.coverage_class) ||
		    nla_put_u8(msg, NL80211_ATTR_MAX_NUM_SCAN_SSIDS,
			       dev->wiphy.max_scan_ssids) ||
		    nla_put_u8(msg, NL80211_ATTR_MAX_NUM_SCHED_SCAN_SSIDS,
			       dev->wiphy.max_sched_scan_ssids) ||
		    nla_put_u16(msg, NL80211_ATTR_MAX_SCAN_IE_LEN,
				dev->wiphy.max_scan_ie_len) ||
		    nla_put_u16(msg, NL80211_ATTR_MAX_SCHED_SCAN_IE_LEN,
				dev->wiphy.max_sched_scan_ie_len) ||
		    nla_put_u8(msg, NL80211_ATTR_MAX_MATCH_SETS,
			       dev->wiphy.max_match_sets))
			goto nla_put_failure;

		if ((dev->wiphy.flags & WIPHY_FLAG_IBSS_RSN) &&
		    nla_put_flag(msg, NL80211_ATTR_SUPPORT_IBSS_RSN))
			goto nla_put_failure;
		if ((dev->wiphy.flags & WIPHY_FLAG_MESH_AUTH) &&
		    nla_put_flag(msg, NL80211_ATTR_SUPPORT_MESH_AUTH))
			goto nla_put_failure;
		if ((dev->wiphy.flags & WIPHY_FLAG_AP_UAPSD) &&
		    nla_put_flag(msg, NL80211_ATTR_SUPPORT_AP_UAPSD))
			goto nla_put_failure;
		if ((dev->wiphy.flags & WIPHY_FLAG_SUPPORTS_FW_ROAM) &&
		    nla_put_flag(msg, NL80211_ATTR_ROAM_SUPPORT))
			goto nla_put_failure;
		if ((dev->wiphy.flags & WIPHY_FLAG_SUPPORTS_TDLS) &&
		    nla_put_flag(msg, NL80211_ATTR_TDLS_SUPPORT))
			goto nla_put_failure;
		if ((dev->wiphy.flags & WIPHY_FLAG_TDLS_EXTERNAL_SETUP) &&
		    nla_put_flag(msg, NL80211_ATTR_TDLS_EXTERNAL_SETUP))
			goto nla_put_failure;
		state->split_start++;
		if (state->split)
			break;
	case 1:
		if (nla_put(msg, NL80211_ATTR_CIPHER_SUITES,
			    sizeof(u32) * dev->wiphy.n_cipher_suites,
			    dev->wiphy.cipher_suites))
			goto nla_put_failure;

		if (nla_put_u8(msg, NL80211_ATTR_MAX_NUM_PMKIDS,
			       dev->wiphy.max_num_pmkids))
			goto nla_put_failure;

		if ((dev->wiphy.flags & WIPHY_FLAG_CONTROL_PORT_PROTOCOL) &&
		    nla_put_flag(msg, NL80211_ATTR_CONTROL_PORT_ETHERTYPE))
			goto nla_put_failure;

		if (nla_put_u32(msg, NL80211_ATTR_WIPHY_ANTENNA_AVAIL_TX,
				dev->wiphy.available_antennas_tx) ||
		    nla_put_u32(msg, NL80211_ATTR_WIPHY_ANTENNA_AVAIL_RX,
				dev->wiphy.available_antennas_rx))
			goto nla_put_failure;

		if ((dev->wiphy.flags & WIPHY_FLAG_AP_PROBE_RESP_OFFLOAD) &&
		    nla_put_u32(msg, NL80211_ATTR_PROBE_RESP_OFFLOAD,
				dev->wiphy.probe_resp_offload))
			goto nla_put_failure;

		if ((dev->wiphy.available_antennas_tx ||
		     dev->wiphy.available_antennas_rx) &&
		    dev->ops->get_antenna) {
			u32 tx_ant = 0, rx_ant = 0;
			int res;
			res = rdev_get_antenna(dev, &tx_ant, &rx_ant);
			if (!res) {
				if (nla_put_u32(msg,
						NL80211_ATTR_WIPHY_ANTENNA_TX,
						tx_ant) ||
				    nla_put_u32(msg,
						NL80211_ATTR_WIPHY_ANTENNA_RX,
						rx_ant))
					goto nla_put_failure;
			}
		}

		state->split_start++;
		if (state->split)
			break;
	case 2:
		if (nl80211_put_iftypes(msg, NL80211_ATTR_SUPPORTED_IFTYPES,
					dev->wiphy.interface_modes))
				goto nla_put_failure;
		state->split_start++;
		if (state->split)
			break;
	case 3:
		nl_bands = nla_nest_start(msg, NL80211_ATTR_WIPHY_BANDS);
		if (!nl_bands)
			goto nla_put_failure;

		for (band = state->band_start;
		     band < IEEE80211_NUM_BANDS; band++) {
			struct ieee80211_supported_band *sband;

			sband = dev->wiphy.bands[band];

			if (!sband)
				continue;

			nl_band = nla_nest_start(msg, band);
			if (!nl_band)
				goto nla_put_failure;

			switch (state->chan_start) {
			case 0:
				if (nl80211_send_band_rateinfo(msg, sband))
					goto nla_put_failure;
				state->chan_start++;
				if (state->split)
					break;
			default:
				/* add frequencies */
				nl_freqs = nla_nest_start(
					msg, NL80211_BAND_ATTR_FREQS);
				if (!nl_freqs)
					goto nla_put_failure;

				for (i = state->chan_start - 1;
				     i < sband->n_channels;
				     i++) {
					nl_freq = nla_nest_start(msg, i);
					if (!nl_freq)
						goto nla_put_failure;

					chan = &sband->channels[i];

					if (nl80211_msg_put_channel(
							msg, chan,
							state->split))
						goto nla_put_failure;

					nla_nest_end(msg, nl_freq);
					if (state->split)
						break;
				}
				if (i < sband->n_channels)
					state->chan_start = i + 2;
				else
					state->chan_start = 0;
				nla_nest_end(msg, nl_freqs);
			}

			nla_nest_end(msg, nl_band);

			if (state->split) {
				/* start again here */
				if (state->chan_start)
					band--;
				break;
			}
		}
		nla_nest_end(msg, nl_bands);

		if (band < IEEE80211_NUM_BANDS)
			state->band_start = band + 1;
		else
			state->band_start = 0;

		/* if bands & channels are done, continue outside */
		if (state->band_start == 0 && state->chan_start == 0)
			state->split_start++;
		if (state->split)
			break;
	case 4:
		nl_cmds = nla_nest_start(msg, NL80211_ATTR_SUPPORTED_COMMANDS);
		if (!nl_cmds)
			goto nla_put_failure;

		i = 0;
#define CMD(op, n)							\
		 do {							\
			if (dev->ops->op) {				\
				i++;					\
				if (nla_put_u32(msg, i, NL80211_CMD_ ## n)) \
					goto nla_put_failure;		\
			}						\
		} while (0)

		CMD(add_virtual_intf, NEW_INTERFACE);
		CMD(change_virtual_intf, SET_INTERFACE);
		CMD(add_key, NEW_KEY);
		CMD(start_ap, START_AP);
		CMD(add_station, NEW_STATION);
		CMD(add_mpath, NEW_MPATH);
		CMD(update_mesh_config, SET_MESH_CONFIG);
		CMD(change_bss, SET_BSS);
		CMD(auth, AUTHENTICATE);
		CMD(assoc, ASSOCIATE);
		CMD(deauth, DEAUTHENTICATE);
		CMD(disassoc, DISASSOCIATE);
		CMD(join_ibss, JOIN_IBSS);
		CMD(join_mesh, JOIN_MESH);
		CMD(set_pmksa, SET_PMKSA);
		CMD(del_pmksa, DEL_PMKSA);
		CMD(flush_pmksa, FLUSH_PMKSA);
		if (dev->wiphy.flags & WIPHY_FLAG_HAS_REMAIN_ON_CHANNEL)
			CMD(remain_on_channel, REMAIN_ON_CHANNEL);
		CMD(set_bitrate_mask, SET_TX_BITRATE_MASK);
		CMD(mgmt_tx, FRAME);
		CMD(mgmt_tx_cancel_wait, FRAME_WAIT_CANCEL);
		if (dev->wiphy.flags & WIPHY_FLAG_NETNS_OK) {
			i++;
			if (nla_put_u32(msg, i, NL80211_CMD_SET_WIPHY_NETNS))
				goto nla_put_failure;
		}
		if (dev->ops->set_monitor_channel || dev->ops->start_ap ||
		    dev->ops->join_mesh) {
			i++;
			if (nla_put_u32(msg, i, NL80211_CMD_SET_CHANNEL))
				goto nla_put_failure;
		}
		CMD(set_wds_peer, SET_WDS_PEER);
		if (dev->wiphy.flags & WIPHY_FLAG_SUPPORTS_TDLS) {
			CMD(tdls_mgmt, TDLS_MGMT);
			CMD(tdls_oper, TDLS_OPER);
		}
		if (dev->wiphy.flags & WIPHY_FLAG_SUPPORTS_SCHED_SCAN)
			CMD(sched_scan_start, START_SCHED_SCAN);
		CMD(probe_client, PROBE_CLIENT);
		CMD(set_noack_map, SET_NOACK_MAP);
		if (dev->wiphy.flags & WIPHY_FLAG_REPORTS_OBSS) {
			i++;
			if (nla_put_u32(msg, i, NL80211_CMD_REGISTER_BEACONS))
				goto nla_put_failure;
		}
		CMD(start_p2p_device, START_P2P_DEVICE);
		CMD(set_mcast_rate, SET_MCAST_RATE);
		if (state->split) {
			CMD(crit_proto_start, CRIT_PROTOCOL_START);
			CMD(crit_proto_stop, CRIT_PROTOCOL_STOP);
			if (dev->wiphy.flags & WIPHY_FLAG_HAS_CHANNEL_SWITCH)
				CMD(channel_switch, CHANNEL_SWITCH);
		}
		CMD(set_qos_map, SET_QOS_MAP);

#ifdef CONFIG_NL80211_TESTMODE
		CMD(testmode_cmd, TESTMODE);
#endif

#undef CMD

		if (dev->ops->connect || dev->ops->auth) {
			i++;
			if (nla_put_u32(msg, i, NL80211_CMD_CONNECT))
				goto nla_put_failure;
		}

		if (dev->ops->disconnect || dev->ops->deauth) {
			i++;
			if (nla_put_u32(msg, i, NL80211_CMD_DISCONNECT))
				goto nla_put_failure;
		}

		nla_nest_end(msg, nl_cmds);
		state->split_start++;
		if (state->split)
			break;
	case 5:
		if (dev->ops->remain_on_channel &&
		    (dev->wiphy.flags & WIPHY_FLAG_HAS_REMAIN_ON_CHANNEL) &&
		    nla_put_u32(msg,
				NL80211_ATTR_MAX_REMAIN_ON_CHANNEL_DURATION,
				dev->wiphy.max_remain_on_channel_duration))
			goto nla_put_failure;

		if ((dev->wiphy.flags & WIPHY_FLAG_OFFCHAN_TX) &&
		    nla_put_flag(msg, NL80211_ATTR_OFFCHANNEL_TX_OK))
			goto nla_put_failure;

		if (nl80211_send_mgmt_stypes(msg, mgmt_stypes))
			goto nla_put_failure;
		state->split_start++;
		if (state->split)
			break;
	case 6:
#ifdef CONFIG_PM
		if (nl80211_send_wowlan(msg, dev, state->split))
			goto nla_put_failure;
		state->split_start++;
		if (state->split)
			break;
#else
		state->split_start++;
#endif
	case 7:
		if (nl80211_put_iftypes(msg, NL80211_ATTR_SOFTWARE_IFTYPES,
					dev->wiphy.software_iftypes))
			goto nla_put_failure;

		if (nl80211_put_iface_combinations(&dev->wiphy, msg,
						   state->split))
			goto nla_put_failure;

		state->split_start++;
		if (state->split)
			break;
	case 8:
		if ((dev->wiphy.flags & WIPHY_FLAG_HAVE_AP_SME) &&
		    nla_put_u32(msg, NL80211_ATTR_DEVICE_AP_SME,
				dev->wiphy.ap_sme_capa))
			goto nla_put_failure;

		features = dev->wiphy.features;
		/*
		 * We can only add the per-channel limit information if the
		 * dump is split, otherwise it makes it too big. Therefore
		 * only advertise it in that case.
		 */
		if (state->split)
			features |= NL80211_FEATURE_ADVERTISE_CHAN_LIMITS;
		if (nla_put_u32(msg, NL80211_ATTR_FEATURE_FLAGS, features))
			goto nla_put_failure;

		if (dev->wiphy.ht_capa_mod_mask &&
		    nla_put(msg, NL80211_ATTR_HT_CAPABILITY_MASK,
			    sizeof(*dev->wiphy.ht_capa_mod_mask),
			    dev->wiphy.ht_capa_mod_mask))
			goto nla_put_failure;

		if (dev->wiphy.flags & WIPHY_FLAG_HAVE_AP_SME &&
		    dev->wiphy.max_acl_mac_addrs &&
		    nla_put_u32(msg, NL80211_ATTR_MAC_ACL_MAX,
				dev->wiphy.max_acl_mac_addrs))
			goto nla_put_failure;

		/*
		 * Any information below this point is only available to
		 * applications that can deal with it being split. This
		 * helps ensure that newly added capabilities don't break
		 * older tools by overrunning their buffers.
		 *
		 * We still increment split_start so that in the split
		 * case we'll continue with more data in the next round,
		 * but break unconditionally so unsplit data stops here.
		 */
		state->split_start++;
		break;
	case 9:
		if (dev->wiphy.extended_capabilities &&
		    (nla_put(msg, NL80211_ATTR_EXT_CAPA,
			     dev->wiphy.extended_capabilities_len,
			     dev->wiphy.extended_capabilities) ||
		     nla_put(msg, NL80211_ATTR_EXT_CAPA_MASK,
			     dev->wiphy.extended_capabilities_len,
			     dev->wiphy.extended_capabilities_mask)))
			goto nla_put_failure;

		if (dev->wiphy.vht_capa_mod_mask &&
		    nla_put(msg, NL80211_ATTR_VHT_CAPABILITY_MASK,
			    sizeof(*dev->wiphy.vht_capa_mod_mask),
			    dev->wiphy.vht_capa_mod_mask))
			goto nla_put_failure;

		state->split_start++;
		break;
	case 10:
		if (nl80211_send_coalesce(msg, dev))
			goto nla_put_failure;

		if ((dev->wiphy.flags & WIPHY_FLAG_SUPPORTS_5_10_MHZ) &&
		    (nla_put_flag(msg, NL80211_ATTR_SUPPORT_5_MHZ) ||
		     nla_put_flag(msg, NL80211_ATTR_SUPPORT_10_MHZ)))
			goto nla_put_failure;

		if (dev->wiphy.max_ap_assoc_sta &&
		    nla_put_u32(msg, NL80211_ATTR_MAX_AP_ASSOC_STA,
				dev->wiphy.max_ap_assoc_sta))
			goto nla_put_failure;

		state->split_start++;
		break;
	case 11:
		if (dev->wiphy.n_vendor_commands) {
			const struct nl80211_vendor_cmd_info *info;
			struct nlattr *nested;

			nested = nla_nest_start(msg, NL80211_ATTR_VENDOR_DATA);
			if (!nested)
				goto nla_put_failure;

			for (i = 0; i < dev->wiphy.n_vendor_commands; i++) {
				info = &dev->wiphy.vendor_commands[i].info;
				if (nla_put(msg, i + 1, sizeof(*info), info))
					goto nla_put_failure;
			}
			nla_nest_end(msg, nested);
		}

		if (dev->wiphy.n_vendor_events) {
			const struct nl80211_vendor_cmd_info *info;
			struct nlattr *nested;

			nested = nla_nest_start(msg,
						NL80211_ATTR_VENDOR_EVENTS);
			if (!nested)
				goto nla_put_failure;

			for (i = 0; i < dev->wiphy.n_vendor_events; i++) {
				info = &dev->wiphy.vendor_events[i];
				if (nla_put(msg, i + 1, sizeof(*info), info))
					goto nla_put_failure;
			}
			nla_nest_end(msg, nested);
		}

		/* done */
		state->split_start = 0;
		break;
	}
	return genlmsg_end(msg, hdr);

 nla_put_failure:
	genlmsg_cancel(msg, hdr);
	return -EMSGSIZE;
}

static int nl80211_dump_wiphy_parse(struct sk_buff *skb,
				    struct netlink_callback *cb,
				    struct nl80211_dump_wiphy_state *state)
{
	struct nlattr **tb = nl80211_fam.attrbuf;
	int ret = nlmsg_parse(cb->nlh, GENL_HDRLEN + nl80211_fam.hdrsize,
			      tb, nl80211_fam.maxattr, nl80211_policy);
	/* ignore parse errors for backward compatibility */
	if (ret)
		return 0;

	state->split = tb[NL80211_ATTR_SPLIT_WIPHY_DUMP];
	if (tb[NL80211_ATTR_WIPHY])
		state->filter_wiphy = nla_get_u32(tb[NL80211_ATTR_WIPHY]);
	if (tb[NL80211_ATTR_WDEV])
		state->filter_wiphy = nla_get_u64(tb[NL80211_ATTR_WDEV]) >> 32;
	if (tb[NL80211_ATTR_IFINDEX]) {
		struct net_device *netdev;
		struct cfg80211_registered_device *rdev;
		int ifidx = nla_get_u32(tb[NL80211_ATTR_IFINDEX]);

		netdev = __dev_get_by_index(sock_net(skb->sk), ifidx);
		if (!netdev)
			return -ENODEV;
		if (netdev->ieee80211_ptr) {
			rdev = wiphy_to_dev(
				netdev->ieee80211_ptr->wiphy);
			state->filter_wiphy = rdev->wiphy_idx;
		}
	}

	return 0;
}

static int nl80211_dump_wiphy(struct sk_buff *skb, struct netlink_callback *cb)
{
	int idx = 0, ret;
	struct nl80211_dump_wiphy_state *state = (void *)cb->args[0];
	struct cfg80211_registered_device *dev;

	rtnl_lock();
	if (!state) {
		state = kzalloc(sizeof(*state), GFP_KERNEL);
		if (!state) {
			rtnl_unlock();
			return -ENOMEM;
		}
		state->filter_wiphy = -1;
		ret = nl80211_dump_wiphy_parse(skb, cb, state);
		if (ret) {
			kfree(state);
			rtnl_unlock();
			return ret;
		}
		cb->args[0] = (long)state;
	}

	list_for_each_entry(dev, &cfg80211_rdev_list, list) {
		if (!net_eq(wiphy_net(&dev->wiphy), sock_net(skb->sk)))
			continue;
		if (++idx <= state->start)
			continue;
		if (state->filter_wiphy != -1 &&
		    state->filter_wiphy != dev->wiphy_idx)
			continue;
		/* attempt to fit multiple wiphy data chunks into the skb */
		do {
			ret = nl80211_send_wiphy(dev, skb,
						 NETLINK_CB(cb->skb).portid,
						 cb->nlh->nlmsg_seq,
						 NLM_F_MULTI, state);
			if (ret < 0) {
				/*
				 * If sending the wiphy data didn't fit (ENOBUFS
				 * or EMSGSIZE returned), this SKB is still
				 * empty (so it's not too big because another
				 * wiphy dataset is already in the skb) and
				 * we've not tried to adjust the dump allocation
				 * yet ... then adjust the alloc size to be
				 * bigger, and return 1 but with the empty skb.
				 * This results in an empty message being RX'ed
				 * in userspace, but that is ignored.
				 *
				 * We can then retry with the larger buffer.
				 */
				if ((ret == -ENOBUFS || ret == -EMSGSIZE) &&
				    !skb->len && !state->split &&
				    cb->min_dump_alloc < 4096) {
					cb->min_dump_alloc = 4096;
					state->split_start = 0;
					rtnl_unlock();
					return 1;
				}
				idx--;
				break;
			}
		} while (state->split_start > 0);
		break;
	}
	rtnl_unlock();

	state->start = idx;

	return skb->len;
}

static int nl80211_dump_wiphy_done(struct netlink_callback *cb)
{
	kfree((void *)cb->args[0]);
	return 0;
}

static int nl80211_get_wiphy(struct sk_buff *skb, struct genl_info *info)
{
	struct sk_buff *msg;
	struct cfg80211_registered_device *dev = info->user_ptr[0];
	struct nl80211_dump_wiphy_state state = {};

	msg = nlmsg_new(4096, GFP_KERNEL);
	if (!msg)
		return -ENOMEM;

	if (nl80211_send_wiphy(dev, msg, info->snd_portid, info->snd_seq, 0,
			       &state) < 0) {
		nlmsg_free(msg);
		return -ENOBUFS;
	}

	return genlmsg_reply(msg, info);
}

static const struct nla_policy txq_params_policy[NL80211_TXQ_ATTR_MAX + 1] = {
	[NL80211_TXQ_ATTR_QUEUE]		= { .type = NLA_U8 },
	[NL80211_TXQ_ATTR_TXOP]			= { .type = NLA_U16 },
	[NL80211_TXQ_ATTR_CWMIN]		= { .type = NLA_U16 },
	[NL80211_TXQ_ATTR_CWMAX]		= { .type = NLA_U16 },
	[NL80211_TXQ_ATTR_AIFS]			= { .type = NLA_U8 },
};

static int parse_txq_params(struct nlattr *tb[],
			    struct ieee80211_txq_params *txq_params)
{
	if (!tb[NL80211_TXQ_ATTR_AC] || !tb[NL80211_TXQ_ATTR_TXOP] ||
	    !tb[NL80211_TXQ_ATTR_CWMIN] || !tb[NL80211_TXQ_ATTR_CWMAX] ||
	    !tb[NL80211_TXQ_ATTR_AIFS])
		return -EINVAL;

	txq_params->ac = nla_get_u8(tb[NL80211_TXQ_ATTR_AC]);
	txq_params->txop = nla_get_u16(tb[NL80211_TXQ_ATTR_TXOP]);
	txq_params->cwmin = nla_get_u16(tb[NL80211_TXQ_ATTR_CWMIN]);
	txq_params->cwmax = nla_get_u16(tb[NL80211_TXQ_ATTR_CWMAX]);
	txq_params->aifs = nla_get_u8(tb[NL80211_TXQ_ATTR_AIFS]);

	if (txq_params->ac >= NL80211_NUM_ACS)
		return -EINVAL;

	return 0;
}

static bool nl80211_can_set_dev_channel(struct wireless_dev *wdev)
{
	/*
	 * You can only set the channel explicitly for WDS interfaces,
	 * all others have their channel managed via their respective
	 * "establish a connection" command (connect, join, ...)
	 *
	 * For AP/GO and mesh mode, the channel can be set with the
	 * channel userspace API, but is only stored and passed to the
	 * low-level driver when the AP starts or the mesh is joined.
	 * This is for backward compatibility, userspace can also give
	 * the channel in the start-ap or join-mesh commands instead.
	 *
	 * Monitors are special as they are normally slaved to
	 * whatever else is going on, so they have their own special
	 * operation to set the monitor channel if possible.
	 */
	return !wdev ||
		wdev->iftype == NL80211_IFTYPE_AP ||
		wdev->iftype == NL80211_IFTYPE_MESH_POINT ||
		wdev->iftype == NL80211_IFTYPE_MONITOR ||
		wdev->iftype == NL80211_IFTYPE_P2P_GO;
}

static int nl80211_parse_chandef(struct cfg80211_registered_device *rdev,
				 struct genl_info *info,
				 struct cfg80211_chan_def *chandef)
{
	u32 control_freq;

	if (!info->attrs[NL80211_ATTR_WIPHY_FREQ])
		return -EINVAL;

	control_freq = nla_get_u32(info->attrs[NL80211_ATTR_WIPHY_FREQ]);

	chandef->chan = ieee80211_get_channel(&rdev->wiphy, control_freq);
	chandef->width = NL80211_CHAN_WIDTH_20_NOHT;
	chandef->center_freq1 = control_freq;
	chandef->center_freq2 = 0;

	/* Primary channel not allowed */
	if (!chandef->chan || chandef->chan->flags & IEEE80211_CHAN_DISABLED)
		return -EINVAL;

	if (info->attrs[NL80211_ATTR_WIPHY_CHANNEL_TYPE]) {
		enum nl80211_channel_type chantype;

		chantype = nla_get_u32(
				info->attrs[NL80211_ATTR_WIPHY_CHANNEL_TYPE]);

		switch (chantype) {
		case NL80211_CHAN_NO_HT:
		case NL80211_CHAN_HT20:
		case NL80211_CHAN_HT40PLUS:
		case NL80211_CHAN_HT40MINUS:
			cfg80211_chandef_create(chandef, chandef->chan,
						chantype);
			break;
		default:
			return -EINVAL;
		}
	} else if (info->attrs[NL80211_ATTR_CHANNEL_WIDTH]) {
		chandef->width =
			nla_get_u32(info->attrs[NL80211_ATTR_CHANNEL_WIDTH]);
		if (info->attrs[NL80211_ATTR_CENTER_FREQ1])
			chandef->center_freq1 =
				nla_get_u32(
					info->attrs[NL80211_ATTR_CENTER_FREQ1]);
		if (info->attrs[NL80211_ATTR_CENTER_FREQ2])
			chandef->center_freq2 =
				nla_get_u32(
					info->attrs[NL80211_ATTR_CENTER_FREQ2]);
	}

	if (!cfg80211_chandef_valid(chandef))
		return -EINVAL;

	if (!cfg80211_chandef_usable(&rdev->wiphy, chandef,
				     IEEE80211_CHAN_DISABLED))
		return -EINVAL;

	if ((chandef->width == NL80211_CHAN_WIDTH_5 ||
	     chandef->width == NL80211_CHAN_WIDTH_10) &&
	    !(rdev->wiphy.flags & WIPHY_FLAG_SUPPORTS_5_10_MHZ))
		return -EINVAL;

	return 0;
}

static int __nl80211_set_channel(struct cfg80211_registered_device *rdev,
				 struct wireless_dev *wdev,
				 struct genl_info *info)
{
	struct cfg80211_chan_def chandef;
	int result;
	enum nl80211_iftype iftype = NL80211_IFTYPE_MONITOR;

	if (wdev)
		iftype = wdev->iftype;

	if (!nl80211_can_set_dev_channel(wdev))
		return -EOPNOTSUPP;

	result = nl80211_parse_chandef(rdev, info, &chandef);
	if (result)
		return result;

	switch (iftype) {
	case NL80211_IFTYPE_AP:
	case NL80211_IFTYPE_P2P_GO:
		if (wdev->beacon_interval) {
			result = -EBUSY;
			break;
		}
		if (!cfg80211_reg_can_beacon(&rdev->wiphy, &chandef)) {
			result = -EINVAL;
			break;
		}
		wdev->preset_chandef = chandef;
		result = 0;
		break;
	case NL80211_IFTYPE_MESH_POINT:
		result = cfg80211_set_mesh_channel(rdev, wdev, &chandef);
		break;
	case NL80211_IFTYPE_MONITOR:
		result = cfg80211_set_monitor_channel(rdev, &chandef);
		break;
	default:
		result = -EINVAL;
	}

	return result;
}

static int nl80211_set_channel(struct sk_buff *skb, struct genl_info *info)
{
	struct cfg80211_registered_device *rdev = info->user_ptr[0];
	struct net_device *netdev = info->user_ptr[1];

	return __nl80211_set_channel(rdev, netdev->ieee80211_ptr, info);
}

static int nl80211_set_wds_peer(struct sk_buff *skb, struct genl_info *info)
{
	struct cfg80211_registered_device *rdev = info->user_ptr[0];
	struct net_device *dev = info->user_ptr[1];
	struct wireless_dev *wdev = dev->ieee80211_ptr;
	const u8 *bssid;

	if (!info->attrs[NL80211_ATTR_MAC])
		return -EINVAL;

	if (netif_running(dev))
		return -EBUSY;

	if (!rdev->ops->set_wds_peer)
		return -EOPNOTSUPP;

	if (wdev->iftype != NL80211_IFTYPE_WDS)
		return -EOPNOTSUPP;

	bssid = nla_data(info->attrs[NL80211_ATTR_MAC]);
	return rdev_set_wds_peer(rdev, dev, bssid);
}


static int nl80211_set_wiphy(struct sk_buff *skb, struct genl_info *info)
{
	struct cfg80211_registered_device *rdev;
	struct net_device *netdev = NULL;
	struct wireless_dev *wdev;
	int result = 0, rem_txq_params = 0;
	struct nlattr *nl_txq_params;
	u32 changed;
	u8 retry_short = 0, retry_long = 0;
	u32 frag_threshold = 0, rts_threshold = 0;
	u8 coverage_class = 0;

	ASSERT_RTNL();

	/*
	 * Try to find the wiphy and netdev. Normally this
	 * function shouldn't need the netdev, but this is
	 * done for backward compatibility -- previously
	 * setting the channel was done per wiphy, but now
	 * it is per netdev. Previous userland like hostapd
	 * also passed a netdev to set_wiphy, so that it is
	 * possible to let that go to the right netdev!
	 */

	if (info->attrs[NL80211_ATTR_IFINDEX]) {
		int ifindex = nla_get_u32(info->attrs[NL80211_ATTR_IFINDEX]);

		netdev = __dev_get_by_index(genl_info_net(info), ifindex);
		if (netdev && netdev->ieee80211_ptr)
			rdev = wiphy_to_dev(netdev->ieee80211_ptr->wiphy);
		else
			netdev = NULL;
	}

	if (!netdev) {
		rdev = __cfg80211_rdev_from_attrs(genl_info_net(info),
						  info->attrs);
		if (IS_ERR(rdev))
			return PTR_ERR(rdev);
		wdev = NULL;
		netdev = NULL;
		result = 0;
	} else
		wdev = netdev->ieee80211_ptr;

	/*
	 * end workaround code, by now the rdev is available
	 * and locked, and wdev may or may not be NULL.
	 */

	if (info->attrs[NL80211_ATTR_WIPHY_NAME])
		result = cfg80211_dev_rename(
			rdev, nla_data(info->attrs[NL80211_ATTR_WIPHY_NAME]));

	if (result)
		return result;

	if (info->attrs[NL80211_ATTR_WIPHY_TXQ_PARAMS]) {
		struct ieee80211_txq_params txq_params;
		struct nlattr *tb[NL80211_TXQ_ATTR_MAX + 1];

		if (!rdev->ops->set_txq_params)
			return -EOPNOTSUPP;

		if (!netdev)
			return -EINVAL;

		if (netdev->ieee80211_ptr->iftype != NL80211_IFTYPE_AP &&
		    netdev->ieee80211_ptr->iftype != NL80211_IFTYPE_P2P_GO)
			return -EINVAL;

		if (!netif_running(netdev))
			return -ENETDOWN;

		nla_for_each_nested(nl_txq_params,
				    info->attrs[NL80211_ATTR_WIPHY_TXQ_PARAMS],
				    rem_txq_params) {
			result = nla_parse(tb, NL80211_TXQ_ATTR_MAX,
					   nla_data(nl_txq_params),
					   nla_len(nl_txq_params),
					   txq_params_policy);
			if (result)
				return result;
			result = parse_txq_params(tb, &txq_params);
			if (result)
				return result;

			result = rdev_set_txq_params(rdev, netdev,
						     &txq_params);
			if (result)
				return result;
		}
	}

	if (info->attrs[NL80211_ATTR_WIPHY_FREQ]) {
		result = __nl80211_set_channel(rdev,
				nl80211_can_set_dev_channel(wdev) ? wdev : NULL,
				info);
		if (result)
			return result;
	}

	if (info->attrs[NL80211_ATTR_WIPHY_TX_POWER_SETTING]) {
		struct wireless_dev *txp_wdev = wdev;
		enum nl80211_tx_power_setting type;
		int idx, mbm = 0;

		if (!(rdev->wiphy.features & NL80211_FEATURE_VIF_TXPOWER))
			txp_wdev = NULL;

		if (!rdev->ops->set_tx_power)
			return -EOPNOTSUPP;

		idx = NL80211_ATTR_WIPHY_TX_POWER_SETTING;
		type = nla_get_u32(info->attrs[idx]);

		if (!info->attrs[NL80211_ATTR_WIPHY_TX_POWER_LEVEL] &&
		    (type != NL80211_TX_POWER_AUTOMATIC))
			return -EINVAL;

		if (type != NL80211_TX_POWER_AUTOMATIC) {
			idx = NL80211_ATTR_WIPHY_TX_POWER_LEVEL;
			mbm = nla_get_u32(info->attrs[idx]);
		}

		result = rdev_set_tx_power(rdev, txp_wdev, type, mbm);
		if (result)
			return result;
	}

	if (info->attrs[NL80211_ATTR_WIPHY_ANTENNA_TX] &&
	    info->attrs[NL80211_ATTR_WIPHY_ANTENNA_RX]) {
		u32 tx_ant, rx_ant;
		if ((!rdev->wiphy.available_antennas_tx &&
		     !rdev->wiphy.available_antennas_rx) ||
		    !rdev->ops->set_antenna)
			return -EOPNOTSUPP;

		tx_ant = nla_get_u32(info->attrs[NL80211_ATTR_WIPHY_ANTENNA_TX]);
		rx_ant = nla_get_u32(info->attrs[NL80211_ATTR_WIPHY_ANTENNA_RX]);

		/* reject antenna configurations which don't match the
		 * available antenna masks, except for the "all" mask */
		if ((~tx_ant && (tx_ant & ~rdev->wiphy.available_antennas_tx)) ||
		    (~rx_ant && (rx_ant & ~rdev->wiphy.available_antennas_rx)))
			return -EINVAL;

		tx_ant = tx_ant & rdev->wiphy.available_antennas_tx;
		rx_ant = rx_ant & rdev->wiphy.available_antennas_rx;

		result = rdev_set_antenna(rdev, tx_ant, rx_ant);
		if (result)
			return result;
	}

	changed = 0;

	if (info->attrs[NL80211_ATTR_WIPHY_RETRY_SHORT]) {
		retry_short = nla_get_u8(
			info->attrs[NL80211_ATTR_WIPHY_RETRY_SHORT]);
		if (retry_short == 0)
			return -EINVAL;

		changed |= WIPHY_PARAM_RETRY_SHORT;
	}

	if (info->attrs[NL80211_ATTR_WIPHY_RETRY_LONG]) {
		retry_long = nla_get_u8(
			info->attrs[NL80211_ATTR_WIPHY_RETRY_LONG]);
		if (retry_long == 0)
			return -EINVAL;

		changed |= WIPHY_PARAM_RETRY_LONG;
	}

	if (info->attrs[NL80211_ATTR_WIPHY_FRAG_THRESHOLD]) {
		frag_threshold = nla_get_u32(
			info->attrs[NL80211_ATTR_WIPHY_FRAG_THRESHOLD]);
		if (frag_threshold < 256)
			return -EINVAL;

		if (frag_threshold != (u32) -1) {
			/*
			 * Fragments (apart from the last one) are required to
			 * have even length. Make the fragmentation code
			 * simpler by stripping LSB should someone try to use
			 * odd threshold value.
			 */
			frag_threshold &= ~0x1;
		}
		changed |= WIPHY_PARAM_FRAG_THRESHOLD;
	}

	if (info->attrs[NL80211_ATTR_WIPHY_RTS_THRESHOLD]) {
		rts_threshold = nla_get_u32(
			info->attrs[NL80211_ATTR_WIPHY_RTS_THRESHOLD]);
		changed |= WIPHY_PARAM_RTS_THRESHOLD;
	}

	if (info->attrs[NL80211_ATTR_WIPHY_COVERAGE_CLASS]) {
		coverage_class = nla_get_u8(
			info->attrs[NL80211_ATTR_WIPHY_COVERAGE_CLASS]);
		changed |= WIPHY_PARAM_COVERAGE_CLASS;
	}

	if (changed) {
		u8 old_retry_short, old_retry_long;
		u32 old_frag_threshold, old_rts_threshold;
		u8 old_coverage_class;

		if (!rdev->ops->set_wiphy_params)
			return -EOPNOTSUPP;

		old_retry_short = rdev->wiphy.retry_short;
		old_retry_long = rdev->wiphy.retry_long;
		old_frag_threshold = rdev->wiphy.frag_threshold;
		old_rts_threshold = rdev->wiphy.rts_threshold;
		old_coverage_class = rdev->wiphy.coverage_class;

		if (changed & WIPHY_PARAM_RETRY_SHORT)
			rdev->wiphy.retry_short = retry_short;
		if (changed & WIPHY_PARAM_RETRY_LONG)
			rdev->wiphy.retry_long = retry_long;
		if (changed & WIPHY_PARAM_FRAG_THRESHOLD)
			rdev->wiphy.frag_threshold = frag_threshold;
		if (changed & WIPHY_PARAM_RTS_THRESHOLD)
			rdev->wiphy.rts_threshold = rts_threshold;
		if (changed & WIPHY_PARAM_COVERAGE_CLASS)
			rdev->wiphy.coverage_class = coverage_class;

		result = rdev_set_wiphy_params(rdev, changed);
		if (result) {
			rdev->wiphy.retry_short = old_retry_short;
			rdev->wiphy.retry_long = old_retry_long;
			rdev->wiphy.frag_threshold = old_frag_threshold;
			rdev->wiphy.rts_threshold = old_rts_threshold;
			rdev->wiphy.coverage_class = old_coverage_class;
		}
	}
	return 0;
}

static inline u64 wdev_id(struct wireless_dev *wdev)
{
	return (u64)wdev->identifier |
	       ((u64)wiphy_to_dev(wdev->wiphy)->wiphy_idx << 32);
}

static int nl80211_send_chandef(struct sk_buff *msg,
				const struct cfg80211_chan_def *chandef)
{
	WARN_ON(!cfg80211_chandef_valid(chandef));

	if (nla_put_u32(msg, NL80211_ATTR_WIPHY_FREQ,
			chandef->chan->center_freq))
		return -ENOBUFS;
	switch (chandef->width) {
	case NL80211_CHAN_WIDTH_20_NOHT:
	case NL80211_CHAN_WIDTH_20:
	case NL80211_CHAN_WIDTH_40:
		if (nla_put_u32(msg, NL80211_ATTR_WIPHY_CHANNEL_TYPE,
				cfg80211_get_chandef_type(chandef)))
			return -ENOBUFS;
		break;
	default:
		break;
	}
	if (nla_put_u32(msg, NL80211_ATTR_CHANNEL_WIDTH, chandef->width))
		return -ENOBUFS;
	if (nla_put_u32(msg, NL80211_ATTR_CENTER_FREQ1, chandef->center_freq1))
		return -ENOBUFS;
	if (chandef->center_freq2 &&
	    nla_put_u32(msg, NL80211_ATTR_CENTER_FREQ2, chandef->center_freq2))
		return -ENOBUFS;
	return 0;
}

static int nl80211_send_iface(struct sk_buff *msg, u32 portid, u32 seq, int flags,
			      struct cfg80211_registered_device *rdev,
			      struct wireless_dev *wdev)
{
	struct net_device *dev = wdev->netdev;
	void *hdr;

	hdr = nl80211hdr_put(msg, portid, seq, flags, NL80211_CMD_NEW_INTERFACE);
	if (!hdr)
		return -1;

	if (dev &&
	    (nla_put_u32(msg, NL80211_ATTR_IFINDEX, dev->ifindex) ||
	     nla_put_string(msg, NL80211_ATTR_IFNAME, dev->name)))
		goto nla_put_failure;

	if (nla_put_u32(msg, NL80211_ATTR_WIPHY, rdev->wiphy_idx) ||
	    nla_put_u32(msg, NL80211_ATTR_IFTYPE, wdev->iftype) ||
	    nla_put_u64(msg, NL80211_ATTR_WDEV, wdev_id(wdev)) ||
	    nla_put(msg, NL80211_ATTR_MAC, ETH_ALEN, wdev_address(wdev)) ||
	    nla_put_u32(msg, NL80211_ATTR_GENERATION,
			rdev->devlist_generation ^
			(cfg80211_rdev_list_generation << 2)))
		goto nla_put_failure;

	if (rdev->ops->get_channel) {
		int ret;
		struct cfg80211_chan_def chandef;

		ret = rdev_get_channel(rdev, wdev, &chandef);
		if (ret == 0) {
			if (nl80211_send_chandef(msg, &chandef))
				goto nla_put_failure;
		}
	}

	if (wdev->ssid_len) {
		if (nla_put(msg, NL80211_ATTR_SSID, wdev->ssid_len, wdev->ssid))
			goto nla_put_failure;
	}

	return genlmsg_end(msg, hdr);

 nla_put_failure:
	genlmsg_cancel(msg, hdr);
	return -EMSGSIZE;
}

static int nl80211_dump_interface(struct sk_buff *skb, struct netlink_callback *cb)
{
	int wp_idx = 0;
	int if_idx = 0;
	int wp_start = cb->args[0];
	int if_start = cb->args[1];
	struct cfg80211_registered_device *rdev;
	struct wireless_dev *wdev;

	rtnl_lock();
	list_for_each_entry(rdev, &cfg80211_rdev_list, list) {
		if (!net_eq(wiphy_net(&rdev->wiphy), sock_net(skb->sk)))
			continue;
		if (wp_idx < wp_start) {
			wp_idx++;
			continue;
		}
		if_idx = 0;

		list_for_each_entry(wdev, &rdev->wdev_list, list) {
			if (if_idx < if_start) {
				if_idx++;
				continue;
			}
			if (nl80211_send_iface(skb, NETLINK_CB(cb->skb).portid,
					       cb->nlh->nlmsg_seq, NLM_F_MULTI,
					       rdev, wdev) < 0) {
				goto out;
			}
			if_idx++;
		}

		wp_idx++;
	}
 out:
	rtnl_unlock();

	cb->args[0] = wp_idx;
	cb->args[1] = if_idx;

	return skb->len;
}

static int nl80211_get_interface(struct sk_buff *skb, struct genl_info *info)
{
	struct sk_buff *msg;
	struct cfg80211_registered_device *dev = info->user_ptr[0];
	struct wireless_dev *wdev = info->user_ptr[1];

	msg = nlmsg_new(NLMSG_DEFAULT_SIZE, GFP_KERNEL);
	if (!msg)
		return -ENOMEM;

	if (nl80211_send_iface(msg, info->snd_portid, info->snd_seq, 0,
			       dev, wdev) < 0) {
		nlmsg_free(msg);
		return -ENOBUFS;
	}

	return genlmsg_reply(msg, info);
}

static const struct nla_policy mntr_flags_policy[NL80211_MNTR_FLAG_MAX + 1] = {
	[NL80211_MNTR_FLAG_FCSFAIL] = { .type = NLA_FLAG },
	[NL80211_MNTR_FLAG_PLCPFAIL] = { .type = NLA_FLAG },
	[NL80211_MNTR_FLAG_CONTROL] = { .type = NLA_FLAG },
	[NL80211_MNTR_FLAG_OTHER_BSS] = { .type = NLA_FLAG },
	[NL80211_MNTR_FLAG_COOK_FRAMES] = { .type = NLA_FLAG },
	[NL80211_MNTR_FLAG_ACTIVE] = { .type = NLA_FLAG },
};

static int parse_monitor_flags(struct nlattr *nla, u32 *mntrflags)
{
	struct nlattr *flags[NL80211_MNTR_FLAG_MAX + 1];
	int flag;

	*mntrflags = 0;

	if (!nla)
		return -EINVAL;

	if (nla_parse_nested(flags, NL80211_MNTR_FLAG_MAX,
			     nla, mntr_flags_policy))
		return -EINVAL;

	for (flag = 1; flag <= NL80211_MNTR_FLAG_MAX; flag++)
		if (flags[flag])
			*mntrflags |= (1<<flag);

	return 0;
}

static int nl80211_valid_4addr(struct cfg80211_registered_device *rdev,
			       struct net_device *netdev, u8 use_4addr,
			       enum nl80211_iftype iftype)
{
	if (!use_4addr) {
		if (netdev && (netdev->priv_flags & IFF_BRIDGE_PORT))
			return -EBUSY;
		return 0;
	}

	switch (iftype) {
	case NL80211_IFTYPE_AP_VLAN:
		if (rdev->wiphy.flags & WIPHY_FLAG_4ADDR_AP)
			return 0;
		break;
	case NL80211_IFTYPE_STATION:
		if (rdev->wiphy.flags & WIPHY_FLAG_4ADDR_STATION)
			return 0;
		break;
	default:
		break;
	}

	return -EOPNOTSUPP;
}

static int nl80211_set_interface(struct sk_buff *skb, struct genl_info *info)
{
	struct cfg80211_registered_device *rdev = info->user_ptr[0];
	struct vif_params params;
	int err;
	enum nl80211_iftype otype, ntype;
	struct net_device *dev = info->user_ptr[1];
	u32 _flags, *flags = NULL;
	bool change = false;

	memset(&params, 0, sizeof(params));

	otype = ntype = dev->ieee80211_ptr->iftype;

	if (info->attrs[NL80211_ATTR_IFTYPE]) {
		ntype = nla_get_u32(info->attrs[NL80211_ATTR_IFTYPE]);
		if (otype != ntype)
			change = true;
		if (ntype > NL80211_IFTYPE_MAX)
			return -EINVAL;
	}

	if (info->attrs[NL80211_ATTR_MESH_ID]) {
		struct wireless_dev *wdev = dev->ieee80211_ptr;

		if (ntype != NL80211_IFTYPE_MESH_POINT)
			return -EINVAL;
		if (netif_running(dev))
			return -EBUSY;

		wdev_lock(wdev);
		BUILD_BUG_ON(IEEE80211_MAX_SSID_LEN !=
			     IEEE80211_MAX_MESH_ID_LEN);
		wdev->mesh_id_up_len =
			nla_len(info->attrs[NL80211_ATTR_MESH_ID]);
		memcpy(wdev->ssid, nla_data(info->attrs[NL80211_ATTR_MESH_ID]),
		       wdev->mesh_id_up_len);
		wdev_unlock(wdev);
	}

	if (info->attrs[NL80211_ATTR_4ADDR]) {
		params.use_4addr = !!nla_get_u8(info->attrs[NL80211_ATTR_4ADDR]);
		change = true;
		err = nl80211_valid_4addr(rdev, dev, params.use_4addr, ntype);
		if (err)
			return err;
	} else {
		params.use_4addr = -1;
	}

	if (info->attrs[NL80211_ATTR_MNTR_FLAGS]) {
		if (ntype != NL80211_IFTYPE_MONITOR)
			return -EINVAL;
		err = parse_monitor_flags(info->attrs[NL80211_ATTR_MNTR_FLAGS],
					  &_flags);
		if (err)
			return err;

		flags = &_flags;
		change = true;
	}

	if (flags && (*flags & MONITOR_FLAG_ACTIVE) &&
	    !(rdev->wiphy.features & NL80211_FEATURE_ACTIVE_MONITOR))
		return -EOPNOTSUPP;

	if (change)
		err = cfg80211_change_iface(rdev, dev, ntype, flags, &params);
	else
		err = 0;

	if (!err && params.use_4addr != -1)
		dev->ieee80211_ptr->use_4addr = params.use_4addr;

	return err;
}

static int nl80211_new_interface(struct sk_buff *skb, struct genl_info *info)
{
	struct cfg80211_registered_device *rdev = info->user_ptr[0];
	struct vif_params params;
	struct wireless_dev *wdev;
	struct sk_buff *msg;
	int err;
	enum nl80211_iftype type = NL80211_IFTYPE_UNSPECIFIED;
	u32 flags;

	memset(&params, 0, sizeof(params));

	if (!info->attrs[NL80211_ATTR_IFNAME])
		return -EINVAL;

	if (info->attrs[NL80211_ATTR_IFTYPE]) {
		type = nla_get_u32(info->attrs[NL80211_ATTR_IFTYPE]);
		if (type > NL80211_IFTYPE_MAX)
			return -EINVAL;
	}

	if (!rdev->ops->add_virtual_intf ||
	    !(rdev->wiphy.interface_modes & (1 << type)))
		return -EOPNOTSUPP;

	if (type == NL80211_IFTYPE_P2P_DEVICE && info->attrs[NL80211_ATTR_MAC]) {
		nla_memcpy(params.macaddr, info->attrs[NL80211_ATTR_MAC],
			   ETH_ALEN);
		if (!is_valid_ether_addr(params.macaddr))
			return -EADDRNOTAVAIL;
	}

	if (info->attrs[NL80211_ATTR_4ADDR]) {
		params.use_4addr = !!nla_get_u8(info->attrs[NL80211_ATTR_4ADDR]);
		err = nl80211_valid_4addr(rdev, NULL, params.use_4addr, type);
		if (err)
			return err;
	}

	msg = nlmsg_new(NLMSG_DEFAULT_SIZE, GFP_KERNEL);
	if (!msg)
		return -ENOMEM;

	err = parse_monitor_flags(type == NL80211_IFTYPE_MONITOR ?
				  info->attrs[NL80211_ATTR_MNTR_FLAGS] : NULL,
				  &flags);

	if (!err && (flags & MONITOR_FLAG_ACTIVE) &&
	    !(rdev->wiphy.features & NL80211_FEATURE_ACTIVE_MONITOR))
		return -EOPNOTSUPP;

	wdev = rdev_add_virtual_intf(rdev,
				nla_data(info->attrs[NL80211_ATTR_IFNAME]),
				type, err ? NULL : &flags, &params);
	if (IS_ERR(wdev)) {
		nlmsg_free(msg);
		return PTR_ERR(wdev);
	}

	switch (type) {
	case NL80211_IFTYPE_MESH_POINT:
		if (!info->attrs[NL80211_ATTR_MESH_ID])
			break;
		wdev_lock(wdev);
		BUILD_BUG_ON(IEEE80211_MAX_SSID_LEN !=
			     IEEE80211_MAX_MESH_ID_LEN);
		wdev->mesh_id_up_len =
			nla_len(info->attrs[NL80211_ATTR_MESH_ID]);
		memcpy(wdev->ssid, nla_data(info->attrs[NL80211_ATTR_MESH_ID]),
		       wdev->mesh_id_up_len);
		wdev_unlock(wdev);
		break;
	case NL80211_IFTYPE_P2P_DEVICE:
		/*
		 * P2P Device doesn't have a netdev, so doesn't go
		 * through the netdev notifier and must be added here
		 */
		mutex_init(&wdev->mtx);
		INIT_LIST_HEAD(&wdev->event_list);
		spin_lock_init(&wdev->event_lock);
		INIT_LIST_HEAD(&wdev->mgmt_registrations);
		spin_lock_init(&wdev->mgmt_registrations_lock);

		wdev->identifier = ++rdev->wdev_id;
		list_add_rcu(&wdev->list, &rdev->wdev_list);
		rdev->devlist_generation++;
		break;
	default:
		break;
	}

	if (nl80211_send_iface(msg, info->snd_portid, info->snd_seq, 0,
			       rdev, wdev) < 0) {
		nlmsg_free(msg);
		return -ENOBUFS;
	}

	return genlmsg_reply(msg, info);
}

static int nl80211_del_interface(struct sk_buff *skb, struct genl_info *info)
{
	struct cfg80211_registered_device *rdev = info->user_ptr[0];
	struct wireless_dev *wdev = info->user_ptr[1];

	if (!rdev->ops->del_virtual_intf)
		return -EOPNOTSUPP;

	/*
	 * If we remove a wireless device without a netdev then clear
	 * user_ptr[1] so that nl80211_post_doit won't dereference it
	 * to check if it needs to do dev_put(). Otherwise it crashes
	 * since the wdev has been freed, unlike with a netdev where
	 * we need the dev_put() for the netdev to really be freed.
	 */
	if (!wdev->netdev)
		info->user_ptr[1] = NULL;

	return rdev_del_virtual_intf(rdev, wdev);
}

static int nl80211_set_noack_map(struct sk_buff *skb, struct genl_info *info)
{
	struct cfg80211_registered_device *rdev = info->user_ptr[0];
	struct net_device *dev = info->user_ptr[1];
	u16 noack_map;

	if (!info->attrs[NL80211_ATTR_NOACK_MAP])
		return -EINVAL;

	if (!rdev->ops->set_noack_map)
		return -EOPNOTSUPP;

	noack_map = nla_get_u16(info->attrs[NL80211_ATTR_NOACK_MAP]);

	return rdev_set_noack_map(rdev, dev, noack_map);
}

struct get_key_cookie {
	struct sk_buff *msg;
	int error;
	int idx;
};

static void get_key_callback(void *c, struct key_params *params)
{
	struct nlattr *key;
	struct get_key_cookie *cookie = c;

	if ((params->key &&
	     nla_put(cookie->msg, NL80211_ATTR_KEY_DATA,
		     params->key_len, params->key)) ||
	    (params->seq &&
	     nla_put(cookie->msg, NL80211_ATTR_KEY_SEQ,
		     params->seq_len, params->seq)) ||
	    (params->cipher &&
	     nla_put_u32(cookie->msg, NL80211_ATTR_KEY_CIPHER,
			 params->cipher)))
		goto nla_put_failure;

	key = nla_nest_start(cookie->msg, NL80211_ATTR_KEY);
	if (!key)
		goto nla_put_failure;

	if ((params->key &&
	     nla_put(cookie->msg, NL80211_KEY_DATA,
		     params->key_len, params->key)) ||
	    (params->seq &&
	     nla_put(cookie->msg, NL80211_KEY_SEQ,
		     params->seq_len, params->seq)) ||
	    (params->cipher &&
	     nla_put_u32(cookie->msg, NL80211_KEY_CIPHER,
			 params->cipher)))
		goto nla_put_failure;

	if (nla_put_u8(cookie->msg, NL80211_ATTR_KEY_IDX, cookie->idx))
		goto nla_put_failure;

	nla_nest_end(cookie->msg, key);

	return;
 nla_put_failure:
	cookie->error = 1;
}

static int nl80211_get_key(struct sk_buff *skb, struct genl_info *info)
{
	struct cfg80211_registered_device *rdev = info->user_ptr[0];
	int err;
	struct net_device *dev = info->user_ptr[1];
	u8 key_idx = 0;
	const u8 *mac_addr = NULL;
	bool pairwise;
	struct get_key_cookie cookie = {
		.error = 0,
	};
	void *hdr;
	struct sk_buff *msg;

	if (info->attrs[NL80211_ATTR_KEY_IDX])
		key_idx = nla_get_u8(info->attrs[NL80211_ATTR_KEY_IDX]);

	if (key_idx > 5)
		return -EINVAL;

	if (info->attrs[NL80211_ATTR_MAC])
		mac_addr = nla_data(info->attrs[NL80211_ATTR_MAC]);

	pairwise = !!mac_addr;
	if (info->attrs[NL80211_ATTR_KEY_TYPE]) {
		u32 kt = nla_get_u32(info->attrs[NL80211_ATTR_KEY_TYPE]);
		if (kt >= NUM_NL80211_KEYTYPES)
			return -EINVAL;
		if (kt != NL80211_KEYTYPE_GROUP &&
		    kt != NL80211_KEYTYPE_PAIRWISE)
			return -EINVAL;
		pairwise = kt == NL80211_KEYTYPE_PAIRWISE;
	}

	if (!rdev->ops->get_key)
		return -EOPNOTSUPP;

	msg = nlmsg_new(NLMSG_DEFAULT_SIZE, GFP_KERNEL);
	if (!msg)
		return -ENOMEM;

	hdr = nl80211hdr_put(msg, info->snd_portid, info->snd_seq, 0,
			     NL80211_CMD_NEW_KEY);
	if (!hdr)
		goto nla_put_failure;

	cookie.msg = msg;
	cookie.idx = key_idx;

	if (nla_put_u32(msg, NL80211_ATTR_IFINDEX, dev->ifindex) ||
	    nla_put_u8(msg, NL80211_ATTR_KEY_IDX, key_idx))
		goto nla_put_failure;
	if (mac_addr &&
	    nla_put(msg, NL80211_ATTR_MAC, ETH_ALEN, mac_addr))
		goto nla_put_failure;

	if (pairwise && mac_addr &&
	    !(rdev->wiphy.flags & WIPHY_FLAG_IBSS_RSN))
		return -ENOENT;

	err = rdev_get_key(rdev, dev, key_idx, pairwise, mac_addr, &cookie,
			   get_key_callback);

	if (err)
		goto free_msg;

	if (cookie.error)
		goto nla_put_failure;

	genlmsg_end(msg, hdr);
	return genlmsg_reply(msg, info);

 nla_put_failure:
	err = -ENOBUFS;
 free_msg:
	nlmsg_free(msg);
	return err;
}

static int nl80211_set_key(struct sk_buff *skb, struct genl_info *info)
{
	struct cfg80211_registered_device *rdev = info->user_ptr[0];
	struct key_parse key;
	int err;
	struct net_device *dev = info->user_ptr[1];

	err = nl80211_parse_key(info, &key);
	if (err)
		return err;

	if (key.idx < 0)
		return -EINVAL;

	/* only support setting default key */
	if (!key.def && !key.defmgmt)
		return -EINVAL;

	wdev_lock(dev->ieee80211_ptr);

	if (key.def) {
		if (!rdev->ops->set_default_key) {
			err = -EOPNOTSUPP;
			goto out;
		}

		err = nl80211_key_allowed(dev->ieee80211_ptr);
		if (err)
			goto out;

		err = rdev_set_default_key(rdev, dev, key.idx,
						 key.def_uni, key.def_multi);

		if (err)
			goto out;

#ifdef CONFIG_CFG80211_WEXT
		dev->ieee80211_ptr->wext.default_key = key.idx;
#endif
	} else {
		if (key.def_uni || !key.def_multi) {
			err = -EINVAL;
			goto out;
		}

		if (!rdev->ops->set_default_mgmt_key) {
			err = -EOPNOTSUPP;
			goto out;
		}

		err = nl80211_key_allowed(dev->ieee80211_ptr);
		if (err)
			goto out;

		err = rdev_set_default_mgmt_key(rdev, dev, key.idx);
		if (err)
			goto out;

#ifdef CONFIG_CFG80211_WEXT
		dev->ieee80211_ptr->wext.default_mgmt_key = key.idx;
#endif
	}

 out:
	wdev_unlock(dev->ieee80211_ptr);

	return err;
}

static int nl80211_new_key(struct sk_buff *skb, struct genl_info *info)
{
	struct cfg80211_registered_device *rdev = info->user_ptr[0];
	int err;
	struct net_device *dev = info->user_ptr[1];
	struct key_parse key;
	const u8 *mac_addr = NULL;

	err = nl80211_parse_key(info, &key);
	if (err)
		return err;

	if (!key.p.key)
		return -EINVAL;

	if (info->attrs[NL80211_ATTR_MAC])
		mac_addr = nla_data(info->attrs[NL80211_ATTR_MAC]);

	if (key.type == -1) {
		if (mac_addr)
			key.type = NL80211_KEYTYPE_PAIRWISE;
		else
			key.type = NL80211_KEYTYPE_GROUP;
	}

	/* for now */
	if (key.type != NL80211_KEYTYPE_PAIRWISE &&
	    key.type != NL80211_KEYTYPE_GROUP)
		return -EINVAL;

	if (!rdev->ops->add_key)
		return -EOPNOTSUPP;

	if (cfg80211_validate_key_settings(rdev, &key.p, key.idx,
					   key.type == NL80211_KEYTYPE_PAIRWISE,
					   mac_addr))
		return -EINVAL;

	wdev_lock(dev->ieee80211_ptr);
	err = nl80211_key_allowed(dev->ieee80211_ptr);
	if (!err)
		err = rdev_add_key(rdev, dev, key.idx,
				   key.type == NL80211_KEYTYPE_PAIRWISE,
				    mac_addr, &key.p);
	wdev_unlock(dev->ieee80211_ptr);

	return err;
}

static int nl80211_del_key(struct sk_buff *skb, struct genl_info *info)
{
	struct cfg80211_registered_device *rdev = info->user_ptr[0];
	int err;
	struct net_device *dev = info->user_ptr[1];
	u8 *mac_addr = NULL;
	struct key_parse key;

	err = nl80211_parse_key(info, &key);
	if (err)
		return err;

	if (info->attrs[NL80211_ATTR_MAC])
		mac_addr = nla_data(info->attrs[NL80211_ATTR_MAC]);

	if (key.type == -1) {
		if (mac_addr)
			key.type = NL80211_KEYTYPE_PAIRWISE;
		else
			key.type = NL80211_KEYTYPE_GROUP;
	}

	/* for now */
	if (key.type != NL80211_KEYTYPE_PAIRWISE &&
	    key.type != NL80211_KEYTYPE_GROUP)
		return -EINVAL;

	if (!rdev->ops->del_key)
		return -EOPNOTSUPP;

	wdev_lock(dev->ieee80211_ptr);
	err = nl80211_key_allowed(dev->ieee80211_ptr);

	if (key.type == NL80211_KEYTYPE_PAIRWISE && mac_addr &&
	    !(rdev->wiphy.flags & WIPHY_FLAG_IBSS_RSN))
		err = -ENOENT;

	if (!err)
		err = rdev_del_key(rdev, dev, key.idx,
				   key.type == NL80211_KEYTYPE_PAIRWISE,
				   mac_addr);

#ifdef CONFIG_CFG80211_WEXT
	if (!err) {
		if (key.idx == dev->ieee80211_ptr->wext.default_key)
			dev->ieee80211_ptr->wext.default_key = -1;
		else if (key.idx == dev->ieee80211_ptr->wext.default_mgmt_key)
			dev->ieee80211_ptr->wext.default_mgmt_key = -1;
	}
#endif
	wdev_unlock(dev->ieee80211_ptr);

	return err;
}

/* This function returns an error or the number of nested attributes */
static int validate_acl_mac_addrs(struct nlattr *nl_attr)
{
	struct nlattr *attr;
	int n_entries = 0, tmp;

	nla_for_each_nested(attr, nl_attr, tmp) {
		if (nla_len(attr) != ETH_ALEN)
			return -EINVAL;

		n_entries++;
	}

	return n_entries;
}

/*
 * This function parses ACL information and allocates memory for ACL data.
 * On successful return, the calling function is responsible to free the
 * ACL buffer returned by this function.
 */
static struct cfg80211_acl_data *parse_acl_data(struct wiphy *wiphy,
						struct genl_info *info)
{
	enum nl80211_acl_policy acl_policy;
	struct nlattr *attr;
	struct cfg80211_acl_data *acl;
	int i = 0, n_entries, tmp;

	if (!wiphy->max_acl_mac_addrs)
		return ERR_PTR(-EOPNOTSUPP);

	if (!info->attrs[NL80211_ATTR_ACL_POLICY])
		return ERR_PTR(-EINVAL);

	acl_policy = nla_get_u32(info->attrs[NL80211_ATTR_ACL_POLICY]);
	if (acl_policy != NL80211_ACL_POLICY_ACCEPT_UNLESS_LISTED &&
	    acl_policy != NL80211_ACL_POLICY_DENY_UNLESS_LISTED)
		return ERR_PTR(-EINVAL);

	if (!info->attrs[NL80211_ATTR_MAC_ADDRS])
		return ERR_PTR(-EINVAL);

	n_entries = validate_acl_mac_addrs(info->attrs[NL80211_ATTR_MAC_ADDRS]);
	if (n_entries < 0)
		return ERR_PTR(n_entries);

	if (n_entries > wiphy->max_acl_mac_addrs)
		return ERR_PTR(-ENOTSUPP);

	acl = kzalloc(sizeof(*acl) + (sizeof(struct mac_address) * n_entries),
		      GFP_KERNEL);
	if (!acl)
		return ERR_PTR(-ENOMEM);

	nla_for_each_nested(attr, info->attrs[NL80211_ATTR_MAC_ADDRS], tmp) {
		memcpy(acl->mac_addrs[i].addr, nla_data(attr), ETH_ALEN);
		i++;
	}

	acl->n_acl_entries = n_entries;
	acl->acl_policy = acl_policy;

	return acl;
}

static int nl80211_set_mac_acl(struct sk_buff *skb, struct genl_info *info)
{
	struct cfg80211_registered_device *rdev = info->user_ptr[0];
	struct net_device *dev = info->user_ptr[1];
	struct cfg80211_acl_data *acl;
	int err;

	if (dev->ieee80211_ptr->iftype != NL80211_IFTYPE_AP &&
	    dev->ieee80211_ptr->iftype != NL80211_IFTYPE_P2P_GO)
		return -EOPNOTSUPP;

	if (!dev->ieee80211_ptr->beacon_interval)
		return -EINVAL;

	acl = parse_acl_data(&rdev->wiphy, info);
	if (IS_ERR(acl))
		return PTR_ERR(acl);

	err = rdev_set_mac_acl(rdev, dev, acl);

	kfree(acl);

	return err;
}

static int nl80211_parse_beacon(struct nlattr *attrs[],
				struct cfg80211_beacon_data *bcn)
{
	bool haveinfo = false;

	if (!is_valid_ie_attr(attrs[NL80211_ATTR_BEACON_TAIL]) ||
	    !is_valid_ie_attr(attrs[NL80211_ATTR_IE]) ||
	    !is_valid_ie_attr(attrs[NL80211_ATTR_IE_PROBE_RESP]) ||
	    !is_valid_ie_attr(attrs[NL80211_ATTR_IE_ASSOC_RESP]))
		return -EINVAL;

	memset(bcn, 0, sizeof(*bcn));

	if (attrs[NL80211_ATTR_BEACON_HEAD]) {
		bcn->head = nla_data(attrs[NL80211_ATTR_BEACON_HEAD]);
		bcn->head_len = nla_len(attrs[NL80211_ATTR_BEACON_HEAD]);
		if (!bcn->head_len)
			return -EINVAL;
		haveinfo = true;
	}

	if (attrs[NL80211_ATTR_BEACON_TAIL]) {
		bcn->tail = nla_data(attrs[NL80211_ATTR_BEACON_TAIL]);
		bcn->tail_len = nla_len(attrs[NL80211_ATTR_BEACON_TAIL]);
		haveinfo = true;
	}

	if (!haveinfo)
		return -EINVAL;

	if (attrs[NL80211_ATTR_IE]) {
		bcn->beacon_ies = nla_data(attrs[NL80211_ATTR_IE]);
		bcn->beacon_ies_len = nla_len(attrs[NL80211_ATTR_IE]);
	}

	if (attrs[NL80211_ATTR_IE_PROBE_RESP]) {
		bcn->proberesp_ies =
			nla_data(attrs[NL80211_ATTR_IE_PROBE_RESP]);
		bcn->proberesp_ies_len =
			nla_len(attrs[NL80211_ATTR_IE_PROBE_RESP]);
	}

	if (attrs[NL80211_ATTR_IE_ASSOC_RESP]) {
		bcn->assocresp_ies =
			nla_data(attrs[NL80211_ATTR_IE_ASSOC_RESP]);
		bcn->assocresp_ies_len =
			nla_len(attrs[NL80211_ATTR_IE_ASSOC_RESP]);
	}

	if (attrs[NL80211_ATTR_PROBE_RESP]) {
		bcn->probe_resp = nla_data(attrs[NL80211_ATTR_PROBE_RESP]);
		bcn->probe_resp_len = nla_len(attrs[NL80211_ATTR_PROBE_RESP]);
	}

	return 0;
}

static bool nl80211_get_ap_channel(struct cfg80211_registered_device *rdev,
				   struct cfg80211_ap_settings *params)
{
	struct wireless_dev *wdev;
	bool ret = false;

	list_for_each_entry(wdev, &rdev->wdev_list, list) {
		if (wdev->iftype != NL80211_IFTYPE_AP &&
		    wdev->iftype != NL80211_IFTYPE_P2P_GO)
			continue;

		if (!wdev->preset_chandef.chan)
			continue;

		params->chandef = wdev->preset_chandef;
		ret = true;
		break;
	}

	return ret;
}

static bool nl80211_valid_auth_type(struct cfg80211_registered_device *rdev,
				    enum nl80211_auth_type auth_type,
				    enum nl80211_commands cmd)
{
	if (auth_type > NL80211_AUTHTYPE_MAX)
		return false;

	switch (cmd) {
	case NL80211_CMD_AUTHENTICATE:
		if (!(rdev->wiphy.features & NL80211_FEATURE_SAE) &&
		    auth_type == NL80211_AUTHTYPE_SAE)
			return false;
		return true;
	case NL80211_CMD_CONNECT:
	case NL80211_CMD_START_AP:
		/* SAE not supported yet */
		if (auth_type == NL80211_AUTHTYPE_SAE)
			return false;
		return true;
	default:
		return false;
	}
}

static int nl80211_start_ap(struct sk_buff *skb, struct genl_info *info)
{
	struct cfg80211_registered_device *rdev = info->user_ptr[0];
	struct net_device *dev = info->user_ptr[1];
	struct wireless_dev *wdev = dev->ieee80211_ptr;
	struct cfg80211_ap_settings params;
	int err;
	u8 radar_detect_width = 0;

	if (dev->ieee80211_ptr->iftype != NL80211_IFTYPE_AP &&
	    dev->ieee80211_ptr->iftype != NL80211_IFTYPE_P2P_GO)
		return -EOPNOTSUPP;

	if (!rdev->ops->start_ap)
		return -EOPNOTSUPP;

	if (wdev->beacon_interval)
		return -EALREADY;

	memset(&params, 0, sizeof(params));

	/* these are required for START_AP */
	if (!info->attrs[NL80211_ATTR_BEACON_INTERVAL] ||
	    !info->attrs[NL80211_ATTR_DTIM_PERIOD] ||
	    !info->attrs[NL80211_ATTR_BEACON_HEAD])
		return -EINVAL;

	err = nl80211_parse_beacon(info->attrs, &params.beacon);
	if (err)
		return err;

	params.beacon_interval =
		nla_get_u32(info->attrs[NL80211_ATTR_BEACON_INTERVAL]);
	params.dtim_period =
		nla_get_u32(info->attrs[NL80211_ATTR_DTIM_PERIOD]);

	err = cfg80211_validate_beacon_int(rdev, params.beacon_interval);
	if (err)
		return err;

	/*
	 * In theory, some of these attributes should be required here
	 * but since they were not used when the command was originally
	 * added, keep them optional for old user space programs to let
	 * them continue to work with drivers that do not need the
	 * additional information -- drivers must check!
	 */
	if (info->attrs[NL80211_ATTR_SSID]) {
		params.ssid = nla_data(info->attrs[NL80211_ATTR_SSID]);
		params.ssid_len =
			nla_len(info->attrs[NL80211_ATTR_SSID]);
		if (params.ssid_len == 0 ||
		    params.ssid_len > IEEE80211_MAX_SSID_LEN)
			return -EINVAL;
	}

	if (info->attrs[NL80211_ATTR_HIDDEN_SSID]) {
		params.hidden_ssid = nla_get_u32(
			info->attrs[NL80211_ATTR_HIDDEN_SSID]);
		if (params.hidden_ssid != NL80211_HIDDEN_SSID_NOT_IN_USE &&
		    params.hidden_ssid != NL80211_HIDDEN_SSID_ZERO_LEN &&
		    params.hidden_ssid != NL80211_HIDDEN_SSID_ZERO_CONTENTS)
			return -EINVAL;
	}

	params.privacy = !!info->attrs[NL80211_ATTR_PRIVACY];

	if (info->attrs[NL80211_ATTR_AUTH_TYPE]) {
		params.auth_type = nla_get_u32(
			info->attrs[NL80211_ATTR_AUTH_TYPE]);
		if (!nl80211_valid_auth_type(rdev, params.auth_type,
					     NL80211_CMD_START_AP))
			return -EINVAL;
	} else
		params.auth_type = NL80211_AUTHTYPE_AUTOMATIC;

	err = nl80211_crypto_settings(rdev, info, &params.crypto,
				      NL80211_MAX_NR_CIPHER_SUITES);
	if (err)
		return err;

	if (info->attrs[NL80211_ATTR_INACTIVITY_TIMEOUT]) {
		if (!(rdev->wiphy.features & NL80211_FEATURE_INACTIVITY_TIMER))
			return -EOPNOTSUPP;
		params.inactivity_timeout = nla_get_u16(
			info->attrs[NL80211_ATTR_INACTIVITY_TIMEOUT]);
	}

	if (info->attrs[NL80211_ATTR_P2P_CTWINDOW]) {
		if (dev->ieee80211_ptr->iftype != NL80211_IFTYPE_P2P_GO)
			return -EINVAL;
		params.p2p_ctwindow =
			nla_get_u8(info->attrs[NL80211_ATTR_P2P_CTWINDOW]);
		if (params.p2p_ctwindow > 127)
			return -EINVAL;
		if (params.p2p_ctwindow != 0 &&
		    !(rdev->wiphy.features & NL80211_FEATURE_P2P_GO_CTWIN))
			return -EINVAL;
	}

	if (info->attrs[NL80211_ATTR_P2P_OPPPS]) {
		u8 tmp;

		if (dev->ieee80211_ptr->iftype != NL80211_IFTYPE_P2P_GO)
			return -EINVAL;
		tmp = nla_get_u8(info->attrs[NL80211_ATTR_P2P_OPPPS]);
		if (tmp > 1)
			return -EINVAL;
		params.p2p_opp_ps = tmp;
		if (params.p2p_opp_ps != 0 &&
		    !(rdev->wiphy.features & NL80211_FEATURE_P2P_GO_OPPPS))
			return -EINVAL;
	}

	if (info->attrs[NL80211_ATTR_WIPHY_FREQ]) {
		err = nl80211_parse_chandef(rdev, info, &params.chandef);
		if (err)
			return err;
	} else if (wdev->preset_chandef.chan) {
		params.chandef = wdev->preset_chandef;
	} else if (!nl80211_get_ap_channel(rdev, &params))
		return -EINVAL;

	if (!cfg80211_reg_can_beacon(&rdev->wiphy, &params.chandef))
		return -EINVAL;

	err = cfg80211_chandef_dfs_required(wdev->wiphy, &params.chandef);
	if (err < 0)
		return err;
	if (err) {
		radar_detect_width = BIT(params.chandef.width);
		params.radar_required = true;
	}

	err = cfg80211_can_use_iftype_chan(rdev, wdev, wdev->iftype,
					   params.chandef.chan,
					   CHAN_MODE_SHARED,
					   radar_detect_width);
	if (err)
		return err;

	if (info->attrs[NL80211_ATTR_ACL_POLICY]) {
		params.acl = parse_acl_data(&rdev->wiphy, info);
		if (IS_ERR(params.acl))
			return PTR_ERR(params.acl);
	}

	wdev_lock(wdev);
	err = rdev_start_ap(rdev, dev, &params);
	if (!err) {
		wdev->preset_chandef = params.chandef;
		wdev->beacon_interval = params.beacon_interval;
		wdev->chandef = params.chandef;
		wdev->ssid_len = params.ssid_len;
		memcpy(wdev->ssid, params.ssid, wdev->ssid_len);
	}
	wdev_unlock(wdev);

	kfree(params.acl);

	return err;
}

static int nl80211_set_beacon(struct sk_buff *skb, struct genl_info *info)
{
	struct cfg80211_registered_device *rdev = info->user_ptr[0];
	struct net_device *dev = info->user_ptr[1];
	struct wireless_dev *wdev = dev->ieee80211_ptr;
	struct cfg80211_beacon_data params;
	int err;

	if (dev->ieee80211_ptr->iftype != NL80211_IFTYPE_AP &&
	    dev->ieee80211_ptr->iftype != NL80211_IFTYPE_P2P_GO)
		return -EOPNOTSUPP;

	if (!rdev->ops->change_beacon)
		return -EOPNOTSUPP;

	if (!wdev->beacon_interval)
		return -EINVAL;

	err = nl80211_parse_beacon(info->attrs, &params);
	if (err)
		return err;

	wdev_lock(wdev);
	err = rdev_change_beacon(rdev, dev, &params);
	wdev_unlock(wdev);

	return err;
}

static int nl80211_stop_ap(struct sk_buff *skb, struct genl_info *info)
{
	struct cfg80211_registered_device *rdev = info->user_ptr[0];
	struct net_device *dev = info->user_ptr[1];

	return cfg80211_stop_ap(rdev, dev);
}

static const struct nla_policy sta_flags_policy[NL80211_STA_FLAG_MAX + 1] = {
	[NL80211_STA_FLAG_AUTHORIZED] = { .type = NLA_FLAG },
	[NL80211_STA_FLAG_SHORT_PREAMBLE] = { .type = NLA_FLAG },
	[NL80211_STA_FLAG_WME] = { .type = NLA_FLAG },
	[NL80211_STA_FLAG_MFP] = { .type = NLA_FLAG },
	[NL80211_STA_FLAG_AUTHENTICATED] = { .type = NLA_FLAG },
	[NL80211_STA_FLAG_TDLS_PEER] = { .type = NLA_FLAG },
};

static int parse_station_flags(struct genl_info *info,
			       enum nl80211_iftype iftype,
			       struct station_parameters *params)
{
	struct nlattr *flags[NL80211_STA_FLAG_MAX + 1];
	struct nlattr *nla;
	int flag;

	/*
	 * Try parsing the new attribute first so userspace
	 * can specify both for older kernels.
	 */
	nla = info->attrs[NL80211_ATTR_STA_FLAGS2];
	if (nla) {
		struct nl80211_sta_flag_update *sta_flags;

		sta_flags = nla_data(nla);
		params->sta_flags_mask = sta_flags->mask;
		params->sta_flags_set = sta_flags->set;
		params->sta_flags_set &= params->sta_flags_mask;
		if ((params->sta_flags_mask |
		     params->sta_flags_set) & BIT(__NL80211_STA_FLAG_INVALID))
			return -EINVAL;
		return 0;
	}

	/* if present, parse the old attribute */

	nla = info->attrs[NL80211_ATTR_STA_FLAGS];
	if (!nla)
		return 0;

	if (nla_parse_nested(flags, NL80211_STA_FLAG_MAX,
			     nla, sta_flags_policy))
		return -EINVAL;

	/*
	 * Only allow certain flags for interface types so that
	 * other attributes are silently ignored. Remember that
	 * this is backward compatibility code with old userspace
	 * and shouldn't be hit in other cases anyway.
	 */
	switch (iftype) {
	case NL80211_IFTYPE_AP:
	case NL80211_IFTYPE_AP_VLAN:
	case NL80211_IFTYPE_P2P_GO:
		params->sta_flags_mask = BIT(NL80211_STA_FLAG_AUTHORIZED) |
					 BIT(NL80211_STA_FLAG_SHORT_PREAMBLE) |
					 BIT(NL80211_STA_FLAG_WME) |
					 BIT(NL80211_STA_FLAG_MFP);
		break;
	case NL80211_IFTYPE_P2P_CLIENT:
	case NL80211_IFTYPE_STATION:
		params->sta_flags_mask = BIT(NL80211_STA_FLAG_AUTHORIZED) |
					 BIT(NL80211_STA_FLAG_TDLS_PEER);
		break;
	case NL80211_IFTYPE_MESH_POINT:
		params->sta_flags_mask = BIT(NL80211_STA_FLAG_AUTHENTICATED) |
					 BIT(NL80211_STA_FLAG_MFP) |
					 BIT(NL80211_STA_FLAG_AUTHORIZED);
	default:
		return -EINVAL;
	}

	for (flag = 1; flag <= NL80211_STA_FLAG_MAX; flag++) {
		if (flags[flag]) {
			params->sta_flags_set |= (1<<flag);

			/* no longer support new API additions in old API */
			if (flag > NL80211_STA_FLAG_MAX_OLD_API)
				return -EINVAL;
		}
	}

	return 0;
}

static bool nl80211_put_sta_rate(struct sk_buff *msg, struct rate_info *info,
				 int attr)
{
	struct nlattr *rate;
	u32 bitrate;
	u16 bitrate_compat;

	rate = nla_nest_start(msg, attr);
	if (!rate)
		return false;

	/* cfg80211_calculate_bitrate will return 0 for mcs >= 32 */
	bitrate = cfg80211_calculate_bitrate(info);
	/* report 16-bit bitrate only if we can */
	bitrate_compat = bitrate < (1UL << 16) ? bitrate : 0;
	if (bitrate > 0 &&
	    nla_put_u32(msg, NL80211_RATE_INFO_BITRATE32, bitrate))
		return false;
	if (bitrate_compat > 0 &&
	    nla_put_u16(msg, NL80211_RATE_INFO_BITRATE, bitrate_compat))
		return false;

	if (info->flags & RATE_INFO_FLAGS_MCS) {
		if (nla_put_u8(msg, NL80211_RATE_INFO_MCS, info->mcs))
			return false;
		if (info->flags & RATE_INFO_FLAGS_40_MHZ_WIDTH &&
		    nla_put_flag(msg, NL80211_RATE_INFO_40_MHZ_WIDTH))
			return false;
		if (info->flags & RATE_INFO_FLAGS_SHORT_GI &&
		    nla_put_flag(msg, NL80211_RATE_INFO_SHORT_GI))
			return false;
	} else if (info->flags & RATE_INFO_FLAGS_VHT_MCS) {
		if (nla_put_u8(msg, NL80211_RATE_INFO_VHT_MCS, info->mcs))
			return false;
		if (nla_put_u8(msg, NL80211_RATE_INFO_VHT_NSS, info->nss))
			return false;
		if (info->flags & RATE_INFO_FLAGS_40_MHZ_WIDTH &&
		    nla_put_flag(msg, NL80211_RATE_INFO_40_MHZ_WIDTH))
			return false;
		if (info->flags & RATE_INFO_FLAGS_80_MHZ_WIDTH &&
		    nla_put_flag(msg, NL80211_RATE_INFO_80_MHZ_WIDTH))
			return false;
		if (info->flags & RATE_INFO_FLAGS_80P80_MHZ_WIDTH &&
		    nla_put_flag(msg, NL80211_RATE_INFO_80P80_MHZ_WIDTH))
			return false;
		if (info->flags & RATE_INFO_FLAGS_160_MHZ_WIDTH &&
		    nla_put_flag(msg, NL80211_RATE_INFO_160_MHZ_WIDTH))
			return false;
		if (info->flags & RATE_INFO_FLAGS_SHORT_GI &&
		    nla_put_flag(msg, NL80211_RATE_INFO_SHORT_GI))
			return false;
	}

	nla_nest_end(msg, rate);
	return true;
}

static bool nl80211_put_signal(struct sk_buff *msg, u8 mask, s8 *signal,
			       int id)
{
	void *attr;
	int i = 0;

	if (!mask)
		return true;

	attr = nla_nest_start(msg, id);
	if (!attr)
		return false;

	for (i = 0; i < IEEE80211_MAX_CHAINS; i++) {
		if (!(mask & BIT(i)))
			continue;

		if (nla_put_u8(msg, i, signal[i]))
			return false;
	}

	nla_nest_end(msg, attr);

	return true;
}

static int nl80211_send_station(struct sk_buff *msg, u32 portid, u32 seq,
				int flags,
				struct cfg80211_registered_device *rdev,
				struct net_device *dev,
				const u8 *mac_addr, struct station_info *sinfo)
{
	void *hdr;
	struct nlattr *sinfoattr, *bss_param;

	hdr = nl80211hdr_put(msg, portid, seq, flags, NL80211_CMD_NEW_STATION);
	if (!hdr)
		return -1;

	if (nla_put_u32(msg, NL80211_ATTR_IFINDEX, dev->ifindex) ||
	    nla_put(msg, NL80211_ATTR_MAC, ETH_ALEN, mac_addr) ||
	    nla_put_u32(msg, NL80211_ATTR_GENERATION, sinfo->generation))
		goto nla_put_failure;

	sinfoattr = nla_nest_start(msg, NL80211_ATTR_STA_INFO);
	if (!sinfoattr)
		goto nla_put_failure;
	if ((sinfo->filled & STATION_INFO_CONNECTED_TIME) &&
	    nla_put_u32(msg, NL80211_STA_INFO_CONNECTED_TIME,
			sinfo->connected_time))
		goto nla_put_failure;
	if ((sinfo->filled & STATION_INFO_INACTIVE_TIME) &&
	    nla_put_u32(msg, NL80211_STA_INFO_INACTIVE_TIME,
			sinfo->inactive_time))
		goto nla_put_failure;
	if ((sinfo->filled & (STATION_INFO_RX_BYTES |
			      STATION_INFO_RX_BYTES64)) &&
	    nla_put_u32(msg, NL80211_STA_INFO_RX_BYTES,
			(u32)sinfo->rx_bytes))
		goto nla_put_failure;
	if ((sinfo->filled & (STATION_INFO_TX_BYTES |
			      STATION_INFO_TX_BYTES64)) &&
	    nla_put_u32(msg, NL80211_STA_INFO_TX_BYTES,
			(u32)sinfo->tx_bytes))
		goto nla_put_failure;
	if ((sinfo->filled & STATION_INFO_RX_BYTES64) &&
	    nla_put_u64(msg, NL80211_STA_INFO_RX_BYTES64,
			sinfo->rx_bytes))
		goto nla_put_failure;
	if ((sinfo->filled & STATION_INFO_TX_BYTES64) &&
	    nla_put_u64(msg, NL80211_STA_INFO_TX_BYTES64,
			sinfo->tx_bytes))
		goto nla_put_failure;
	if ((sinfo->filled & STATION_INFO_LLID) &&
	    nla_put_u16(msg, NL80211_STA_INFO_LLID, sinfo->llid))
		goto nla_put_failure;
	if ((sinfo->filled & STATION_INFO_PLID) &&
	    nla_put_u16(msg, NL80211_STA_INFO_PLID, sinfo->plid))
		goto nla_put_failure;
	if ((sinfo->filled & STATION_INFO_PLINK_STATE) &&
	    nla_put_u8(msg, NL80211_STA_INFO_PLINK_STATE,
		       sinfo->plink_state))
		goto nla_put_failure;
	switch (rdev->wiphy.signal_type) {
	case CFG80211_SIGNAL_TYPE_MBM:
		if ((sinfo->filled & STATION_INFO_SIGNAL) &&
		    nla_put_u8(msg, NL80211_STA_INFO_SIGNAL,
			       sinfo->signal))
			goto nla_put_failure;
		if ((sinfo->filled & STATION_INFO_SIGNAL_AVG) &&
		    nla_put_u8(msg, NL80211_STA_INFO_SIGNAL_AVG,
			       sinfo->signal_avg))
			goto nla_put_failure;
		break;
	default:
		break;
	}
	if (sinfo->filled & STATION_INFO_CHAIN_SIGNAL) {
		if (!nl80211_put_signal(msg, sinfo->chains,
					sinfo->chain_signal,
					NL80211_STA_INFO_CHAIN_SIGNAL))
			goto nla_put_failure;
	}
	if (sinfo->filled & STATION_INFO_CHAIN_SIGNAL_AVG) {
		if (!nl80211_put_signal(msg, sinfo->chains,
					sinfo->chain_signal_avg,
					NL80211_STA_INFO_CHAIN_SIGNAL_AVG))
			goto nla_put_failure;
	}
	if (sinfo->filled & STATION_INFO_TX_BITRATE) {
		if (!nl80211_put_sta_rate(msg, &sinfo->txrate,
					  NL80211_STA_INFO_TX_BITRATE))
			goto nla_put_failure;
	}
	if (sinfo->filled & STATION_INFO_RX_BITRATE) {
		if (!nl80211_put_sta_rate(msg, &sinfo->rxrate,
					  NL80211_STA_INFO_RX_BITRATE))
			goto nla_put_failure;
	}
	if ((sinfo->filled & STATION_INFO_RX_PACKETS) &&
	    nla_put_u32(msg, NL80211_STA_INFO_RX_PACKETS,
			sinfo->rx_packets))
		goto nla_put_failure;
	if ((sinfo->filled & STATION_INFO_TX_PACKETS) &&
	    nla_put_u32(msg, NL80211_STA_INFO_TX_PACKETS,
			sinfo->tx_packets))
		goto nla_put_failure;
	if ((sinfo->filled & STATION_INFO_TX_RETRIES) &&
	    nla_put_u32(msg, NL80211_STA_INFO_TX_RETRIES,
			sinfo->tx_retries))
		goto nla_put_failure;
	if ((sinfo->filled & STATION_INFO_TX_FAILED) &&
	    nla_put_u32(msg, NL80211_STA_INFO_TX_FAILED,
			sinfo->tx_failed))
		goto nla_put_failure;
	if ((sinfo->filled & STATION_INFO_BEACON_LOSS_COUNT) &&
	    nla_put_u32(msg, NL80211_STA_INFO_BEACON_LOSS,
			sinfo->beacon_loss_count))
		goto nla_put_failure;
	if ((sinfo->filled & STATION_INFO_LOCAL_PM) &&
	    nla_put_u32(msg, NL80211_STA_INFO_LOCAL_PM,
			sinfo->local_pm))
		goto nla_put_failure;
	if ((sinfo->filled & STATION_INFO_PEER_PM) &&
	    nla_put_u32(msg, NL80211_STA_INFO_PEER_PM,
			sinfo->peer_pm))
		goto nla_put_failure;
	if ((sinfo->filled & STATION_INFO_NONPEER_PM) &&
	    nla_put_u32(msg, NL80211_STA_INFO_NONPEER_PM,
			sinfo->nonpeer_pm))
		goto nla_put_failure;
	if (sinfo->filled & STATION_INFO_BSS_PARAM) {
		bss_param = nla_nest_start(msg, NL80211_STA_INFO_BSS_PARAM);
		if (!bss_param)
			goto nla_put_failure;

		if (((sinfo->bss_param.flags & BSS_PARAM_FLAGS_CTS_PROT) &&
		     nla_put_flag(msg, NL80211_STA_BSS_PARAM_CTS_PROT)) ||
		    ((sinfo->bss_param.flags & BSS_PARAM_FLAGS_SHORT_PREAMBLE) &&
		     nla_put_flag(msg, NL80211_STA_BSS_PARAM_SHORT_PREAMBLE)) ||
		    ((sinfo->bss_param.flags & BSS_PARAM_FLAGS_SHORT_SLOT_TIME) &&
		     nla_put_flag(msg, NL80211_STA_BSS_PARAM_SHORT_SLOT_TIME)) ||
		    nla_put_u8(msg, NL80211_STA_BSS_PARAM_DTIM_PERIOD,
			       sinfo->bss_param.dtim_period) ||
		    nla_put_u16(msg, NL80211_STA_BSS_PARAM_BEACON_INTERVAL,
				sinfo->bss_param.beacon_interval))
			goto nla_put_failure;

		nla_nest_end(msg, bss_param);
	}
	if ((sinfo->filled & STATION_INFO_STA_FLAGS) &&
	    nla_put(msg, NL80211_STA_INFO_STA_FLAGS,
		    sizeof(struct nl80211_sta_flag_update),
		    &sinfo->sta_flags))
		goto nla_put_failure;
	if ((sinfo->filled & STATION_INFO_T_OFFSET) &&
		nla_put_u64(msg, NL80211_STA_INFO_T_OFFSET,
			    sinfo->t_offset))
		goto nla_put_failure;
	nla_nest_end(msg, sinfoattr);

	if ((sinfo->filled & STATION_INFO_ASSOC_REQ_IES) &&
	    nla_put(msg, NL80211_ATTR_IE, sinfo->assoc_req_ies_len,
		    sinfo->assoc_req_ies))
		goto nla_put_failure;

	return genlmsg_end(msg, hdr);

 nla_put_failure:
	genlmsg_cancel(msg, hdr);
	return -EMSGSIZE;
}

static int nl80211_dump_station(struct sk_buff *skb,
				struct netlink_callback *cb)
{
	struct station_info sinfo;
	struct cfg80211_registered_device *dev;
	struct wireless_dev *wdev;
	u8 mac_addr[ETH_ALEN];
	int sta_idx = cb->args[2];
	int err;

	err = nl80211_prepare_wdev_dump(skb, cb, &dev, &wdev);
	if (err)
		return err;

	if (!wdev->netdev) {
		err = -EINVAL;
		goto out_err;
	}

	if (!dev->ops->dump_station) {
		err = -EOPNOTSUPP;
		goto out_err;
	}

	while (1) {
		memset(&sinfo, 0, sizeof(sinfo));
		err = rdev_dump_station(dev, wdev->netdev, sta_idx,
					mac_addr, &sinfo);
		if (err == -ENOENT)
			break;
		if (err)
			goto out_err;

		if (nl80211_send_station(skb,
				NETLINK_CB(cb->skb).portid,
				cb->nlh->nlmsg_seq, NLM_F_MULTI,
				dev, wdev->netdev, mac_addr,
				&sinfo) < 0)
			goto out;

		sta_idx++;
	}


 out:
	cb->args[2] = sta_idx;
	err = skb->len;
 out_err:
	nl80211_finish_wdev_dump(dev);

	return err;
}

static int nl80211_get_station(struct sk_buff *skb, struct genl_info *info)
{
	struct cfg80211_registered_device *rdev = info->user_ptr[0];
	struct net_device *dev = info->user_ptr[1];
	struct station_info sinfo;
	struct sk_buff *msg;
	u8 *mac_addr = NULL;
	int err;

	memset(&sinfo, 0, sizeof(sinfo));

	if (!info->attrs[NL80211_ATTR_MAC])
		return -EINVAL;

	mac_addr = nla_data(info->attrs[NL80211_ATTR_MAC]);

	if (!rdev->ops->get_station)
		return -EOPNOTSUPP;

	err = rdev_get_station(rdev, dev, mac_addr, &sinfo);
	if (err)
		return err;

	msg = nlmsg_new(NLMSG_DEFAULT_SIZE, GFP_KERNEL);
	if (!msg)
		return -ENOMEM;

	if (nl80211_send_station(msg, info->snd_portid, info->snd_seq, 0,
				 rdev, dev, mac_addr, &sinfo) < 0) {
		nlmsg_free(msg);
		return -ENOBUFS;
	}

	return genlmsg_reply(msg, info);
}

int cfg80211_check_station_change(struct wiphy *wiphy,
				  struct station_parameters *params,
				  enum cfg80211_station_type statype)
{
	if (params->listen_interval != -1)
		return -EINVAL;
	if (params->aid)
		return -EINVAL;

	/* When you run into this, adjust the code below for the new flag */
	BUILD_BUG_ON(NL80211_STA_FLAG_MAX != 7);

	switch (statype) {
	case CFG80211_STA_MESH_PEER_KERNEL:
	case CFG80211_STA_MESH_PEER_USER:
		/*
		 * No ignoring the TDLS flag here -- the userspace mesh
		 * code doesn't have the bug of including TDLS in the
		 * mask everywhere.
		 */
		if (params->sta_flags_mask &
				~(BIT(NL80211_STA_FLAG_AUTHENTICATED) |
				  BIT(NL80211_STA_FLAG_MFP) |
				  BIT(NL80211_STA_FLAG_AUTHORIZED)))
			return -EINVAL;
		break;
	case CFG80211_STA_TDLS_PEER_SETUP:
	case CFG80211_STA_TDLS_PEER_ACTIVE:
		if (!(params->sta_flags_set & BIT(NL80211_STA_FLAG_TDLS_PEER)))
			return -EINVAL;
		/* ignore since it can't change */
		params->sta_flags_mask &= ~BIT(NL80211_STA_FLAG_TDLS_PEER);
		break;
	default:
		/* disallow mesh-specific things */
		if (params->plink_action != NL80211_PLINK_ACTION_NO_ACTION)
			return -EINVAL;
		if (params->local_pm)
			return -EINVAL;
		if (params->sta_modify_mask & STATION_PARAM_APPLY_PLINK_STATE)
			return -EINVAL;
	}

	if (statype != CFG80211_STA_TDLS_PEER_SETUP &&
	    statype != CFG80211_STA_TDLS_PEER_ACTIVE) {
		/* TDLS can't be set, ... */
		if (params->sta_flags_set & BIT(NL80211_STA_FLAG_TDLS_PEER))
			return -EINVAL;
		/*
		 * ... but don't bother the driver with it. This works around
		 * a hostapd/wpa_supplicant issue -- it always includes the
		 * TLDS_PEER flag in the mask even for AP mode.
		 */
		params->sta_flags_mask &= ~BIT(NL80211_STA_FLAG_TDLS_PEER);
	}

	if (statype != CFG80211_STA_TDLS_PEER_SETUP) {
		/* reject other things that can't change */
		if (params->sta_modify_mask & STATION_PARAM_APPLY_UAPSD)
			return -EINVAL;
		if (params->sta_modify_mask & STATION_PARAM_APPLY_CAPABILITY)
			return -EINVAL;
		if (params->supported_rates)
			return -EINVAL;
		if (params->ext_capab || params->ht_capa || params->vht_capa)
			return -EINVAL;
	}

	if (statype != CFG80211_STA_AP_CLIENT) {
		if (params->vlan)
			return -EINVAL;
	}

	switch (statype) {
	case CFG80211_STA_AP_MLME_CLIENT:
		/* Use this only for authorizing/unauthorizing a station */
		if (!(params->sta_flags_mask & BIT(NL80211_STA_FLAG_AUTHORIZED)))
			return -EOPNOTSUPP;
		break;
	case CFG80211_STA_AP_CLIENT:
		/* accept only the listed bits */
		if (params->sta_flags_mask &
				~(BIT(NL80211_STA_FLAG_AUTHORIZED) |
				  BIT(NL80211_STA_FLAG_AUTHENTICATED) |
				  BIT(NL80211_STA_FLAG_ASSOCIATED) |
				  BIT(NL80211_STA_FLAG_SHORT_PREAMBLE) |
				  BIT(NL80211_STA_FLAG_WME) |
				  BIT(NL80211_STA_FLAG_MFP)))
			return -EINVAL;

		/* but authenticated/associated only if driver handles it */
		if (!(wiphy->features & NL80211_FEATURE_FULL_AP_CLIENT_STATE) &&
		    params->sta_flags_mask &
				(BIT(NL80211_STA_FLAG_AUTHENTICATED) |
				 BIT(NL80211_STA_FLAG_ASSOCIATED)))
			return -EINVAL;
		break;
	case CFG80211_STA_IBSS:
	case CFG80211_STA_AP_STA:
		/* reject any changes other than AUTHORIZED */
		if (params->sta_flags_mask & ~BIT(NL80211_STA_FLAG_AUTHORIZED))
			return -EINVAL;
		break;
	case CFG80211_STA_TDLS_PEER_SETUP:
		/* reject any changes other than AUTHORIZED or WME */
		if (params->sta_flags_mask & ~(BIT(NL80211_STA_FLAG_AUTHORIZED) |
					       BIT(NL80211_STA_FLAG_WME)))
			return -EINVAL;
		/* force (at least) rates when authorizing */
		if (params->sta_flags_set & BIT(NL80211_STA_FLAG_AUTHORIZED) &&
		    !params->supported_rates)
			return -EINVAL;
		break;
	case CFG80211_STA_TDLS_PEER_ACTIVE:
		/* reject any changes */
		return -EINVAL;
	case CFG80211_STA_MESH_PEER_KERNEL:
		if (params->sta_modify_mask & STATION_PARAM_APPLY_PLINK_STATE)
			return -EINVAL;
		break;
	case CFG80211_STA_MESH_PEER_USER:
		if (params->plink_action != NL80211_PLINK_ACTION_NO_ACTION)
			return -EINVAL;
		break;
	}

	return 0;
}
EXPORT_SYMBOL(cfg80211_check_station_change);

/*
 * Get vlan interface making sure it is running and on the right wiphy.
 */
static struct net_device *get_vlan(struct genl_info *info,
				   struct cfg80211_registered_device *rdev)
{
	struct nlattr *vlanattr = info->attrs[NL80211_ATTR_STA_VLAN];
	struct net_device *v;
	int ret;

	if (!vlanattr)
		return NULL;

	v = dev_get_by_index(genl_info_net(info), nla_get_u32(vlanattr));
	if (!v)
		return ERR_PTR(-ENODEV);

	if (!v->ieee80211_ptr || v->ieee80211_ptr->wiphy != &rdev->wiphy) {
		ret = -EINVAL;
		goto error;
	}

	if (v->ieee80211_ptr->iftype != NL80211_IFTYPE_AP_VLAN &&
	    v->ieee80211_ptr->iftype != NL80211_IFTYPE_AP &&
	    v->ieee80211_ptr->iftype != NL80211_IFTYPE_P2P_GO) {
		ret = -EINVAL;
		goto error;
	}

	if (!netif_running(v)) {
		ret = -ENETDOWN;
		goto error;
	}

	return v;
 error:
	dev_put(v);
	return ERR_PTR(ret);
}

static const struct nla_policy
nl80211_sta_wme_policy[NL80211_STA_WME_MAX + 1] = {
	[NL80211_STA_WME_UAPSD_QUEUES] = { .type = NLA_U8 },
	[NL80211_STA_WME_MAX_SP] = { .type = NLA_U8 },
};

static int nl80211_parse_sta_wme(struct genl_info *info,
				 struct station_parameters *params)
{
	struct nlattr *tb[NL80211_STA_WME_MAX + 1];
	struct nlattr *nla;
	int err;

	/* parse WME attributes if present */
	if (!info->attrs[NL80211_ATTR_STA_WME])
		return 0;

	nla = info->attrs[NL80211_ATTR_STA_WME];
	err = nla_parse_nested(tb, NL80211_STA_WME_MAX, nla,
			       nl80211_sta_wme_policy);
	if (err)
		return err;

	if (tb[NL80211_STA_WME_UAPSD_QUEUES])
		params->uapsd_queues = nla_get_u8(
			tb[NL80211_STA_WME_UAPSD_QUEUES]);
	if (params->uapsd_queues & ~IEEE80211_WMM_IE_STA_QOSINFO_AC_MASK)
		return -EINVAL;

	if (tb[NL80211_STA_WME_MAX_SP])
		params->max_sp = nla_get_u8(tb[NL80211_STA_WME_MAX_SP]);

	if (params->max_sp & ~IEEE80211_WMM_IE_STA_QOSINFO_SP_MASK)
		return -EINVAL;

	params->sta_modify_mask |= STATION_PARAM_APPLY_UAPSD;

	return 0;
}

static int nl80211_parse_sta_channel_info(struct genl_info *info,
				      struct station_parameters *params)
{
	if (info->attrs[NL80211_ATTR_STA_SUPPORTED_CHANNELS]) {
		params->supported_channels =
		     nla_data(info->attrs[NL80211_ATTR_STA_SUPPORTED_CHANNELS]);
		params->supported_channels_len =
		     nla_len(info->attrs[NL80211_ATTR_STA_SUPPORTED_CHANNELS]);
		/*
		 * Need to include at least one (first channel, number of
		 * channels) tuple for each subband, and must have proper
		 * tuples for the rest of the data as well.
		 */
		if (params->supported_channels_len < 2)
			return -EINVAL;
		if (params->supported_channels_len % 2)
			return -EINVAL;
	}

	if (info->attrs[NL80211_ATTR_STA_SUPPORTED_OPER_CLASSES]) {
		params->supported_oper_classes =
		 nla_data(info->attrs[NL80211_ATTR_STA_SUPPORTED_OPER_CLASSES]);
		params->supported_oper_classes_len =
		  nla_len(info->attrs[NL80211_ATTR_STA_SUPPORTED_OPER_CLASSES]);
		/*
		 * The value of the Length field of the Supported Operating
		 * Classes element is between 2 and 253.
		 */
		if (params->supported_oper_classes_len < 2 ||
		    params->supported_oper_classes_len > 253)
			return -EINVAL;
	}
	return 0;
}

static int nl80211_set_station_tdls(struct genl_info *info,
				    struct station_parameters *params)
{
	int err;
	/* Dummy STA entry gets updated once the peer capabilities are known */
	if (info->attrs[NL80211_ATTR_PEER_AID])
		params->aid = nla_get_u16(info->attrs[NL80211_ATTR_PEER_AID]);
	if (info->attrs[NL80211_ATTR_HT_CAPABILITY])
		params->ht_capa =
			nla_data(info->attrs[NL80211_ATTR_HT_CAPABILITY]);
	if (info->attrs[NL80211_ATTR_VHT_CAPABILITY])
		params->vht_capa =
			nla_data(info->attrs[NL80211_ATTR_VHT_CAPABILITY]);

	err = nl80211_parse_sta_channel_info(info, params);
	if (err)
		return err;

	return nl80211_parse_sta_wme(info, params);
}

static int nl80211_set_station(struct sk_buff *skb, struct genl_info *info)
{
	struct cfg80211_registered_device *rdev = info->user_ptr[0];
	struct net_device *dev = info->user_ptr[1];
	struct station_parameters params;
	u8 *mac_addr;
	int err;

	memset(&params, 0, sizeof(params));

	params.listen_interval = -1;

	if (!rdev->ops->change_station)
		return -EOPNOTSUPP;

	if (info->attrs[NL80211_ATTR_STA_AID])
		return -EINVAL;

	if (!info->attrs[NL80211_ATTR_MAC])
		return -EINVAL;

	mac_addr = nla_data(info->attrs[NL80211_ATTR_MAC]);

	if (info->attrs[NL80211_ATTR_STA_SUPPORTED_RATES]) {
		params.supported_rates =
			nla_data(info->attrs[NL80211_ATTR_STA_SUPPORTED_RATES]);
		params.supported_rates_len =
			nla_len(info->attrs[NL80211_ATTR_STA_SUPPORTED_RATES]);
	}

	if (info->attrs[NL80211_ATTR_STA_CAPABILITY]) {
		params.capability =
			nla_get_u16(info->attrs[NL80211_ATTR_STA_CAPABILITY]);
		params.sta_modify_mask |= STATION_PARAM_APPLY_CAPABILITY;
	}

	if (info->attrs[NL80211_ATTR_STA_EXT_CAPABILITY]) {
		params.ext_capab =
			nla_data(info->attrs[NL80211_ATTR_STA_EXT_CAPABILITY]);
		params.ext_capab_len =
			nla_len(info->attrs[NL80211_ATTR_STA_EXT_CAPABILITY]);
	}

	if (info->attrs[NL80211_ATTR_STA_LISTEN_INTERVAL])
		return -EINVAL;

	if (parse_station_flags(info, dev->ieee80211_ptr->iftype, &params))
		return -EINVAL;

	if (info->attrs[NL80211_ATTR_STA_PLINK_ACTION]) {
		params.plink_action =
			nla_get_u8(info->attrs[NL80211_ATTR_STA_PLINK_ACTION]);
		if (params.plink_action >= NUM_NL80211_PLINK_ACTIONS)
			return -EINVAL;
	}

	if (info->attrs[NL80211_ATTR_STA_PLINK_STATE]) {
		params.plink_state =
			nla_get_u8(info->attrs[NL80211_ATTR_STA_PLINK_STATE]);
		if (params.plink_state >= NUM_NL80211_PLINK_STATES)
			return -EINVAL;
		params.sta_modify_mask |= STATION_PARAM_APPLY_PLINK_STATE;
	}

	if (info->attrs[NL80211_ATTR_LOCAL_MESH_POWER_MODE]) {
		enum nl80211_mesh_power_mode pm = nla_get_u32(
			info->attrs[NL80211_ATTR_LOCAL_MESH_POWER_MODE]);

		if (pm <= NL80211_MESH_POWER_UNKNOWN ||
		    pm > NL80211_MESH_POWER_MAX)
			return -EINVAL;

		params.local_pm = pm;
	}

	/* Include parameters for TDLS peer (will check later) */
	err = nl80211_set_station_tdls(info, &params);
	if (err)
		return err;

	params.vlan = get_vlan(info, rdev);
	if (IS_ERR(params.vlan))
		return PTR_ERR(params.vlan);

	switch (dev->ieee80211_ptr->iftype) {
	case NL80211_IFTYPE_AP:
	case NL80211_IFTYPE_AP_VLAN:
	case NL80211_IFTYPE_P2P_GO:
	case NL80211_IFTYPE_P2P_CLIENT:
	case NL80211_IFTYPE_STATION:
	case NL80211_IFTYPE_ADHOC:
	case NL80211_IFTYPE_MESH_POINT:
		break;
	default:
		err = -EOPNOTSUPP;
		goto out_put_vlan;
	}

	/* driver will call cfg80211_check_station_change() */
	err = rdev_change_station(rdev, dev, mac_addr, &params);

 out_put_vlan:
	if (params.vlan)
		dev_put(params.vlan);

	return err;
}

static int nl80211_new_station(struct sk_buff *skb, struct genl_info *info)
{
	struct cfg80211_registered_device *rdev = info->user_ptr[0];
	int err;
	struct net_device *dev = info->user_ptr[1];
	struct station_parameters params;
	u8 *mac_addr = NULL;

	memset(&params, 0, sizeof(params));

	if (!rdev->ops->add_station)
		return -EOPNOTSUPP;

	if (!info->attrs[NL80211_ATTR_MAC])
		return -EINVAL;

	if (!info->attrs[NL80211_ATTR_STA_LISTEN_INTERVAL])
		return -EINVAL;

	if (!info->attrs[NL80211_ATTR_STA_SUPPORTED_RATES])
		return -EINVAL;

	if (!info->attrs[NL80211_ATTR_STA_AID] &&
	    !info->attrs[NL80211_ATTR_PEER_AID])
		return -EINVAL;

	mac_addr = nla_data(info->attrs[NL80211_ATTR_MAC]);
	params.supported_rates =
		nla_data(info->attrs[NL80211_ATTR_STA_SUPPORTED_RATES]);
	params.supported_rates_len =
		nla_len(info->attrs[NL80211_ATTR_STA_SUPPORTED_RATES]);
	params.listen_interval =
		nla_get_u16(info->attrs[NL80211_ATTR_STA_LISTEN_INTERVAL]);

	if (info->attrs[NL80211_ATTR_PEER_AID])
		params.aid = nla_get_u16(info->attrs[NL80211_ATTR_PEER_AID]);
	else
		params.aid = nla_get_u16(info->attrs[NL80211_ATTR_STA_AID]);
	if (!params.aid || params.aid > IEEE80211_MAX_AID)
		return -EINVAL;

	if (info->attrs[NL80211_ATTR_STA_CAPABILITY]) {
		params.capability =
			nla_get_u16(info->attrs[NL80211_ATTR_STA_CAPABILITY]);
		params.sta_modify_mask |= STATION_PARAM_APPLY_CAPABILITY;
	}

	if (info->attrs[NL80211_ATTR_STA_EXT_CAPABILITY]) {
		params.ext_capab =
			nla_data(info->attrs[NL80211_ATTR_STA_EXT_CAPABILITY]);
		params.ext_capab_len =
			nla_len(info->attrs[NL80211_ATTR_STA_EXT_CAPABILITY]);
	}

	if (info->attrs[NL80211_ATTR_HT_CAPABILITY])
		params.ht_capa =
			nla_data(info->attrs[NL80211_ATTR_HT_CAPABILITY]);

	if (info->attrs[NL80211_ATTR_VHT_CAPABILITY])
		params.vht_capa =
			nla_data(info->attrs[NL80211_ATTR_VHT_CAPABILITY]);

	if (info->attrs[NL80211_ATTR_OPMODE_NOTIF]) {
		params.opmode_notif_used = true;
		params.opmode_notif =
			nla_get_u8(info->attrs[NL80211_ATTR_OPMODE_NOTIF]);
	}

	if (info->attrs[NL80211_ATTR_STA_PLINK_ACTION]) {
		params.plink_action =
			nla_get_u8(info->attrs[NL80211_ATTR_STA_PLINK_ACTION]);
		if (params.plink_action >= NUM_NL80211_PLINK_ACTIONS)
			return -EINVAL;
	}

	err = nl80211_parse_sta_channel_info(info, &params);
	if (err)
		return err;

	err = nl80211_parse_sta_wme(info, &params);
	if (err)
		return err;

	if (parse_station_flags(info, dev->ieee80211_ptr->iftype, &params))
		return -EINVAL;

	/* When you run into this, adjust the code below for the new flag */
	BUILD_BUG_ON(NL80211_STA_FLAG_MAX != 7);

	switch (dev->ieee80211_ptr->iftype) {
	case NL80211_IFTYPE_AP:
	case NL80211_IFTYPE_AP_VLAN:
	case NL80211_IFTYPE_P2P_GO:
		/* ignore WME attributes if iface/sta is not capable */
		if (!(rdev->wiphy.flags & WIPHY_FLAG_AP_UAPSD) ||
		    !(params.sta_flags_set & BIT(NL80211_STA_FLAG_WME)))
			params.sta_modify_mask &= ~STATION_PARAM_APPLY_UAPSD;

		/* TDLS peers cannot be added */
		if ((params.sta_flags_set & BIT(NL80211_STA_FLAG_TDLS_PEER)) ||
		    info->attrs[NL80211_ATTR_PEER_AID])
			return -EINVAL;
		/* but don't bother the driver with it */
		params.sta_flags_mask &= ~BIT(NL80211_STA_FLAG_TDLS_PEER);

		/* allow authenticated/associated only if driver handles it */
		if (!(rdev->wiphy.features &
				NL80211_FEATURE_FULL_AP_CLIENT_STATE) &&
		    params.sta_flags_mask &
				(BIT(NL80211_STA_FLAG_AUTHENTICATED) |
				 BIT(NL80211_STA_FLAG_ASSOCIATED)))
			return -EINVAL;

		/* must be last in here for error handling */
		params.vlan = get_vlan(info, rdev);
		if (IS_ERR(params.vlan))
			return PTR_ERR(params.vlan);
		break;
	case NL80211_IFTYPE_MESH_POINT:
		/* ignore uAPSD data */
		params.sta_modify_mask &= ~STATION_PARAM_APPLY_UAPSD;

		/* associated is disallowed */
		if (params.sta_flags_mask & BIT(NL80211_STA_FLAG_ASSOCIATED))
			return -EINVAL;
		/* TDLS peers cannot be added */
		if ((params.sta_flags_set & BIT(NL80211_STA_FLAG_TDLS_PEER)) ||
		    info->attrs[NL80211_ATTR_PEER_AID])
			return -EINVAL;
		break;
	case NL80211_IFTYPE_STATION:
	case NL80211_IFTYPE_P2P_CLIENT:
		/* ignore uAPSD data */
		params.sta_modify_mask &= ~STATION_PARAM_APPLY_UAPSD;

		/* these are disallowed */
		if (params.sta_flags_mask &
				(BIT(NL80211_STA_FLAG_ASSOCIATED) |
				 BIT(NL80211_STA_FLAG_AUTHENTICATED)))
			return -EINVAL;
		/* Only TDLS peers can be added */
		if (!(params.sta_flags_set & BIT(NL80211_STA_FLAG_TDLS_PEER)))
			return -EINVAL;
		/* Can only add if TDLS ... */
		if (!(rdev->wiphy.flags & WIPHY_FLAG_SUPPORTS_TDLS))
			return -EOPNOTSUPP;
		/* ... with external setup is supported */
		if (!(rdev->wiphy.flags & WIPHY_FLAG_TDLS_EXTERNAL_SETUP))
			return -EOPNOTSUPP;
		/*
		 * Older wpa_supplicant versions always mark the TDLS peer
		 * as authorized, but it shouldn't yet be.
		 */
		params.sta_flags_mask &= ~BIT(NL80211_STA_FLAG_AUTHORIZED);
		break;
	default:
		return -EOPNOTSUPP;
	}

	/* be aware of params.vlan when changing code here */

	err = rdev_add_station(rdev, dev, mac_addr, &params);

	if (params.vlan)
		dev_put(params.vlan);
	return err;
}

static int nl80211_del_station(struct sk_buff *skb, struct genl_info *info)
{
	struct cfg80211_registered_device *rdev = info->user_ptr[0];
	struct net_device *dev = info->user_ptr[1];
	u8 *mac_addr = NULL;

	if (info->attrs[NL80211_ATTR_MAC])
		mac_addr = nla_data(info->attrs[NL80211_ATTR_MAC]);

	if (dev->ieee80211_ptr->iftype != NL80211_IFTYPE_AP &&
	    dev->ieee80211_ptr->iftype != NL80211_IFTYPE_AP_VLAN &&
	    dev->ieee80211_ptr->iftype != NL80211_IFTYPE_MESH_POINT &&
	    dev->ieee80211_ptr->iftype != NL80211_IFTYPE_P2P_GO)
		return -EINVAL;

	if (!rdev->ops->del_station)
		return -EOPNOTSUPP;

	return rdev_del_station(rdev, dev, mac_addr);
}

static int nl80211_send_mpath(struct sk_buff *msg, u32 portid, u32 seq,
				int flags, struct net_device *dev,
				u8 *dst, u8 *next_hop,
				struct mpath_info *pinfo)
{
	void *hdr;
	struct nlattr *pinfoattr;

	hdr = nl80211hdr_put(msg, portid, seq, flags, NL80211_CMD_NEW_STATION);
	if (!hdr)
		return -1;

	if (nla_put_u32(msg, NL80211_ATTR_IFINDEX, dev->ifindex) ||
	    nla_put(msg, NL80211_ATTR_MAC, ETH_ALEN, dst) ||
	    nla_put(msg, NL80211_ATTR_MPATH_NEXT_HOP, ETH_ALEN, next_hop) ||
	    nla_put_u32(msg, NL80211_ATTR_GENERATION, pinfo->generation))
		goto nla_put_failure;

	pinfoattr = nla_nest_start(msg, NL80211_ATTR_MPATH_INFO);
	if (!pinfoattr)
		goto nla_put_failure;
	if ((pinfo->filled & MPATH_INFO_FRAME_QLEN) &&
	    nla_put_u32(msg, NL80211_MPATH_INFO_FRAME_QLEN,
			pinfo->frame_qlen))
		goto nla_put_failure;
	if (((pinfo->filled & MPATH_INFO_SN) &&
	     nla_put_u32(msg, NL80211_MPATH_INFO_SN, pinfo->sn)) ||
	    ((pinfo->filled & MPATH_INFO_METRIC) &&
	     nla_put_u32(msg, NL80211_MPATH_INFO_METRIC,
			 pinfo->metric)) ||
	    ((pinfo->filled & MPATH_INFO_EXPTIME) &&
	     nla_put_u32(msg, NL80211_MPATH_INFO_EXPTIME,
			 pinfo->exptime)) ||
	    ((pinfo->filled & MPATH_INFO_FLAGS) &&
	     nla_put_u8(msg, NL80211_MPATH_INFO_FLAGS,
			pinfo->flags)) ||
	    ((pinfo->filled & MPATH_INFO_DISCOVERY_TIMEOUT) &&
	     nla_put_u32(msg, NL80211_MPATH_INFO_DISCOVERY_TIMEOUT,
			 pinfo->discovery_timeout)) ||
	    ((pinfo->filled & MPATH_INFO_DISCOVERY_RETRIES) &&
	     nla_put_u8(msg, NL80211_MPATH_INFO_DISCOVERY_RETRIES,
			pinfo->discovery_retries)))
		goto nla_put_failure;

	nla_nest_end(msg, pinfoattr);

	return genlmsg_end(msg, hdr);

 nla_put_failure:
	genlmsg_cancel(msg, hdr);
	return -EMSGSIZE;
}

static int nl80211_dump_mpath(struct sk_buff *skb,
			      struct netlink_callback *cb)
{
	struct mpath_info pinfo;
	struct cfg80211_registered_device *dev;
	struct wireless_dev *wdev;
	u8 dst[ETH_ALEN];
	u8 next_hop[ETH_ALEN];
	int path_idx = cb->args[2];
	int err;

	err = nl80211_prepare_wdev_dump(skb, cb, &dev, &wdev);
	if (err)
		return err;

	if (!dev->ops->dump_mpath) {
		err = -EOPNOTSUPP;
		goto out_err;
	}

	if (wdev->iftype != NL80211_IFTYPE_MESH_POINT) {
		err = -EOPNOTSUPP;
		goto out_err;
	}

	while (1) {
		err = rdev_dump_mpath(dev, wdev->netdev, path_idx, dst,
				      next_hop, &pinfo);
		if (err == -ENOENT)
			break;
		if (err)
			goto out_err;

		if (nl80211_send_mpath(skb, NETLINK_CB(cb->skb).portid,
				       cb->nlh->nlmsg_seq, NLM_F_MULTI,
				       wdev->netdev, dst, next_hop,
				       &pinfo) < 0)
			goto out;

		path_idx++;
	}


 out:
	cb->args[2] = path_idx;
	err = skb->len;
 out_err:
	nl80211_finish_wdev_dump(dev);
	return err;
}

static int nl80211_get_mpath(struct sk_buff *skb, struct genl_info *info)
{
	struct cfg80211_registered_device *rdev = info->user_ptr[0];
	int err;
	struct net_device *dev = info->user_ptr[1];
	struct mpath_info pinfo;
	struct sk_buff *msg;
	u8 *dst = NULL;
	u8 next_hop[ETH_ALEN];

	memset(&pinfo, 0, sizeof(pinfo));

	if (!info->attrs[NL80211_ATTR_MAC])
		return -EINVAL;

	dst = nla_data(info->attrs[NL80211_ATTR_MAC]);

	if (!rdev->ops->get_mpath)
		return -EOPNOTSUPP;

	if (dev->ieee80211_ptr->iftype != NL80211_IFTYPE_MESH_POINT)
		return -EOPNOTSUPP;

	err = rdev_get_mpath(rdev, dev, dst, next_hop, &pinfo);
	if (err)
		return err;

	msg = nlmsg_new(NLMSG_DEFAULT_SIZE, GFP_KERNEL);
	if (!msg)
		return -ENOMEM;

	if (nl80211_send_mpath(msg, info->snd_portid, info->snd_seq, 0,
				 dev, dst, next_hop, &pinfo) < 0) {
		nlmsg_free(msg);
		return -ENOBUFS;
	}

	return genlmsg_reply(msg, info);
}

static int nl80211_set_mpath(struct sk_buff *skb, struct genl_info *info)
{
	struct cfg80211_registered_device *rdev = info->user_ptr[0];
	struct net_device *dev = info->user_ptr[1];
	u8 *dst = NULL;
	u8 *next_hop = NULL;

	if (!info->attrs[NL80211_ATTR_MAC])
		return -EINVAL;

	if (!info->attrs[NL80211_ATTR_MPATH_NEXT_HOP])
		return -EINVAL;

	dst = nla_data(info->attrs[NL80211_ATTR_MAC]);
	next_hop = nla_data(info->attrs[NL80211_ATTR_MPATH_NEXT_HOP]);

	if (!rdev->ops->change_mpath)
		return -EOPNOTSUPP;

	if (dev->ieee80211_ptr->iftype != NL80211_IFTYPE_MESH_POINT)
		return -EOPNOTSUPP;

	return rdev_change_mpath(rdev, dev, dst, next_hop);
}

static int nl80211_new_mpath(struct sk_buff *skb, struct genl_info *info)
{
	struct cfg80211_registered_device *rdev = info->user_ptr[0];
	struct net_device *dev = info->user_ptr[1];
	u8 *dst = NULL;
	u8 *next_hop = NULL;

	if (!info->attrs[NL80211_ATTR_MAC])
		return -EINVAL;

	if (!info->attrs[NL80211_ATTR_MPATH_NEXT_HOP])
		return -EINVAL;

	dst = nla_data(info->attrs[NL80211_ATTR_MAC]);
	next_hop = nla_data(info->attrs[NL80211_ATTR_MPATH_NEXT_HOP]);

	if (!rdev->ops->add_mpath)
		return -EOPNOTSUPP;

	if (dev->ieee80211_ptr->iftype != NL80211_IFTYPE_MESH_POINT)
		return -EOPNOTSUPP;

	return rdev_add_mpath(rdev, dev, dst, next_hop);
}

static int nl80211_del_mpath(struct sk_buff *skb, struct genl_info *info)
{
	struct cfg80211_registered_device *rdev = info->user_ptr[0];
	struct net_device *dev = info->user_ptr[1];
	u8 *dst = NULL;

	if (info->attrs[NL80211_ATTR_MAC])
		dst = nla_data(info->attrs[NL80211_ATTR_MAC]);

	if (!rdev->ops->del_mpath)
		return -EOPNOTSUPP;

	return rdev_del_mpath(rdev, dev, dst);
}

static int nl80211_set_bss(struct sk_buff *skb, struct genl_info *info)
{
	struct cfg80211_registered_device *rdev = info->user_ptr[0];
	struct net_device *dev = info->user_ptr[1];
	struct wireless_dev *wdev = dev->ieee80211_ptr;
	struct bss_parameters params;
	int err;

	memset(&params, 0, sizeof(params));
	/* default to not changing parameters */
	params.use_cts_prot = -1;
	params.use_short_preamble = -1;
	params.use_short_slot_time = -1;
	params.ap_isolate = -1;
	params.ht_opmode = -1;
	params.p2p_ctwindow = -1;
	params.p2p_opp_ps = -1;

	if (info->attrs[NL80211_ATTR_BSS_CTS_PROT])
		params.use_cts_prot =
		    nla_get_u8(info->attrs[NL80211_ATTR_BSS_CTS_PROT]);
	if (info->attrs[NL80211_ATTR_BSS_SHORT_PREAMBLE])
		params.use_short_preamble =
		    nla_get_u8(info->attrs[NL80211_ATTR_BSS_SHORT_PREAMBLE]);
	if (info->attrs[NL80211_ATTR_BSS_SHORT_SLOT_TIME])
		params.use_short_slot_time =
		    nla_get_u8(info->attrs[NL80211_ATTR_BSS_SHORT_SLOT_TIME]);
	if (info->attrs[NL80211_ATTR_BSS_BASIC_RATES]) {
		params.basic_rates =
			nla_data(info->attrs[NL80211_ATTR_BSS_BASIC_RATES]);
		params.basic_rates_len =
			nla_len(info->attrs[NL80211_ATTR_BSS_BASIC_RATES]);
	}
	if (info->attrs[NL80211_ATTR_AP_ISOLATE])
		params.ap_isolate = !!nla_get_u8(info->attrs[NL80211_ATTR_AP_ISOLATE]);
	if (info->attrs[NL80211_ATTR_BSS_HT_OPMODE])
		params.ht_opmode =
			nla_get_u16(info->attrs[NL80211_ATTR_BSS_HT_OPMODE]);

	if (info->attrs[NL80211_ATTR_P2P_CTWINDOW]) {
		if (dev->ieee80211_ptr->iftype != NL80211_IFTYPE_P2P_GO)
			return -EINVAL;
		params.p2p_ctwindow =
			nla_get_s8(info->attrs[NL80211_ATTR_P2P_CTWINDOW]);
		if (params.p2p_ctwindow < 0)
			return -EINVAL;
		if (params.p2p_ctwindow != 0 &&
		    !(rdev->wiphy.features & NL80211_FEATURE_P2P_GO_CTWIN))
			return -EINVAL;
	}

	if (info->attrs[NL80211_ATTR_P2P_OPPPS]) {
		u8 tmp;

		if (dev->ieee80211_ptr->iftype != NL80211_IFTYPE_P2P_GO)
			return -EINVAL;
		tmp = nla_get_u8(info->attrs[NL80211_ATTR_P2P_OPPPS]);
		if (tmp > 1)
			return -EINVAL;
		params.p2p_opp_ps = tmp;
		if (params.p2p_opp_ps &&
		    !(rdev->wiphy.features & NL80211_FEATURE_P2P_GO_OPPPS))
			return -EINVAL;
	}

	if (!rdev->ops->change_bss)
		return -EOPNOTSUPP;

	if (dev->ieee80211_ptr->iftype != NL80211_IFTYPE_AP &&
	    dev->ieee80211_ptr->iftype != NL80211_IFTYPE_P2P_GO)
		return -EOPNOTSUPP;

	wdev_lock(wdev);
	err = rdev_change_bss(rdev, dev, &params);
	wdev_unlock(wdev);

	return err;
}

static const struct nla_policy reg_rule_policy[NL80211_REG_RULE_ATTR_MAX + 1] = {
	[NL80211_ATTR_REG_RULE_FLAGS]		= { .type = NLA_U32 },
	[NL80211_ATTR_FREQ_RANGE_START]		= { .type = NLA_U32 },
	[NL80211_ATTR_FREQ_RANGE_END]		= { .type = NLA_U32 },
	[NL80211_ATTR_FREQ_RANGE_MAX_BW]	= { .type = NLA_U32 },
	[NL80211_ATTR_POWER_RULE_MAX_ANT_GAIN]	= { .type = NLA_U32 },
	[NL80211_ATTR_POWER_RULE_MAX_EIRP]	= { .type = NLA_U32 },
};

static int parse_reg_rule(struct nlattr *tb[],
	struct ieee80211_reg_rule *reg_rule)
{
	struct ieee80211_freq_range *freq_range = &reg_rule->freq_range;
	struct ieee80211_power_rule *power_rule = &reg_rule->power_rule;

	if (!tb[NL80211_ATTR_REG_RULE_FLAGS])
		return -EINVAL;
	if (!tb[NL80211_ATTR_FREQ_RANGE_START])
		return -EINVAL;
	if (!tb[NL80211_ATTR_FREQ_RANGE_END])
		return -EINVAL;
	if (!tb[NL80211_ATTR_POWER_RULE_MAX_EIRP])
		return -EINVAL;

	reg_rule->flags = nla_get_u32(tb[NL80211_ATTR_REG_RULE_FLAGS]);

	freq_range->start_freq_khz =
		nla_get_u32(tb[NL80211_ATTR_FREQ_RANGE_START]);
	freq_range->end_freq_khz =
		nla_get_u32(tb[NL80211_ATTR_FREQ_RANGE_END]);
	if (tb[NL80211_ATTR_FREQ_RANGE_MAX_BW])
		freq_range->max_bandwidth_khz =
			nla_get_u32(tb[NL80211_ATTR_FREQ_RANGE_MAX_BW]);

	power_rule->max_eirp =
		nla_get_u32(tb[NL80211_ATTR_POWER_RULE_MAX_EIRP]);

	if (tb[NL80211_ATTR_POWER_RULE_MAX_ANT_GAIN])
		power_rule->max_antenna_gain =
			nla_get_u32(tb[NL80211_ATTR_POWER_RULE_MAX_ANT_GAIN]);

	return 0;
}

static int nl80211_req_set_reg(struct sk_buff *skb, struct genl_info *info)
{
	int r;
	char *data = NULL;
	enum nl80211_user_reg_hint_type user_reg_hint_type;

	/*
	 * You should only get this when cfg80211 hasn't yet initialized
	 * completely when built-in to the kernel right between the time
	 * window between nl80211_init() and regulatory_init(), if that is
	 * even possible.
	 */
	if (unlikely(!rcu_access_pointer(cfg80211_regdomain)))
		return -EINPROGRESS;

	if (!info->attrs[NL80211_ATTR_REG_ALPHA2])
		return -EINVAL;

	data = nla_data(info->attrs[NL80211_ATTR_REG_ALPHA2]);

	if (info->attrs[NL80211_ATTR_USER_REG_HINT_TYPE])
		user_reg_hint_type =
		  nla_get_u32(info->attrs[NL80211_ATTR_USER_REG_HINT_TYPE]);
	else
		user_reg_hint_type = NL80211_USER_REG_HINT_USER;

	switch (user_reg_hint_type) {
	case NL80211_USER_REG_HINT_USER:
	case NL80211_USER_REG_HINT_CELL_BASE:
		break;
	default:
		return -EINVAL;
	}

	r = regulatory_hint_user(data, user_reg_hint_type);

	return r;
}

static int nl80211_get_mesh_config(struct sk_buff *skb,
				   struct genl_info *info)
{
	struct cfg80211_registered_device *rdev = info->user_ptr[0];
	struct net_device *dev = info->user_ptr[1];
	struct wireless_dev *wdev = dev->ieee80211_ptr;
	struct mesh_config cur_params;
	int err = 0;
	void *hdr;
	struct nlattr *pinfoattr;
	struct sk_buff *msg;

	if (wdev->iftype != NL80211_IFTYPE_MESH_POINT)
		return -EOPNOTSUPP;

	if (!rdev->ops->get_mesh_config)
		return -EOPNOTSUPP;

	wdev_lock(wdev);
	/* If not connected, get default parameters */
	if (!wdev->mesh_id_len)
		memcpy(&cur_params, &default_mesh_config, sizeof(cur_params));
	else
		err = rdev_get_mesh_config(rdev, dev, &cur_params);
	wdev_unlock(wdev);

	if (err)
		return err;

	/* Draw up a netlink message to send back */
	msg = nlmsg_new(NLMSG_DEFAULT_SIZE, GFP_KERNEL);
	if (!msg)
		return -ENOMEM;
	hdr = nl80211hdr_put(msg, info->snd_portid, info->snd_seq, 0,
			     NL80211_CMD_GET_MESH_CONFIG);
	if (!hdr)
		goto out;
	pinfoattr = nla_nest_start(msg, NL80211_ATTR_MESH_CONFIG);
	if (!pinfoattr)
		goto nla_put_failure;
	if (nla_put_u32(msg, NL80211_ATTR_IFINDEX, dev->ifindex) ||
	    nla_put_u16(msg, NL80211_MESHCONF_RETRY_TIMEOUT,
			cur_params.dot11MeshRetryTimeout) ||
	    nla_put_u16(msg, NL80211_MESHCONF_CONFIRM_TIMEOUT,
			cur_params.dot11MeshConfirmTimeout) ||
	    nla_put_u16(msg, NL80211_MESHCONF_HOLDING_TIMEOUT,
			cur_params.dot11MeshHoldingTimeout) ||
	    nla_put_u16(msg, NL80211_MESHCONF_MAX_PEER_LINKS,
			cur_params.dot11MeshMaxPeerLinks) ||
	    nla_put_u8(msg, NL80211_MESHCONF_MAX_RETRIES,
		       cur_params.dot11MeshMaxRetries) ||
	    nla_put_u8(msg, NL80211_MESHCONF_TTL,
		       cur_params.dot11MeshTTL) ||
	    nla_put_u8(msg, NL80211_MESHCONF_ELEMENT_TTL,
		       cur_params.element_ttl) ||
	    nla_put_u8(msg, NL80211_MESHCONF_AUTO_OPEN_PLINKS,
		       cur_params.auto_open_plinks) ||
	    nla_put_u32(msg, NL80211_MESHCONF_SYNC_OFFSET_MAX_NEIGHBOR,
			cur_params.dot11MeshNbrOffsetMaxNeighbor) ||
	    nla_put_u8(msg, NL80211_MESHCONF_HWMP_MAX_PREQ_RETRIES,
		       cur_params.dot11MeshHWMPmaxPREQretries) ||
	    nla_put_u32(msg, NL80211_MESHCONF_PATH_REFRESH_TIME,
			cur_params.path_refresh_time) ||
	    nla_put_u16(msg, NL80211_MESHCONF_MIN_DISCOVERY_TIMEOUT,
			cur_params.min_discovery_timeout) ||
	    nla_put_u32(msg, NL80211_MESHCONF_HWMP_ACTIVE_PATH_TIMEOUT,
			cur_params.dot11MeshHWMPactivePathTimeout) ||
	    nla_put_u16(msg, NL80211_MESHCONF_HWMP_PREQ_MIN_INTERVAL,
			cur_params.dot11MeshHWMPpreqMinInterval) ||
	    nla_put_u16(msg, NL80211_MESHCONF_HWMP_PERR_MIN_INTERVAL,
			cur_params.dot11MeshHWMPperrMinInterval) ||
	    nla_put_u16(msg, NL80211_MESHCONF_HWMP_NET_DIAM_TRVS_TIME,
			cur_params.dot11MeshHWMPnetDiameterTraversalTime) ||
	    nla_put_u8(msg, NL80211_MESHCONF_HWMP_ROOTMODE,
		       cur_params.dot11MeshHWMPRootMode) ||
	    nla_put_u16(msg, NL80211_MESHCONF_HWMP_RANN_INTERVAL,
			cur_params.dot11MeshHWMPRannInterval) ||
	    nla_put_u8(msg, NL80211_MESHCONF_GATE_ANNOUNCEMENTS,
		       cur_params.dot11MeshGateAnnouncementProtocol) ||
	    nla_put_u8(msg, NL80211_MESHCONF_FORWARDING,
		       cur_params.dot11MeshForwarding) ||
	    nla_put_u32(msg, NL80211_MESHCONF_RSSI_THRESHOLD,
			cur_params.rssi_threshold) ||
	    nla_put_u32(msg, NL80211_MESHCONF_HT_OPMODE,
			cur_params.ht_opmode) ||
	    nla_put_u32(msg, NL80211_MESHCONF_HWMP_PATH_TO_ROOT_TIMEOUT,
			cur_params.dot11MeshHWMPactivePathToRootTimeout) ||
	    nla_put_u16(msg, NL80211_MESHCONF_HWMP_ROOT_INTERVAL,
			cur_params.dot11MeshHWMProotInterval) ||
	    nla_put_u16(msg, NL80211_MESHCONF_HWMP_CONFIRMATION_INTERVAL,
			cur_params.dot11MeshHWMPconfirmationInterval) ||
	    nla_put_u32(msg, NL80211_MESHCONF_POWER_MODE,
			cur_params.power_mode) ||
	    nla_put_u16(msg, NL80211_MESHCONF_AWAKE_WINDOW,
			cur_params.dot11MeshAwakeWindowDuration) ||
	    nla_put_u32(msg, NL80211_MESHCONF_PLINK_TIMEOUT,
			cur_params.plink_timeout))
		goto nla_put_failure;
	nla_nest_end(msg, pinfoattr);
	genlmsg_end(msg, hdr);
	return genlmsg_reply(msg, info);

 nla_put_failure:
	genlmsg_cancel(msg, hdr);
 out:
	nlmsg_free(msg);
	return -ENOBUFS;
}

static const struct nla_policy nl80211_meshconf_params_policy[NL80211_MESHCONF_ATTR_MAX+1] = {
	[NL80211_MESHCONF_RETRY_TIMEOUT] = { .type = NLA_U16 },
	[NL80211_MESHCONF_CONFIRM_TIMEOUT] = { .type = NLA_U16 },
	[NL80211_MESHCONF_HOLDING_TIMEOUT] = { .type = NLA_U16 },
	[NL80211_MESHCONF_MAX_PEER_LINKS] = { .type = NLA_U16 },
	[NL80211_MESHCONF_MAX_RETRIES] = { .type = NLA_U8 },
	[NL80211_MESHCONF_TTL] = { .type = NLA_U8 },
	[NL80211_MESHCONF_ELEMENT_TTL] = { .type = NLA_U8 },
	[NL80211_MESHCONF_AUTO_OPEN_PLINKS] = { .type = NLA_U8 },
	[NL80211_MESHCONF_SYNC_OFFSET_MAX_NEIGHBOR] = { .type = NLA_U32 },
	[NL80211_MESHCONF_HWMP_MAX_PREQ_RETRIES] = { .type = NLA_U8 },
	[NL80211_MESHCONF_PATH_REFRESH_TIME] = { .type = NLA_U32 },
	[NL80211_MESHCONF_MIN_DISCOVERY_TIMEOUT] = { .type = NLA_U16 },
	[NL80211_MESHCONF_HWMP_ACTIVE_PATH_TIMEOUT] = { .type = NLA_U32 },
	[NL80211_MESHCONF_HWMP_PREQ_MIN_INTERVAL] = { .type = NLA_U16 },
	[NL80211_MESHCONF_HWMP_PERR_MIN_INTERVAL] = { .type = NLA_U16 },
	[NL80211_MESHCONF_HWMP_NET_DIAM_TRVS_TIME] = { .type = NLA_U16 },
	[NL80211_MESHCONF_HWMP_ROOTMODE] = { .type = NLA_U8 },
	[NL80211_MESHCONF_HWMP_RANN_INTERVAL] = { .type = NLA_U16 },
	[NL80211_MESHCONF_GATE_ANNOUNCEMENTS] = { .type = NLA_U8 },
	[NL80211_MESHCONF_FORWARDING] = { .type = NLA_U8 },
	[NL80211_MESHCONF_RSSI_THRESHOLD] = { .type = NLA_U32 },
	[NL80211_MESHCONF_HT_OPMODE] = { .type = NLA_U16 },
	[NL80211_MESHCONF_HWMP_PATH_TO_ROOT_TIMEOUT] = { .type = NLA_U32 },
	[NL80211_MESHCONF_HWMP_ROOT_INTERVAL] = { .type = NLA_U16 },
	[NL80211_MESHCONF_HWMP_CONFIRMATION_INTERVAL] = { .type = NLA_U16 },
	[NL80211_MESHCONF_POWER_MODE] = { .type = NLA_U32 },
	[NL80211_MESHCONF_AWAKE_WINDOW] = { .type = NLA_U16 },
	[NL80211_MESHCONF_PLINK_TIMEOUT] = { .type = NLA_U32 },
};

static const struct nla_policy
	nl80211_mesh_setup_params_policy[NL80211_MESH_SETUP_ATTR_MAX+1] = {
	[NL80211_MESH_SETUP_ENABLE_VENDOR_SYNC] = { .type = NLA_U8 },
	[NL80211_MESH_SETUP_ENABLE_VENDOR_PATH_SEL] = { .type = NLA_U8 },
	[NL80211_MESH_SETUP_ENABLE_VENDOR_METRIC] = { .type = NLA_U8 },
	[NL80211_MESH_SETUP_USERSPACE_AUTH] = { .type = NLA_FLAG },
	[NL80211_MESH_SETUP_AUTH_PROTOCOL] = { .type = NLA_U8 },
	[NL80211_MESH_SETUP_USERSPACE_MPM] = { .type = NLA_FLAG },
	[NL80211_MESH_SETUP_IE] = { .type = NLA_BINARY,
				    .len = IEEE80211_MAX_DATA_LEN },
	[NL80211_MESH_SETUP_USERSPACE_AMPE] = { .type = NLA_FLAG },
};

static int nl80211_parse_mesh_config(struct genl_info *info,
				     struct mesh_config *cfg,
				     u32 *mask_out)
{
	struct nlattr *tb[NL80211_MESHCONF_ATTR_MAX + 1];
	u32 mask = 0;

#define FILL_IN_MESH_PARAM_IF_SET(tb, cfg, param, min, max, mask, attr, fn) \
do {									    \
	if (tb[attr]) {							    \
		if (fn(tb[attr]) < min || fn(tb[attr]) > max)		    \
			return -EINVAL;					    \
		cfg->param = fn(tb[attr]);				    \
		mask |= (1 << (attr - 1));				    \
	}								    \
} while (0)


	if (!info->attrs[NL80211_ATTR_MESH_CONFIG])
		return -EINVAL;
	if (nla_parse_nested(tb, NL80211_MESHCONF_ATTR_MAX,
			     info->attrs[NL80211_ATTR_MESH_CONFIG],
			     nl80211_meshconf_params_policy))
		return -EINVAL;

	/* This makes sure that there aren't more than 32 mesh config
	 * parameters (otherwise our bitfield scheme would not work.) */
	BUILD_BUG_ON(NL80211_MESHCONF_ATTR_MAX > 32);

	/* Fill in the params struct */
	FILL_IN_MESH_PARAM_IF_SET(tb, cfg, dot11MeshRetryTimeout, 1, 255,
				  mask, NL80211_MESHCONF_RETRY_TIMEOUT,
				  nla_get_u16);
	FILL_IN_MESH_PARAM_IF_SET(tb, cfg, dot11MeshConfirmTimeout, 1, 255,
				  mask, NL80211_MESHCONF_CONFIRM_TIMEOUT,
				  nla_get_u16);
	FILL_IN_MESH_PARAM_IF_SET(tb, cfg, dot11MeshHoldingTimeout, 1, 255,
				  mask, NL80211_MESHCONF_HOLDING_TIMEOUT,
				  nla_get_u16);
	FILL_IN_MESH_PARAM_IF_SET(tb, cfg, dot11MeshMaxPeerLinks, 0, 255,
				  mask, NL80211_MESHCONF_MAX_PEER_LINKS,
				  nla_get_u16);
	FILL_IN_MESH_PARAM_IF_SET(tb, cfg, dot11MeshMaxRetries, 0, 16,
				  mask, NL80211_MESHCONF_MAX_RETRIES,
				  nla_get_u8);
	FILL_IN_MESH_PARAM_IF_SET(tb, cfg, dot11MeshTTL, 1, 255,
				  mask, NL80211_MESHCONF_TTL, nla_get_u8);
	FILL_IN_MESH_PARAM_IF_SET(tb, cfg, element_ttl, 1, 255,
				  mask, NL80211_MESHCONF_ELEMENT_TTL,
				  nla_get_u8);
	FILL_IN_MESH_PARAM_IF_SET(tb, cfg, auto_open_plinks, 0, 1,
				  mask, NL80211_MESHCONF_AUTO_OPEN_PLINKS,
				  nla_get_u8);
	FILL_IN_MESH_PARAM_IF_SET(tb, cfg, dot11MeshNbrOffsetMaxNeighbor,
				  1, 255, mask,
				  NL80211_MESHCONF_SYNC_OFFSET_MAX_NEIGHBOR,
				  nla_get_u32);
	FILL_IN_MESH_PARAM_IF_SET(tb, cfg, dot11MeshHWMPmaxPREQretries, 0, 255,
				  mask, NL80211_MESHCONF_HWMP_MAX_PREQ_RETRIES,
				  nla_get_u8);
	FILL_IN_MESH_PARAM_IF_SET(tb, cfg, path_refresh_time, 1, 65535,
				  mask, NL80211_MESHCONF_PATH_REFRESH_TIME,
				  nla_get_u32);
	FILL_IN_MESH_PARAM_IF_SET(tb, cfg, min_discovery_timeout, 1, 65535,
				  mask, NL80211_MESHCONF_MIN_DISCOVERY_TIMEOUT,
				  nla_get_u16);
	FILL_IN_MESH_PARAM_IF_SET(tb, cfg, dot11MeshHWMPactivePathTimeout,
				  1, 65535, mask,
				  NL80211_MESHCONF_HWMP_ACTIVE_PATH_TIMEOUT,
				  nla_get_u32);
	FILL_IN_MESH_PARAM_IF_SET(tb, cfg, dot11MeshHWMPpreqMinInterval,
				  1, 65535, mask,
				  NL80211_MESHCONF_HWMP_PREQ_MIN_INTERVAL,
				  nla_get_u16);
	FILL_IN_MESH_PARAM_IF_SET(tb, cfg, dot11MeshHWMPperrMinInterval,
				  1, 65535, mask,
				  NL80211_MESHCONF_HWMP_PERR_MIN_INTERVAL,
				  nla_get_u16);
	FILL_IN_MESH_PARAM_IF_SET(tb, cfg,
				  dot11MeshHWMPnetDiameterTraversalTime,
				  1, 65535, mask,
				  NL80211_MESHCONF_HWMP_NET_DIAM_TRVS_TIME,
				  nla_get_u16);
	FILL_IN_MESH_PARAM_IF_SET(tb, cfg, dot11MeshHWMPRootMode, 0, 4,
				  mask, NL80211_MESHCONF_HWMP_ROOTMODE,
				  nla_get_u8);
	FILL_IN_MESH_PARAM_IF_SET(tb, cfg, dot11MeshHWMPRannInterval, 1, 65535,
				  mask, NL80211_MESHCONF_HWMP_RANN_INTERVAL,
				  nla_get_u16);
	FILL_IN_MESH_PARAM_IF_SET(tb, cfg,
				  dot11MeshGateAnnouncementProtocol, 0, 1,
				  mask, NL80211_MESHCONF_GATE_ANNOUNCEMENTS,
				  nla_get_u8);
	FILL_IN_MESH_PARAM_IF_SET(tb, cfg, dot11MeshForwarding, 0, 1,
				  mask, NL80211_MESHCONF_FORWARDING,
				  nla_get_u8);
	FILL_IN_MESH_PARAM_IF_SET(tb, cfg, rssi_threshold, -255, 0,
				  mask, NL80211_MESHCONF_RSSI_THRESHOLD,
				  nla_get_s32);
	FILL_IN_MESH_PARAM_IF_SET(tb, cfg, ht_opmode, 0, 16,
				  mask, NL80211_MESHCONF_HT_OPMODE,
				  nla_get_u16);
	FILL_IN_MESH_PARAM_IF_SET(tb, cfg, dot11MeshHWMPactivePathToRootTimeout,
				  1, 65535, mask,
				  NL80211_MESHCONF_HWMP_PATH_TO_ROOT_TIMEOUT,
				  nla_get_u32);
	FILL_IN_MESH_PARAM_IF_SET(tb, cfg, dot11MeshHWMProotInterval, 1, 65535,
				  mask, NL80211_MESHCONF_HWMP_ROOT_INTERVAL,
				  nla_get_u16);
	FILL_IN_MESH_PARAM_IF_SET(tb, cfg,
				  dot11MeshHWMPconfirmationInterval,
				  1, 65535, mask,
				  NL80211_MESHCONF_HWMP_CONFIRMATION_INTERVAL,
				  nla_get_u16);
	FILL_IN_MESH_PARAM_IF_SET(tb, cfg, power_mode,
				  NL80211_MESH_POWER_ACTIVE,
				  NL80211_MESH_POWER_MAX,
				  mask, NL80211_MESHCONF_POWER_MODE,
				  nla_get_u32);
	FILL_IN_MESH_PARAM_IF_SET(tb, cfg, dot11MeshAwakeWindowDuration,
				  0, 65535, mask,
				  NL80211_MESHCONF_AWAKE_WINDOW, nla_get_u16);
	FILL_IN_MESH_PARAM_IF_SET(tb, cfg, plink_timeout, 1, 0xffffffff,
				  mask, NL80211_MESHCONF_PLINK_TIMEOUT,
				  nla_get_u32);
	if (mask_out)
		*mask_out = mask;

	return 0;

#undef FILL_IN_MESH_PARAM_IF_SET
}

static int nl80211_parse_mesh_setup(struct genl_info *info,
				     struct mesh_setup *setup)
{
	struct cfg80211_registered_device *rdev = info->user_ptr[0];
	struct nlattr *tb[NL80211_MESH_SETUP_ATTR_MAX + 1];

	if (!info->attrs[NL80211_ATTR_MESH_SETUP])
		return -EINVAL;
	if (nla_parse_nested(tb, NL80211_MESH_SETUP_ATTR_MAX,
			     info->attrs[NL80211_ATTR_MESH_SETUP],
			     nl80211_mesh_setup_params_policy))
		return -EINVAL;

	if (tb[NL80211_MESH_SETUP_ENABLE_VENDOR_SYNC])
		setup->sync_method =
		(nla_get_u8(tb[NL80211_MESH_SETUP_ENABLE_VENDOR_SYNC])) ?
		 IEEE80211_SYNC_METHOD_VENDOR :
		 IEEE80211_SYNC_METHOD_NEIGHBOR_OFFSET;

	if (tb[NL80211_MESH_SETUP_ENABLE_VENDOR_PATH_SEL])
		setup->path_sel_proto =
		(nla_get_u8(tb[NL80211_MESH_SETUP_ENABLE_VENDOR_PATH_SEL])) ?
		 IEEE80211_PATH_PROTOCOL_VENDOR :
		 IEEE80211_PATH_PROTOCOL_HWMP;

	if (tb[NL80211_MESH_SETUP_ENABLE_VENDOR_METRIC])
		setup->path_metric =
		(nla_get_u8(tb[NL80211_MESH_SETUP_ENABLE_VENDOR_METRIC])) ?
		 IEEE80211_PATH_METRIC_VENDOR :
		 IEEE80211_PATH_METRIC_AIRTIME;


	if (tb[NL80211_MESH_SETUP_IE]) {
		struct nlattr *ieattr =
			tb[NL80211_MESH_SETUP_IE];
		if (!is_valid_ie_attr(ieattr))
			return -EINVAL;
		setup->ie = nla_data(ieattr);
		setup->ie_len = nla_len(ieattr);
	}
	if (tb[NL80211_MESH_SETUP_USERSPACE_MPM] &&
	    !(rdev->wiphy.features & NL80211_FEATURE_USERSPACE_MPM))
		return -EINVAL;
	setup->user_mpm = nla_get_flag(tb[NL80211_MESH_SETUP_USERSPACE_MPM]);
	setup->is_authenticated = nla_get_flag(tb[NL80211_MESH_SETUP_USERSPACE_AUTH]);
	setup->is_secure = nla_get_flag(tb[NL80211_MESH_SETUP_USERSPACE_AMPE]);
	if (setup->is_secure)
		setup->user_mpm = true;

	if (tb[NL80211_MESH_SETUP_AUTH_PROTOCOL]) {
		if (!setup->user_mpm)
			return -EINVAL;
		setup->auth_id =
			nla_get_u8(tb[NL80211_MESH_SETUP_AUTH_PROTOCOL]);
	}

	return 0;
}

static int nl80211_update_mesh_config(struct sk_buff *skb,
				      struct genl_info *info)
{
	struct cfg80211_registered_device *rdev = info->user_ptr[0];
	struct net_device *dev = info->user_ptr[1];
	struct wireless_dev *wdev = dev->ieee80211_ptr;
	struct mesh_config cfg;
	u32 mask;
	int err;

	if (wdev->iftype != NL80211_IFTYPE_MESH_POINT)
		return -EOPNOTSUPP;

	if (!rdev->ops->update_mesh_config)
		return -EOPNOTSUPP;

	err = nl80211_parse_mesh_config(info, &cfg, &mask);
	if (err)
		return err;

	wdev_lock(wdev);
	if (!wdev->mesh_id_len)
		err = -ENOLINK;

	if (!err)
		err = rdev_update_mesh_config(rdev, dev, mask, &cfg);

	wdev_unlock(wdev);

	return err;
}

static int nl80211_get_reg(struct sk_buff *skb, struct genl_info *info)
{
	const struct ieee80211_regdomain *regdom;
	struct sk_buff *msg;
	void *hdr = NULL;
	struct nlattr *nl_reg_rules;
	unsigned int i;

	if (!cfg80211_regdomain)
		return -EINVAL;

	msg = nlmsg_new(NLMSG_DEFAULT_SIZE, GFP_KERNEL);
	if (!msg)
		return -ENOBUFS;

	hdr = nl80211hdr_put(msg, info->snd_portid, info->snd_seq, 0,
			     NL80211_CMD_GET_REG);
	if (!hdr)
		goto put_failure;

	if (reg_last_request_cell_base() &&
	    nla_put_u32(msg, NL80211_ATTR_USER_REG_HINT_TYPE,
			NL80211_USER_REG_HINT_CELL_BASE))
		goto nla_put_failure;

	rcu_read_lock();
	regdom = rcu_dereference(cfg80211_regdomain);

	if (nla_put_string(msg, NL80211_ATTR_REG_ALPHA2, regdom->alpha2) ||
	    (regdom->dfs_region &&
	     nla_put_u8(msg, NL80211_ATTR_DFS_REGION, regdom->dfs_region)))
		goto nla_put_failure_rcu;

	nl_reg_rules = nla_nest_start(msg, NL80211_ATTR_REG_RULES);
	if (!nl_reg_rules)
		goto nla_put_failure_rcu;

	for (i = 0; i < regdom->n_reg_rules; i++) {
		struct nlattr *nl_reg_rule;
		const struct ieee80211_reg_rule *reg_rule;
		const struct ieee80211_freq_range *freq_range;
		const struct ieee80211_power_rule *power_rule;
		unsigned int max_bandwidth_khz;

		reg_rule = &regdom->reg_rules[i];
		freq_range = &reg_rule->freq_range;
		power_rule = &reg_rule->power_rule;

		nl_reg_rule = nla_nest_start(msg, i);
		if (!nl_reg_rule)
			goto nla_put_failure_rcu;

		max_bandwidth_khz = freq_range->max_bandwidth_khz;
		if (!max_bandwidth_khz)
			max_bandwidth_khz = reg_get_max_bandwidth(regdom,
								  reg_rule);

		if (nla_put_u32(msg, NL80211_ATTR_REG_RULE_FLAGS,
				reg_rule->flags) ||
		    nla_put_u32(msg, NL80211_ATTR_FREQ_RANGE_START,
				freq_range->start_freq_khz) ||
		    nla_put_u32(msg, NL80211_ATTR_FREQ_RANGE_END,
				freq_range->end_freq_khz) ||
		    nla_put_u32(msg, NL80211_ATTR_FREQ_RANGE_MAX_BW,
				max_bandwidth_khz) ||
		    nla_put_u32(msg, NL80211_ATTR_POWER_RULE_MAX_ANT_GAIN,
				power_rule->max_antenna_gain) ||
		    nla_put_u32(msg, NL80211_ATTR_POWER_RULE_MAX_EIRP,
				power_rule->max_eirp))
			goto nla_put_failure_rcu;

		nla_nest_end(msg, nl_reg_rule);
	}
	rcu_read_unlock();

	nla_nest_end(msg, nl_reg_rules);

	genlmsg_end(msg, hdr);
	return genlmsg_reply(msg, info);

nla_put_failure_rcu:
	rcu_read_unlock();
nla_put_failure:
	genlmsg_cancel(msg, hdr);
put_failure:
	nlmsg_free(msg);
	return -EMSGSIZE;
}

static int nl80211_set_reg(struct sk_buff *skb, struct genl_info *info)
{
	struct nlattr *tb[NL80211_REG_RULE_ATTR_MAX + 1];
	struct nlattr *nl_reg_rule;
	char *alpha2 = NULL;
	int rem_reg_rules = 0, r = 0;
	u32 num_rules = 0, rule_idx = 0, size_of_regd;
	enum nl80211_dfs_regions dfs_region = NL80211_DFS_UNSET;
	struct ieee80211_regdomain *rd = NULL;

	if (!info->attrs[NL80211_ATTR_REG_ALPHA2])
		return -EINVAL;

	if (!info->attrs[NL80211_ATTR_REG_RULES])
		return -EINVAL;

	alpha2 = nla_data(info->attrs[NL80211_ATTR_REG_ALPHA2]);

	if (info->attrs[NL80211_ATTR_DFS_REGION])
		dfs_region = nla_get_u8(info->attrs[NL80211_ATTR_DFS_REGION]);

	nla_for_each_nested(nl_reg_rule, info->attrs[NL80211_ATTR_REG_RULES],
			    rem_reg_rules) {
		num_rules++;
		if (num_rules > NL80211_MAX_SUPP_REG_RULES)
			return -EINVAL;
	}

	if (!reg_is_valid_request(alpha2))
		return -EINVAL;

	size_of_regd = sizeof(struct ieee80211_regdomain) +
		       num_rules * sizeof(struct ieee80211_reg_rule);

	rd = kzalloc(size_of_regd, GFP_KERNEL);
	if (!rd)
		return -ENOMEM;

	rd->n_reg_rules = num_rules;
	rd->alpha2[0] = alpha2[0];
	rd->alpha2[1] = alpha2[1];

	/*
	 * Disable DFS master mode if the DFS region was
	 * not supported or known on this kernel.
	 */
	if (reg_supported_dfs_region(dfs_region))
		rd->dfs_region = dfs_region;

	nla_for_each_nested(nl_reg_rule, info->attrs[NL80211_ATTR_REG_RULES],
			    rem_reg_rules) {
		r = nla_parse(tb, NL80211_REG_RULE_ATTR_MAX,
			      nla_data(nl_reg_rule), nla_len(nl_reg_rule),
			      reg_rule_policy);
		if (r)
			goto bad_reg;
		r = parse_reg_rule(tb, &rd->reg_rules[rule_idx]);
		if (r)
			goto bad_reg;

		rule_idx++;

		if (rule_idx > NL80211_MAX_SUPP_REG_RULES) {
			r = -EINVAL;
			goto bad_reg;
		}
	}

	r = set_regdom(rd);
	/* set_regdom took ownership */
	rd = NULL;

 bad_reg:
	kfree(rd);
	return r;
}

static int validate_scan_freqs(struct nlattr *freqs)
{
	struct nlattr *attr1, *attr2;
	int n_channels = 0, tmp1, tmp2;

	nla_for_each_nested(attr1, freqs, tmp1) {
		n_channels++;
		/*
		 * Some hardware has a limited channel list for
		 * scanning, and it is pretty much nonsensical
		 * to scan for a channel twice, so disallow that
		 * and don't require drivers to check that the
		 * channel list they get isn't longer than what
		 * they can scan, as long as they can scan all
		 * the channels they registered at once.
		 */
		nla_for_each_nested(attr2, freqs, tmp2)
			if (attr1 != attr2 &&
			    nla_get_u32(attr1) == nla_get_u32(attr2))
				return 0;
	}

	return n_channels;
}

static int nl80211_trigger_scan(struct sk_buff *skb, struct genl_info *info)
{
	struct cfg80211_registered_device *rdev = info->user_ptr[0];
	struct wireless_dev *wdev = info->user_ptr[1];
	struct cfg80211_scan_request *request;
	struct nlattr *attr;
	struct wiphy *wiphy;
	int err, tmp, n_ssids = 0, n_channels, i;
	size_t ie_len;

	if (!is_valid_ie_attr(info->attrs[NL80211_ATTR_IE]))
		return -EINVAL;

	wiphy = &rdev->wiphy;

	if (!rdev->ops->scan)
		return -EOPNOTSUPP;

	if (rdev->scan_req || rdev->scan_msg) {
		err = -EBUSY;
		goto unlock;
	}

	if (info->attrs[NL80211_ATTR_SCAN_FREQUENCIES]) {
		n_channels = validate_scan_freqs(
				info->attrs[NL80211_ATTR_SCAN_FREQUENCIES]);
		if (!n_channels) {
			err = -EINVAL;
			goto unlock;
		}
	} else {
		n_channels = ieee80211_get_num_supported_channels(wiphy);
	}

	if (info->attrs[NL80211_ATTR_SCAN_SSIDS])
		nla_for_each_nested(attr, info->attrs[NL80211_ATTR_SCAN_SSIDS], tmp)
			n_ssids++;

	if (n_ssids > wiphy->max_scan_ssids) {
		err = -EINVAL;
		goto unlock;
	}

	if (info->attrs[NL80211_ATTR_IE])
		ie_len = nla_len(info->attrs[NL80211_ATTR_IE]);
	else
		ie_len = 0;

	if (ie_len > wiphy->max_scan_ie_len) {
		err = -EINVAL;
		goto unlock;
	}

	request = kzalloc(sizeof(*request)
			+ sizeof(*request->ssids) * n_ssids
			+ sizeof(*request->channels) * n_channels
			+ ie_len, GFP_KERNEL);
	if (!request) {
		err = -ENOMEM;
		goto unlock;
	}

	if (n_ssids)
		request->ssids = (void *)&request->channels[n_channels];
	request->n_ssids = n_ssids;
	if (ie_len) {
		if (request->ssids)
			request->ie = (void *)(request->ssids + n_ssids);
		else
			request->ie = (void *)(request->channels + n_channels);
	}

	i = 0;
	if (info->attrs[NL80211_ATTR_SCAN_FREQUENCIES]) {
		/* user specified, bail out if channel not found */
		nla_for_each_nested(attr, info->attrs[NL80211_ATTR_SCAN_FREQUENCIES], tmp) {
			struct ieee80211_channel *chan;

			chan = ieee80211_get_channel(wiphy, nla_get_u32(attr));

			if (!chan) {
				err = -EINVAL;
				goto out_free;
			}

			/* ignore disabled channels */
			if (chan->flags & IEEE80211_CHAN_DISABLED)
				continue;

			request->channels[i] = chan;
			i++;
		}
	} else {
		enum ieee80211_band band;

		/* all channels */
		for (band = 0; band < IEEE80211_NUM_BANDS; band++) {
			int j;
			if (!wiphy->bands[band])
				continue;
			for (j = 0; j < wiphy->bands[band]->n_channels; j++) {
				struct ieee80211_channel *chan;

				chan = &wiphy->bands[band]->channels[j];

				if (chan->flags & IEEE80211_CHAN_DISABLED)
					continue;

				request->channels[i] = chan;
				i++;
			}
		}
	}

	if (!i) {
		err = -EINVAL;
		goto out_free;
	}

	request->n_channels = i;

	i = 0;
	if (info->attrs[NL80211_ATTR_SCAN_SSIDS]) {
		nla_for_each_nested(attr, info->attrs[NL80211_ATTR_SCAN_SSIDS], tmp) {
			if (nla_len(attr) > IEEE80211_MAX_SSID_LEN) {
				err = -EINVAL;
				goto out_free;
			}
			request->ssids[i].ssid_len = nla_len(attr);
			memcpy(request->ssids[i].ssid, nla_data(attr), nla_len(attr));
			i++;
		}
	}

	if (info->attrs[NL80211_ATTR_IE]) {
		request->ie_len = nla_len(info->attrs[NL80211_ATTR_IE]);
		memcpy((void *)request->ie,
		       nla_data(info->attrs[NL80211_ATTR_IE]),
		       request->ie_len);
	}

	for (i = 0; i < IEEE80211_NUM_BANDS; i++)
		if (wiphy->bands[i])
			request->rates[i] =
				(1 << wiphy->bands[i]->n_bitrates) - 1;

	if (info->attrs[NL80211_ATTR_SCAN_SUPP_RATES]) {
		nla_for_each_nested(attr,
				    info->attrs[NL80211_ATTR_SCAN_SUPP_RATES],
				    tmp) {
			enum ieee80211_band band = nla_type(attr);

			if (band < 0 || band >= IEEE80211_NUM_BANDS) {
				err = -EINVAL;
				goto out_free;
			}

			if (!wiphy->bands[band])
				continue;

			err = ieee80211_get_ratemask(wiphy->bands[band],
						     nla_data(attr),
						     nla_len(attr),
						     &request->rates[band]);
			if (err)
				goto out_free;
		}
	}

	if (info->attrs[NL80211_ATTR_SCAN_FLAGS]) {
		request->flags = nla_get_u32(
			info->attrs[NL80211_ATTR_SCAN_FLAGS]);
		if ((request->flags & NL80211_SCAN_FLAG_LOW_PRIORITY) &&
		    !(wiphy->features & NL80211_FEATURE_LOW_PRIORITY_SCAN)) {
			err = -EOPNOTSUPP;
			goto out_free;
		}
	}

	request->no_cck =
		nla_get_flag(info->attrs[NL80211_ATTR_TX_NO_CCK_RATE]);

	request->wdev = wdev;
	request->wiphy = &rdev->wiphy;
	request->scan_start = jiffies;

	rdev->scan_req = request;
	err = rdev_scan(rdev, request);

	if (!err) {
		nl80211_send_scan_start(rdev, wdev);
		if (wdev->netdev)
			dev_hold(wdev->netdev);
	} else {
 out_free:
		rdev->scan_req = NULL;
		kfree(request);
	}

 unlock:
	return err;
}

static int nl80211_start_sched_scan(struct sk_buff *skb,
				    struct genl_info *info)
{
	struct cfg80211_sched_scan_request *request;
	struct cfg80211_registered_device *rdev = info->user_ptr[0];
	struct net_device *dev = info->user_ptr[1];
	struct nlattr *attr;
	struct wiphy *wiphy;
	int err, tmp, n_ssids = 0, n_match_sets = 0, n_channels, i;
	u32 interval;
	enum ieee80211_band band;
	size_t ie_len;
	struct nlattr *tb[NL80211_SCHED_SCAN_MATCH_ATTR_MAX + 1];
	s32 default_match_rssi = NL80211_SCAN_RSSI_THOLD_OFF;

	if (!(rdev->wiphy.flags & WIPHY_FLAG_SUPPORTS_SCHED_SCAN) ||
	    !rdev->ops->sched_scan_start)
		return -EOPNOTSUPP;

	if (!is_valid_ie_attr(info->attrs[NL80211_ATTR_IE]))
		return -EINVAL;

	if (!info->attrs[NL80211_ATTR_SCHED_SCAN_INTERVAL])
		return -EINVAL;

	interval = nla_get_u32(info->attrs[NL80211_ATTR_SCHED_SCAN_INTERVAL]);
	if (interval == 0)
		return -EINVAL;

	wiphy = &rdev->wiphy;

	if (info->attrs[NL80211_ATTR_SCAN_FREQUENCIES]) {
		n_channels = validate_scan_freqs(
				info->attrs[NL80211_ATTR_SCAN_FREQUENCIES]);
		if (!n_channels)
			return -EINVAL;
	} else {
		n_channels = ieee80211_get_num_supported_channels(wiphy);
	}

	if (info->attrs[NL80211_ATTR_SCAN_SSIDS])
		nla_for_each_nested(attr, info->attrs[NL80211_ATTR_SCAN_SSIDS],
				    tmp)
			n_ssids++;

	if (n_ssids > wiphy->max_sched_scan_ssids)
		return -EINVAL;

	/*
	 * First, count the number of 'real' matchsets. Due to an issue with
	 * the old implementation, matchsets containing only the RSSI attribute
	 * (NL80211_SCHED_SCAN_MATCH_ATTR_RSSI) are considered as the 'default'
	 * RSSI for all matchsets, rather than their own matchset for reporting
	 * all APs with a strong RSSI. This is needed to be compatible with
	 * older userspace that treated a matchset with only the RSSI as the
	 * global RSSI for all other matchsets - if there are other matchsets.
	 */
	if (info->attrs[NL80211_ATTR_SCHED_SCAN_MATCH]) {
		nla_for_each_nested(attr,
				    info->attrs[NL80211_ATTR_SCHED_SCAN_MATCH],
				    tmp) {
			struct nlattr *rssi;

			err = nla_parse(tb, NL80211_SCHED_SCAN_MATCH_ATTR_MAX,
					nla_data(attr), nla_len(attr),
					nl80211_match_policy);
			if (err)
				return err;
			/* add other standalone attributes here */
			if (tb[NL80211_SCHED_SCAN_MATCH_ATTR_SSID]) {
				n_match_sets++;
				continue;
			}
			rssi = tb[NL80211_SCHED_SCAN_MATCH_ATTR_RSSI];
			if (rssi)
				default_match_rssi = nla_get_s32(rssi);
		}
	}

	/* However, if there's no other matchset, add the RSSI one */
	if (!n_match_sets && default_match_rssi != NL80211_SCAN_RSSI_THOLD_OFF)
		n_match_sets = 1;

	if (n_match_sets > wiphy->max_match_sets)
		return -EINVAL;

	if (info->attrs[NL80211_ATTR_IE])
		ie_len = nla_len(info->attrs[NL80211_ATTR_IE]);
	else
		ie_len = 0;

	if (ie_len > wiphy->max_sched_scan_ie_len)
		return -EINVAL;

	if (rdev->sched_scan_req) {
		err = -EINPROGRESS;
		goto out;
	}

	request = kzalloc(sizeof(*request)
			+ sizeof(*request->ssids) * n_ssids
			+ sizeof(*request->match_sets) * n_match_sets
			+ sizeof(*request->channels) * n_channels
			+ ie_len, GFP_KERNEL);
	if (!request) {
		err = -ENOMEM;
		goto out;
	}

	if (n_ssids)
		request->ssids = (void *)&request->channels[n_channels];
	request->n_ssids = n_ssids;
	if (ie_len) {
		if (request->ssids)
			request->ie = (void *)(request->ssids + n_ssids);
		else
			request->ie = (void *)(request->channels + n_channels);
	}

	if (n_match_sets) {
		if (request->ie)
			request->match_sets = (void *)(request->ie + ie_len);
		else if (request->ssids)
			request->match_sets =
				(void *)(request->ssids + n_ssids);
		else
			request->match_sets =
				(void *)(request->channels + n_channels);
	}
	request->n_match_sets = n_match_sets;

	i = 0;
	if (info->attrs[NL80211_ATTR_SCAN_FREQUENCIES]) {
		/* user specified, bail out if channel not found */
		nla_for_each_nested(attr,
				    info->attrs[NL80211_ATTR_SCAN_FREQUENCIES],
				    tmp) {
			struct ieee80211_channel *chan;

			chan = ieee80211_get_channel(wiphy, nla_get_u32(attr));

			if (!chan) {
				err = -EINVAL;
				goto out_free;
			}

			/* ignore disabled channels */
			if (chan->flags & IEEE80211_CHAN_DISABLED)
				continue;

			request->channels[i] = chan;
			i++;
		}
	} else {
		/* all channels */
		for (band = 0; band < IEEE80211_NUM_BANDS; band++) {
			int j;
			if (!wiphy->bands[band])
				continue;
			for (j = 0; j < wiphy->bands[band]->n_channels; j++) {
				struct ieee80211_channel *chan;

				chan = &wiphy->bands[band]->channels[j];

				if (chan->flags & IEEE80211_CHAN_DISABLED)
					continue;

				request->channels[i] = chan;
				i++;
			}
		}
	}

	if (!i) {
		err = -EINVAL;
		goto out_free;
	}

	request->n_channels = i;

	i = 0;
	if (info->attrs[NL80211_ATTR_SCAN_SSIDS]) {
		nla_for_each_nested(attr, info->attrs[NL80211_ATTR_SCAN_SSIDS],
				    tmp) {
			if (nla_len(attr) > IEEE80211_MAX_SSID_LEN) {
				err = -EINVAL;
				goto out_free;
			}
			request->ssids[i].ssid_len = nla_len(attr);
			memcpy(request->ssids[i].ssid, nla_data(attr),
			       nla_len(attr));
			i++;
		}
	}

	i = 0;
	if (info->attrs[NL80211_ATTR_SCHED_SCAN_MATCH]) {
		nla_for_each_nested(attr,
				    info->attrs[NL80211_ATTR_SCHED_SCAN_MATCH],
				    tmp) {
			struct nlattr *ssid, *rssi;

			err = nla_parse(tb, NL80211_SCHED_SCAN_MATCH_ATTR_MAX,
					nla_data(attr), nla_len(attr),
					nl80211_match_policy);
			if (err)
				goto out_free;
			ssid = tb[NL80211_SCHED_SCAN_MATCH_ATTR_SSID];
			if (ssid) {
				if (WARN_ON(i >= n_match_sets)) {
					/* this indicates a programming error,
					 * the loop above should have verified
					 * things properly
					 */
					err = -EINVAL;
					goto out_free;
				}

				if (nla_len(ssid) > IEEE80211_MAX_SSID_LEN) {
					err = -EINVAL;
					goto out_free;
				}
				memcpy(request->match_sets[i].ssid.ssid,
				       nla_data(ssid), nla_len(ssid));
				request->match_sets[i].ssid.ssid_len =
					nla_len(ssid);
				/* special attribute - old implemenation w/a */
				request->match_sets[i].rssi_thold =
					default_match_rssi;
				rssi = tb[NL80211_SCHED_SCAN_MATCH_ATTR_RSSI];
				if (rssi)
					request->match_sets[i].rssi_thold =
						nla_get_s32(rssi);
			}
			i++;
		}

		/* there was no other matchset, so the RSSI one is alone */
		if (i == 0)
			request->match_sets[0].rssi_thold = default_match_rssi;

		request->min_rssi_thold = INT_MAX;
		for (i = 0; i < n_match_sets; i++)
			request->min_rssi_thold =
				min(request->match_sets[i].rssi_thold,
				    request->min_rssi_thold);
	} else {
		request->min_rssi_thold = NL80211_SCAN_RSSI_THOLD_OFF;
	}

	if (ie_len) {
		request->ie_len = ie_len;
		memcpy((void *)request->ie,
		       nla_data(info->attrs[NL80211_ATTR_IE]),
		       request->ie_len);
	}

	if (info->attrs[NL80211_ATTR_SCAN_FLAGS]) {
		request->flags = nla_get_u32(
			info->attrs[NL80211_ATTR_SCAN_FLAGS]);
		if ((request->flags & NL80211_SCAN_FLAG_LOW_PRIORITY) &&
		    !(wiphy->features & NL80211_FEATURE_LOW_PRIORITY_SCAN)) {
			err = -EOPNOTSUPP;
			goto out_free;
		}
	}

	request->dev = dev;
	request->wiphy = &rdev->wiphy;
	request->interval = interval;
	request->scan_start = jiffies;

	err = rdev_sched_scan_start(rdev, dev, request);
	if (!err) {
		rdev->sched_scan_req = request;
		nl80211_send_sched_scan(rdev, dev,
					NL80211_CMD_START_SCHED_SCAN);
		goto out;
	}

out_free:
	kfree(request);
out:
	return err;
}

static int nl80211_stop_sched_scan(struct sk_buff *skb,
				   struct genl_info *info)
{
	struct cfg80211_registered_device *rdev = info->user_ptr[0];

	if (!(rdev->wiphy.flags & WIPHY_FLAG_SUPPORTS_SCHED_SCAN) ||
	    !rdev->ops->sched_scan_stop)
		return -EOPNOTSUPP;

	return __cfg80211_stop_sched_scan(rdev, false);
}

static int nl80211_start_radar_detection(struct sk_buff *skb,
					 struct genl_info *info)
{
	struct cfg80211_registered_device *rdev = info->user_ptr[0];
	struct net_device *dev = info->user_ptr[1];
	struct wireless_dev *wdev = dev->ieee80211_ptr;
	struct cfg80211_chan_def chandef;
	enum nl80211_dfs_regions dfs_region;
	int err;

	dfs_region = reg_get_dfs_region(wdev->wiphy);
	if (dfs_region == NL80211_DFS_UNSET)
		return -EINVAL;

	err = nl80211_parse_chandef(rdev, info, &chandef);
	if (err)
		return err;

	if (netif_carrier_ok(dev))
		return -EBUSY;

	if (wdev->cac_started)
		return -EBUSY;

	err = cfg80211_chandef_dfs_required(wdev->wiphy, &chandef);
	if (err < 0)
		return err;

	if (err == 0)
		return -EINVAL;

	if (!cfg80211_chandef_dfs_usable(wdev->wiphy, &chandef))
		return -EINVAL;

	if (!rdev->ops->start_radar_detection)
		return -EOPNOTSUPP;

	err = cfg80211_can_use_iftype_chan(rdev, wdev, wdev->iftype,
					   chandef.chan, CHAN_MODE_SHARED,
					   BIT(chandef.width));
	if (err)
		return err;

	err = rdev->ops->start_radar_detection(&rdev->wiphy, dev, &chandef);
	if (!err) {
		wdev->chandef = chandef;
		wdev->cac_started = true;
		wdev->cac_start_time = jiffies;
	}
	return err;
}

static int nl80211_channel_switch(struct sk_buff *skb, struct genl_info *info)
{
	struct cfg80211_registered_device *rdev = info->user_ptr[0];
	struct net_device *dev = info->user_ptr[1];
	struct wireless_dev *wdev = dev->ieee80211_ptr;
	struct cfg80211_csa_settings params;
	/* csa_attrs is defined static to avoid waste of stack size - this
	 * function is called under RTNL lock, so this should not be a problem.
	 */
	static struct nlattr *csa_attrs[NL80211_ATTR_MAX+1];
	u8 radar_detect_width = 0;
	int err;
	bool need_new_beacon = false;

	if (!rdev->ops->channel_switch ||
	    !(rdev->wiphy.flags & WIPHY_FLAG_HAS_CHANNEL_SWITCH))
		return -EOPNOTSUPP;

	switch (dev->ieee80211_ptr->iftype) {
	case NL80211_IFTYPE_AP:
	case NL80211_IFTYPE_P2P_GO:
		need_new_beacon = true;

		/* useless if AP is not running */
		if (!wdev->beacon_interval)
			return -ENOTCONN;
		break;
	case NL80211_IFTYPE_ADHOC:
		if (!wdev->ssid_len)
			return -ENOTCONN;
		break;
	case NL80211_IFTYPE_MESH_POINT:
		if (!wdev->mesh_id_len)
			return -ENOTCONN;
		break;
	default:
		return -EOPNOTSUPP;
	}

	memset(&params, 0, sizeof(params));

	if (!info->attrs[NL80211_ATTR_WIPHY_FREQ] ||
	    !info->attrs[NL80211_ATTR_CH_SWITCH_COUNT])
		return -EINVAL;

	/* only important for AP, IBSS and mesh create IEs internally */
	if (need_new_beacon && !info->attrs[NL80211_ATTR_CSA_IES])
		return -EINVAL;

	params.count = nla_get_u32(info->attrs[NL80211_ATTR_CH_SWITCH_COUNT]);

	if (!need_new_beacon)
		goto skip_beacons;

	err = nl80211_parse_beacon(info->attrs, &params.beacon_after);
	if (err)
		return err;

	err = nla_parse_nested(csa_attrs, NL80211_ATTR_MAX,
			       info->attrs[NL80211_ATTR_CSA_IES],
			       nl80211_policy);
	if (err)
		return err;

	err = nl80211_parse_beacon(csa_attrs, &params.beacon_csa);
	if (err)
		return err;

	if (!csa_attrs[NL80211_ATTR_CSA_C_OFF_BEACON])
		return -EINVAL;

	params.counter_offset_beacon =
		nla_get_u16(csa_attrs[NL80211_ATTR_CSA_C_OFF_BEACON]);
	if (params.counter_offset_beacon >= params.beacon_csa.tail_len)
		return -EINVAL;

	/* sanity check - counters should be the same */
	if (params.beacon_csa.tail[params.counter_offset_beacon] !=
	    params.count)
		return -EINVAL;

	if (csa_attrs[NL80211_ATTR_CSA_C_OFF_PRESP]) {
		params.counter_offset_presp =
			nla_get_u16(csa_attrs[NL80211_ATTR_CSA_C_OFF_PRESP]);
		if (params.counter_offset_presp >=
		    params.beacon_csa.probe_resp_len)
			return -EINVAL;

		if (params.beacon_csa.probe_resp[params.counter_offset_presp] !=
		    params.count)
			return -EINVAL;
	}

skip_beacons:
	err = nl80211_parse_chandef(rdev, info, &params.chandef);
	if (err)
		return err;

	if (!cfg80211_reg_can_beacon(&rdev->wiphy, &params.chandef))
		return -EINVAL;

	switch (dev->ieee80211_ptr->iftype) {
	case NL80211_IFTYPE_AP:
	case NL80211_IFTYPE_P2P_GO:
	case NL80211_IFTYPE_ADHOC:
	case NL80211_IFTYPE_MESH_POINT:
		err = cfg80211_chandef_dfs_required(wdev->wiphy,
						    &params.chandef);
		if (err < 0)
			return err;
		if (err) {
			radar_detect_width = BIT(params.chandef.width);
			params.radar_required = true;
		}
		break;
	default:
		break;
	}

	err = cfg80211_can_use_iftype_chan(rdev, wdev, wdev->iftype,
					   params.chandef.chan,
					   CHAN_MODE_SHARED,
					   radar_detect_width);
	if (err)
		return err;

	if (info->attrs[NL80211_ATTR_CH_SWITCH_BLOCK_TX])
		params.block_tx = true;

	wdev_lock(wdev);
	err = rdev_channel_switch(rdev, dev, &params);
	wdev_unlock(wdev);

	return err;
}

static int nl80211_send_bss(struct sk_buff *msg, struct netlink_callback *cb,
			    u32 seq, int flags,
			    struct cfg80211_registered_device *rdev,
			    struct wireless_dev *wdev,
			    struct cfg80211_internal_bss *intbss)
{
	struct cfg80211_bss *res = &intbss->pub;
	const struct cfg80211_bss_ies *ies;
	void *hdr;
	struct nlattr *bss;
	bool tsf = false;

	ASSERT_WDEV_LOCK(wdev);

	hdr = nl80211hdr_put(msg, NETLINK_CB(cb->skb).portid, seq, flags,
			     NL80211_CMD_NEW_SCAN_RESULTS);
	if (!hdr)
		return -1;

	genl_dump_check_consistent(cb, hdr, &nl80211_fam);

	if (nla_put_u32(msg, NL80211_ATTR_GENERATION, rdev->bss_generation))
		goto nla_put_failure;
	if (wdev->netdev &&
	    nla_put_u32(msg, NL80211_ATTR_IFINDEX, wdev->netdev->ifindex))
		goto nla_put_failure;
	if (nla_put_u64(msg, NL80211_ATTR_WDEV, wdev_id(wdev)))
		goto nla_put_failure;

	bss = nla_nest_start(msg, NL80211_ATTR_BSS);
	if (!bss)
		goto nla_put_failure;
	if ((!is_zero_ether_addr(res->bssid) &&
	     nla_put(msg, NL80211_BSS_BSSID, ETH_ALEN, res->bssid)))
		goto nla_put_failure;

	rcu_read_lock();
	ies = rcu_dereference(res->ies);
	if (ies) {
		if (nla_put_u64(msg, NL80211_BSS_TSF, ies->tsf))
			goto fail_unlock_rcu;
		tsf = true;
		if (ies->len && nla_put(msg, NL80211_BSS_INFORMATION_ELEMENTS,
					ies->len, ies->data))
			goto fail_unlock_rcu;
	}
	ies = rcu_dereference(res->beacon_ies);
	if (ies) {
		if (!tsf && nla_put_u64(msg, NL80211_BSS_TSF, ies->tsf))
			goto fail_unlock_rcu;
		if (ies->len && nla_put(msg, NL80211_BSS_BEACON_IES,
					ies->len, ies->data))
			goto fail_unlock_rcu;
	}
	rcu_read_unlock();

	if (res->beacon_interval &&
	    nla_put_u16(msg, NL80211_BSS_BEACON_INTERVAL, res->beacon_interval))
		goto nla_put_failure;
	if (nla_put_u16(msg, NL80211_BSS_CAPABILITY, res->capability) ||
	    nla_put_u32(msg, NL80211_BSS_FREQUENCY, res->channel->center_freq) ||
	    nla_put_u32(msg, NL80211_BSS_CHAN_WIDTH, res->scan_width) ||
	    nla_put_u32(msg, NL80211_BSS_SEEN_MS_AGO,
			jiffies_to_msecs(jiffies - intbss->ts)))
		goto nla_put_failure;

	switch (rdev->wiphy.signal_type) {
	case CFG80211_SIGNAL_TYPE_MBM:
		if (nla_put_u32(msg, NL80211_BSS_SIGNAL_MBM, res->signal))
			goto nla_put_failure;
		break;
	case CFG80211_SIGNAL_TYPE_UNSPEC:
		if (nla_put_u8(msg, NL80211_BSS_SIGNAL_UNSPEC, res->signal))
			goto nla_put_failure;
		break;
	default:
		break;
	}

	switch (wdev->iftype) {
	case NL80211_IFTYPE_P2P_CLIENT:
	case NL80211_IFTYPE_STATION:
		if (intbss == wdev->current_bss &&
		    nla_put_u32(msg, NL80211_BSS_STATUS,
				NL80211_BSS_STATUS_ASSOCIATED))
			goto nla_put_failure;
		break;
	case NL80211_IFTYPE_ADHOC:
		if (intbss == wdev->current_bss &&
		    nla_put_u32(msg, NL80211_BSS_STATUS,
				NL80211_BSS_STATUS_IBSS_JOINED))
			goto nla_put_failure;
		break;
	default:
		break;
	}

	nla_nest_end(msg, bss);

	return genlmsg_end(msg, hdr);

 fail_unlock_rcu:
	rcu_read_unlock();
 nla_put_failure:
	genlmsg_cancel(msg, hdr);
	return -EMSGSIZE;
}

static int nl80211_dump_scan(struct sk_buff *skb, struct netlink_callback *cb)
{
	struct cfg80211_registered_device *rdev;
	struct cfg80211_internal_bss *scan;
	struct wireless_dev *wdev;
	int start = cb->args[2], idx = 0;
	int err;

	err = nl80211_prepare_wdev_dump(skb, cb, &rdev, &wdev);
	if (err)
		return err;

	wdev_lock(wdev);
	spin_lock_bh(&rdev->bss_lock);
	cfg80211_bss_expire(rdev);

	cb->seq = rdev->bss_generation;

	list_for_each_entry(scan, &rdev->bss_list, list) {
		if (++idx <= start)
			continue;
		if (nl80211_send_bss(skb, cb,
				cb->nlh->nlmsg_seq, NLM_F_MULTI,
				rdev, wdev, scan) < 0) {
			idx--;
			break;
		}
	}

	spin_unlock_bh(&rdev->bss_lock);
	wdev_unlock(wdev);

	cb->args[2] = idx;
	nl80211_finish_wdev_dump(rdev);

	return skb->len;
}

static int nl80211_send_survey(struct sk_buff *msg, u32 portid, u32 seq,
				int flags, struct net_device *dev,
				struct survey_info *survey)
{
	void *hdr;
	struct nlattr *infoattr;

	hdr = nl80211hdr_put(msg, portid, seq, flags,
			     NL80211_CMD_NEW_SURVEY_RESULTS);
	if (!hdr)
		return -ENOMEM;

	if (nla_put_u32(msg, NL80211_ATTR_IFINDEX, dev->ifindex))
		goto nla_put_failure;

	infoattr = nla_nest_start(msg, NL80211_ATTR_SURVEY_INFO);
	if (!infoattr)
		goto nla_put_failure;

	if (nla_put_u32(msg, NL80211_SURVEY_INFO_FREQUENCY,
			survey->channel->center_freq))
		goto nla_put_failure;

	if ((survey->filled & SURVEY_INFO_NOISE_DBM) &&
	    nla_put_u8(msg, NL80211_SURVEY_INFO_NOISE, survey->noise))
		goto nla_put_failure;
	if ((survey->filled & SURVEY_INFO_IN_USE) &&
	    nla_put_flag(msg, NL80211_SURVEY_INFO_IN_USE))
		goto nla_put_failure;
	if ((survey->filled & SURVEY_INFO_CHANNEL_TIME) &&
	    nla_put_u64(msg, NL80211_SURVEY_INFO_CHANNEL_TIME,
			survey->channel_time))
		goto nla_put_failure;
	if ((survey->filled & SURVEY_INFO_CHANNEL_TIME_BUSY) &&
	    nla_put_u64(msg, NL80211_SURVEY_INFO_CHANNEL_TIME_BUSY,
			survey->channel_time_busy))
		goto nla_put_failure;
	if ((survey->filled & SURVEY_INFO_CHANNEL_TIME_EXT_BUSY) &&
	    nla_put_u64(msg, NL80211_SURVEY_INFO_CHANNEL_TIME_EXT_BUSY,
			survey->channel_time_ext_busy))
		goto nla_put_failure;
	if ((survey->filled & SURVEY_INFO_CHANNEL_TIME_RX) &&
	    nla_put_u64(msg, NL80211_SURVEY_INFO_CHANNEL_TIME_RX,
			survey->channel_time_rx))
		goto nla_put_failure;
	if ((survey->filled & SURVEY_INFO_CHANNEL_TIME_TX) &&
	    nla_put_u64(msg, NL80211_SURVEY_INFO_CHANNEL_TIME_TX,
			survey->channel_time_tx))
		goto nla_put_failure;

	nla_nest_end(msg, infoattr);

	return genlmsg_end(msg, hdr);

 nla_put_failure:
	genlmsg_cancel(msg, hdr);
	return -EMSGSIZE;
}

static int nl80211_dump_survey(struct sk_buff *skb,
			struct netlink_callback *cb)
{
	struct survey_info survey;
	struct cfg80211_registered_device *dev;
	struct wireless_dev *wdev;
	int survey_idx = cb->args[2];
	int res;

	res = nl80211_prepare_wdev_dump(skb, cb, &dev, &wdev);
	if (res)
		return res;

	if (!wdev->netdev) {
		res = -EINVAL;
		goto out_err;
	}

	if (!dev->ops->dump_survey) {
		res = -EOPNOTSUPP;
		goto out_err;
	}

	while (1) {
		struct ieee80211_channel *chan;

		res = rdev_dump_survey(dev, wdev->netdev, survey_idx, &survey);
		if (res == -ENOENT)
			break;
		if (res)
			goto out_err;

		/* Survey without a channel doesn't make sense */
		if (!survey.channel) {
			res = -EINVAL;
			goto out;
		}

		chan = ieee80211_get_channel(&dev->wiphy,
					     survey.channel->center_freq);
		if (!chan || chan->flags & IEEE80211_CHAN_DISABLED) {
			survey_idx++;
			continue;
		}

		if (nl80211_send_survey(skb,
				NETLINK_CB(cb->skb).portid,
				cb->nlh->nlmsg_seq, NLM_F_MULTI,
				wdev->netdev, &survey) < 0)
			goto out;
		survey_idx++;
	}

 out:
	cb->args[2] = survey_idx;
	res = skb->len;
 out_err:
	nl80211_finish_wdev_dump(dev);
	return res;
}

static bool nl80211_valid_wpa_versions(u32 wpa_versions)
{
	return !(wpa_versions & ~(NL80211_WPA_VERSION_1 |
				  NL80211_WPA_VERSION_2));
}

static int nl80211_authenticate(struct sk_buff *skb, struct genl_info *info)
{
	struct cfg80211_registered_device *rdev = info->user_ptr[0];
	struct net_device *dev = info->user_ptr[1];
	struct ieee80211_channel *chan;
	const u8 *bssid, *ssid, *ie = NULL, *sae_data = NULL;
	int err, ssid_len, ie_len = 0, sae_data_len = 0;
	enum nl80211_auth_type auth_type;
	struct key_parse key;
	bool local_state_change;

	if (!is_valid_ie_attr(info->attrs[NL80211_ATTR_IE]))
		return -EINVAL;

	if (!info->attrs[NL80211_ATTR_MAC])
		return -EINVAL;

	if (!info->attrs[NL80211_ATTR_AUTH_TYPE])
		return -EINVAL;

	if (!info->attrs[NL80211_ATTR_SSID])
		return -EINVAL;

	if (!info->attrs[NL80211_ATTR_WIPHY_FREQ])
		return -EINVAL;

	err = nl80211_parse_key(info, &key);
	if (err)
		return err;

	if (key.idx >= 0) {
		if (key.type != -1 && key.type != NL80211_KEYTYPE_GROUP)
			return -EINVAL;
		if (!key.p.key || !key.p.key_len)
			return -EINVAL;
		if ((key.p.cipher != WLAN_CIPHER_SUITE_WEP40 ||
		     key.p.key_len != WLAN_KEY_LEN_WEP40) &&
		    (key.p.cipher != WLAN_CIPHER_SUITE_WEP104 ||
		     key.p.key_len != WLAN_KEY_LEN_WEP104))
			return -EINVAL;
		if (key.idx > 4)
			return -EINVAL;
	} else {
		key.p.key_len = 0;
		key.p.key = NULL;
	}

	if (key.idx >= 0) {
		int i;
		bool ok = false;
		for (i = 0; i < rdev->wiphy.n_cipher_suites; i++) {
			if (key.p.cipher == rdev->wiphy.cipher_suites[i]) {
				ok = true;
				break;
			}
		}
		if (!ok)
			return -EINVAL;
	}

	if (!rdev->ops->auth)
		return -EOPNOTSUPP;

	if (dev->ieee80211_ptr->iftype != NL80211_IFTYPE_STATION &&
	    dev->ieee80211_ptr->iftype != NL80211_IFTYPE_P2P_CLIENT)
		return -EOPNOTSUPP;

	bssid = nla_data(info->attrs[NL80211_ATTR_MAC]);
	chan = nl80211_get_valid_chan(&rdev->wiphy,
				      info->attrs[NL80211_ATTR_WIPHY_FREQ]);
	if (!chan)
		return -EINVAL;

	ssid = nla_data(info->attrs[NL80211_ATTR_SSID]);
	ssid_len = nla_len(info->attrs[NL80211_ATTR_SSID]);

	if (info->attrs[NL80211_ATTR_IE]) {
		ie = nla_data(info->attrs[NL80211_ATTR_IE]);
		ie_len = nla_len(info->attrs[NL80211_ATTR_IE]);
	}

	auth_type = nla_get_u32(info->attrs[NL80211_ATTR_AUTH_TYPE]);
	if (!nl80211_valid_auth_type(rdev, auth_type, NL80211_CMD_AUTHENTICATE))
		return -EINVAL;

	if (auth_type == NL80211_AUTHTYPE_SAE &&
	    !info->attrs[NL80211_ATTR_SAE_DATA])
		return -EINVAL;

	if (info->attrs[NL80211_ATTR_SAE_DATA]) {
		if (auth_type != NL80211_AUTHTYPE_SAE)
			return -EINVAL;
		sae_data = nla_data(info->attrs[NL80211_ATTR_SAE_DATA]);
		sae_data_len = nla_len(info->attrs[NL80211_ATTR_SAE_DATA]);
		/* need to include at least Auth Transaction and Status Code */
		if (sae_data_len < 4)
			return -EINVAL;
	}

	local_state_change = !!info->attrs[NL80211_ATTR_LOCAL_STATE_CHANGE];

	/*
	 * Since we no longer track auth state, ignore
	 * requests to only change local state.
	 */
	if (local_state_change)
		return 0;

	wdev_lock(dev->ieee80211_ptr);
	err = cfg80211_mlme_auth(rdev, dev, chan, auth_type, bssid,
				 ssid, ssid_len, ie, ie_len,
				 key.p.key, key.p.key_len, key.idx,
				 sae_data, sae_data_len);
	wdev_unlock(dev->ieee80211_ptr);
	return err;
}

static int nl80211_crypto_settings(struct cfg80211_registered_device *rdev,
				   struct genl_info *info,
				   struct cfg80211_crypto_settings *settings,
				   int cipher_limit)
{
	memset(settings, 0, sizeof(*settings));

	settings->control_port = info->attrs[NL80211_ATTR_CONTROL_PORT];

	if (info->attrs[NL80211_ATTR_CONTROL_PORT_ETHERTYPE]) {
		u16 proto;
		proto = nla_get_u16(
			info->attrs[NL80211_ATTR_CONTROL_PORT_ETHERTYPE]);
		settings->control_port_ethertype = cpu_to_be16(proto);
		if (!(rdev->wiphy.flags & WIPHY_FLAG_CONTROL_PORT_PROTOCOL) &&
		    proto != ETH_P_PAE)
			return -EINVAL;
		if (info->attrs[NL80211_ATTR_CONTROL_PORT_NO_ENCRYPT])
			settings->control_port_no_encrypt = true;
	} else
		settings->control_port_ethertype = cpu_to_be16(ETH_P_PAE);

	if (info->attrs[NL80211_ATTR_CIPHER_SUITES_PAIRWISE]) {
		void *data;
		int len, i;

		data = nla_data(info->attrs[NL80211_ATTR_CIPHER_SUITES_PAIRWISE]);
		len = nla_len(info->attrs[NL80211_ATTR_CIPHER_SUITES_PAIRWISE]);
		settings->n_ciphers_pairwise = len / sizeof(u32);

		if (len % sizeof(u32))
			return -EINVAL;

		if (settings->n_ciphers_pairwise > cipher_limit)
			return -EINVAL;

		memcpy(settings->ciphers_pairwise, data, len);

		for (i = 0; i < settings->n_ciphers_pairwise; i++)
			if (!cfg80211_supported_cipher_suite(
					&rdev->wiphy,
					settings->ciphers_pairwise[i]))
				return -EINVAL;
	}

	if (info->attrs[NL80211_ATTR_CIPHER_SUITE_GROUP]) {
		settings->cipher_group =
			nla_get_u32(info->attrs[NL80211_ATTR_CIPHER_SUITE_GROUP]);
		if (!cfg80211_supported_cipher_suite(&rdev->wiphy,
						     settings->cipher_group))
			return -EINVAL;
	}

	if (info->attrs[NL80211_ATTR_WPA_VERSIONS]) {
		settings->wpa_versions =
			nla_get_u32(info->attrs[NL80211_ATTR_WPA_VERSIONS]);
		if (!nl80211_valid_wpa_versions(settings->wpa_versions))
			return -EINVAL;
	}

	if (info->attrs[NL80211_ATTR_AKM_SUITES]) {
		void *data;
		int len;

		data = nla_data(info->attrs[NL80211_ATTR_AKM_SUITES]);
		len = nla_len(info->attrs[NL80211_ATTR_AKM_SUITES]);
		settings->n_akm_suites = len / sizeof(u32);

		if (len % sizeof(u32))
			return -EINVAL;

		if (settings->n_akm_suites > NL80211_MAX_NR_AKM_SUITES)
			return -EINVAL;

		memcpy(settings->akm_suites, data, len);
	}

	return 0;
}

static int nl80211_associate(struct sk_buff *skb, struct genl_info *info)
{
	struct cfg80211_registered_device *rdev = info->user_ptr[0];
	struct net_device *dev = info->user_ptr[1];
	struct ieee80211_channel *chan;
	struct cfg80211_assoc_request req = {};
	const u8 *bssid, *ssid;
	int err, ssid_len = 0;

	if (!is_valid_ie_attr(info->attrs[NL80211_ATTR_IE]))
		return -EINVAL;

	if (!info->attrs[NL80211_ATTR_MAC] ||
	    !info->attrs[NL80211_ATTR_SSID] ||
	    !info->attrs[NL80211_ATTR_WIPHY_FREQ])
		return -EINVAL;

	if (!rdev->ops->assoc)
		return -EOPNOTSUPP;

	if (dev->ieee80211_ptr->iftype != NL80211_IFTYPE_STATION &&
	    dev->ieee80211_ptr->iftype != NL80211_IFTYPE_P2P_CLIENT)
		return -EOPNOTSUPP;

	bssid = nla_data(info->attrs[NL80211_ATTR_MAC]);

	chan = nl80211_get_valid_chan(&rdev->wiphy,
				      info->attrs[NL80211_ATTR_WIPHY_FREQ]);
	if (!chan)
		return -EINVAL;

	ssid = nla_data(info->attrs[NL80211_ATTR_SSID]);
	ssid_len = nla_len(info->attrs[NL80211_ATTR_SSID]);

	if (info->attrs[NL80211_ATTR_IE]) {
		req.ie = nla_data(info->attrs[NL80211_ATTR_IE]);
		req.ie_len = nla_len(info->attrs[NL80211_ATTR_IE]);
	}

	if (info->attrs[NL80211_ATTR_USE_MFP]) {
		enum nl80211_mfp mfp =
			nla_get_u32(info->attrs[NL80211_ATTR_USE_MFP]);
		if (mfp == NL80211_MFP_REQUIRED)
			req.use_mfp = true;
		else if (mfp != NL80211_MFP_NO)
			return -EINVAL;
	}

	if (info->attrs[NL80211_ATTR_PREV_BSSID])
		req.prev_bssid = nla_data(info->attrs[NL80211_ATTR_PREV_BSSID]);

	if (nla_get_flag(info->attrs[NL80211_ATTR_DISABLE_HT]))
		req.flags |= ASSOC_REQ_DISABLE_HT;

	if (info->attrs[NL80211_ATTR_HT_CAPABILITY_MASK])
		memcpy(&req.ht_capa_mask,
		       nla_data(info->attrs[NL80211_ATTR_HT_CAPABILITY_MASK]),
		       sizeof(req.ht_capa_mask));

	if (info->attrs[NL80211_ATTR_HT_CAPABILITY]) {
		if (!info->attrs[NL80211_ATTR_HT_CAPABILITY_MASK])
			return -EINVAL;
		memcpy(&req.ht_capa,
		       nla_data(info->attrs[NL80211_ATTR_HT_CAPABILITY]),
		       sizeof(req.ht_capa));
	}

	if (nla_get_flag(info->attrs[NL80211_ATTR_DISABLE_VHT]))
		req.flags |= ASSOC_REQ_DISABLE_VHT;

	if (info->attrs[NL80211_ATTR_VHT_CAPABILITY_MASK])
		memcpy(&req.vht_capa_mask,
		       nla_data(info->attrs[NL80211_ATTR_VHT_CAPABILITY_MASK]),
		       sizeof(req.vht_capa_mask));

	if (info->attrs[NL80211_ATTR_VHT_CAPABILITY]) {
		if (!info->attrs[NL80211_ATTR_VHT_CAPABILITY_MASK])
			return -EINVAL;
		memcpy(&req.vht_capa,
		       nla_data(info->attrs[NL80211_ATTR_VHT_CAPABILITY]),
		       sizeof(req.vht_capa));
	}

	err = nl80211_crypto_settings(rdev, info, &req.crypto, 1);
	if (!err) {
		wdev_lock(dev->ieee80211_ptr);
		err = cfg80211_mlme_assoc(rdev, dev, chan, bssid,
					  ssid, ssid_len, &req);
		wdev_unlock(dev->ieee80211_ptr);
	}

	return err;
}

static int nl80211_deauthenticate(struct sk_buff *skb, struct genl_info *info)
{
	struct cfg80211_registered_device *rdev = info->user_ptr[0];
	struct net_device *dev = info->user_ptr[1];
	const u8 *ie = NULL, *bssid;
	int ie_len = 0, err;
	u16 reason_code;
	bool local_state_change;

	if (!is_valid_ie_attr(info->attrs[NL80211_ATTR_IE]))
		return -EINVAL;

	if (!info->attrs[NL80211_ATTR_MAC])
		return -EINVAL;

	if (!info->attrs[NL80211_ATTR_REASON_CODE])
		return -EINVAL;

	if (!rdev->ops->deauth)
		return -EOPNOTSUPP;

	if (dev->ieee80211_ptr->iftype != NL80211_IFTYPE_STATION &&
	    dev->ieee80211_ptr->iftype != NL80211_IFTYPE_P2P_CLIENT)
		return -EOPNOTSUPP;

	bssid = nla_data(info->attrs[NL80211_ATTR_MAC]);

	reason_code = nla_get_u16(info->attrs[NL80211_ATTR_REASON_CODE]);
	if (reason_code == 0) {
		/* Reason Code 0 is reserved */
		return -EINVAL;
	}

	if (info->attrs[NL80211_ATTR_IE]) {
		ie = nla_data(info->attrs[NL80211_ATTR_IE]);
		ie_len = nla_len(info->attrs[NL80211_ATTR_IE]);
	}

	local_state_change = !!info->attrs[NL80211_ATTR_LOCAL_STATE_CHANGE];

	wdev_lock(dev->ieee80211_ptr);
	err = cfg80211_mlme_deauth(rdev, dev, bssid, ie, ie_len, reason_code,
				   local_state_change);
	wdev_unlock(dev->ieee80211_ptr);
	return err;
}

static int nl80211_disassociate(struct sk_buff *skb, struct genl_info *info)
{
	struct cfg80211_registered_device *rdev = info->user_ptr[0];
	struct net_device *dev = info->user_ptr[1];
	const u8 *ie = NULL, *bssid;
	int ie_len = 0, err;
	u16 reason_code;
	bool local_state_change;

	if (!is_valid_ie_attr(info->attrs[NL80211_ATTR_IE]))
		return -EINVAL;

	if (!info->attrs[NL80211_ATTR_MAC])
		return -EINVAL;

	if (!info->attrs[NL80211_ATTR_REASON_CODE])
		return -EINVAL;

	if (!rdev->ops->disassoc)
		return -EOPNOTSUPP;

	if (dev->ieee80211_ptr->iftype != NL80211_IFTYPE_STATION &&
	    dev->ieee80211_ptr->iftype != NL80211_IFTYPE_P2P_CLIENT)
		return -EOPNOTSUPP;

	bssid = nla_data(info->attrs[NL80211_ATTR_MAC]);

	reason_code = nla_get_u16(info->attrs[NL80211_ATTR_REASON_CODE]);
	if (reason_code == 0) {
		/* Reason Code 0 is reserved */
		return -EINVAL;
	}

	if (info->attrs[NL80211_ATTR_IE]) {
		ie = nla_data(info->attrs[NL80211_ATTR_IE]);
		ie_len = nla_len(info->attrs[NL80211_ATTR_IE]);
	}

	local_state_change = !!info->attrs[NL80211_ATTR_LOCAL_STATE_CHANGE];

	wdev_lock(dev->ieee80211_ptr);
	err = cfg80211_mlme_disassoc(rdev, dev, bssid, ie, ie_len, reason_code,
				     local_state_change);
	wdev_unlock(dev->ieee80211_ptr);
	return err;
}

static bool
nl80211_parse_mcast_rate(struct cfg80211_registered_device *rdev,
			 int mcast_rate[IEEE80211_NUM_BANDS],
			 int rateval)
{
	struct wiphy *wiphy = &rdev->wiphy;
	bool found = false;
	int band, i;

	for (band = 0; band < IEEE80211_NUM_BANDS; band++) {
		struct ieee80211_supported_band *sband;

		sband = wiphy->bands[band];
		if (!sband)
			continue;

		for (i = 0; i < sband->n_bitrates; i++) {
			if (sband->bitrates[i].bitrate == rateval) {
				mcast_rate[band] = i + 1;
				found = true;
				break;
			}
		}
	}

	return found;
}

static int nl80211_join_ibss(struct sk_buff *skb, struct genl_info *info)
{
	struct cfg80211_registered_device *rdev = info->user_ptr[0];
	struct net_device *dev = info->user_ptr[1];
	struct cfg80211_ibss_params ibss;
	struct wiphy *wiphy;
	struct cfg80211_cached_keys *connkeys = NULL;
	int err;

	memset(&ibss, 0, sizeof(ibss));

	if (!is_valid_ie_attr(info->attrs[NL80211_ATTR_IE]))
		return -EINVAL;

	if (!info->attrs[NL80211_ATTR_SSID] ||
	    !nla_len(info->attrs[NL80211_ATTR_SSID]))
		return -EINVAL;

	ibss.beacon_interval = 100;

	if (info->attrs[NL80211_ATTR_BEACON_INTERVAL]) {
		ibss.beacon_interval =
			nla_get_u32(info->attrs[NL80211_ATTR_BEACON_INTERVAL]);
		if (ibss.beacon_interval < 1 || ibss.beacon_interval > 10000)
			return -EINVAL;
	}

	if (!rdev->ops->join_ibss)
		return -EOPNOTSUPP;

	if (dev->ieee80211_ptr->iftype != NL80211_IFTYPE_ADHOC)
		return -EOPNOTSUPP;

	wiphy = &rdev->wiphy;

	if (info->attrs[NL80211_ATTR_MAC]) {
		ibss.bssid = nla_data(info->attrs[NL80211_ATTR_MAC]);

		if (!is_valid_ether_addr(ibss.bssid))
			return -EINVAL;
	}
	ibss.ssid = nla_data(info->attrs[NL80211_ATTR_SSID]);
	ibss.ssid_len = nla_len(info->attrs[NL80211_ATTR_SSID]);

	if (info->attrs[NL80211_ATTR_IE]) {
		ibss.ie = nla_data(info->attrs[NL80211_ATTR_IE]);
		ibss.ie_len = nla_len(info->attrs[NL80211_ATTR_IE]);
	}

	err = nl80211_parse_chandef(rdev, info, &ibss.chandef);
	if (err)
		return err;

	if (!cfg80211_reg_can_beacon(&rdev->wiphy, &ibss.chandef))
		return -EINVAL;

	switch (ibss.chandef.width) {
	case NL80211_CHAN_WIDTH_5:
	case NL80211_CHAN_WIDTH_10:
	case NL80211_CHAN_WIDTH_20_NOHT:
		break;
	case NL80211_CHAN_WIDTH_20:
	case NL80211_CHAN_WIDTH_40:
		if (rdev->wiphy.features & NL80211_FEATURE_HT_IBSS)
			break;
	default:
		return -EINVAL;
	}

	ibss.channel_fixed = !!info->attrs[NL80211_ATTR_FREQ_FIXED];
	ibss.privacy = !!info->attrs[NL80211_ATTR_PRIVACY];

	if (info->attrs[NL80211_ATTR_BSS_BASIC_RATES]) {
		u8 *rates =
			nla_data(info->attrs[NL80211_ATTR_BSS_BASIC_RATES]);
		int n_rates =
			nla_len(info->attrs[NL80211_ATTR_BSS_BASIC_RATES]);
		struct ieee80211_supported_band *sband =
			wiphy->bands[ibss.chandef.chan->band];

		err = ieee80211_get_ratemask(sband, rates, n_rates,
					     &ibss.basic_rates);
		if (err)
			return err;
	}

	if (info->attrs[NL80211_ATTR_HT_CAPABILITY_MASK])
		memcpy(&ibss.ht_capa_mask,
		       nla_data(info->attrs[NL80211_ATTR_HT_CAPABILITY_MASK]),
		       sizeof(ibss.ht_capa_mask));

	if (info->attrs[NL80211_ATTR_HT_CAPABILITY]) {
		if (!info->attrs[NL80211_ATTR_HT_CAPABILITY_MASK])
			return -EINVAL;
		memcpy(&ibss.ht_capa,
		       nla_data(info->attrs[NL80211_ATTR_HT_CAPABILITY]),
		       sizeof(ibss.ht_capa));
	}

	if (info->attrs[NL80211_ATTR_MCAST_RATE] &&
	    !nl80211_parse_mcast_rate(rdev, ibss.mcast_rate,
			nla_get_u32(info->attrs[NL80211_ATTR_MCAST_RATE])))
		return -EINVAL;

	if (ibss.privacy && info->attrs[NL80211_ATTR_KEYS]) {
		bool no_ht = false;

		connkeys = nl80211_parse_connkeys(rdev,
					  info->attrs[NL80211_ATTR_KEYS],
					  &no_ht);
		if (IS_ERR(connkeys))
			return PTR_ERR(connkeys);

		if ((ibss.chandef.width != NL80211_CHAN_WIDTH_20_NOHT) &&
		    no_ht) {
			kfree(connkeys);
			return -EINVAL;
		}
	}

	ibss.control_port =
		nla_get_flag(info->attrs[NL80211_ATTR_CONTROL_PORT]);

	ibss.userspace_handles_dfs =
		nla_get_flag(info->attrs[NL80211_ATTR_HANDLE_DFS]);

	err = cfg80211_join_ibss(rdev, dev, &ibss, connkeys);
	if (err)
		kfree(connkeys);
	return err;
}

static int nl80211_leave_ibss(struct sk_buff *skb, struct genl_info *info)
{
	struct cfg80211_registered_device *rdev = info->user_ptr[0];
	struct net_device *dev = info->user_ptr[1];

	if (!rdev->ops->leave_ibss)
		return -EOPNOTSUPP;

	if (dev->ieee80211_ptr->iftype != NL80211_IFTYPE_ADHOC)
		return -EOPNOTSUPP;

	return cfg80211_leave_ibss(rdev, dev, false);
}

static int nl80211_set_mcast_rate(struct sk_buff *skb, struct genl_info *info)
{
	struct cfg80211_registered_device *rdev = info->user_ptr[0];
	struct net_device *dev = info->user_ptr[1];
	int mcast_rate[IEEE80211_NUM_BANDS];
	u32 nla_rate;
	int err;

	if (dev->ieee80211_ptr->iftype != NL80211_IFTYPE_ADHOC &&
	    dev->ieee80211_ptr->iftype != NL80211_IFTYPE_MESH_POINT)
		return -EOPNOTSUPP;

	if (!rdev->ops->set_mcast_rate)
		return -EOPNOTSUPP;

	memset(mcast_rate, 0, sizeof(mcast_rate));

	if (!info->attrs[NL80211_ATTR_MCAST_RATE])
		return -EINVAL;

	nla_rate = nla_get_u32(info->attrs[NL80211_ATTR_MCAST_RATE]);
	if (!nl80211_parse_mcast_rate(rdev, mcast_rate, nla_rate))
		return -EINVAL;

	err = rdev->ops->set_mcast_rate(&rdev->wiphy, dev, mcast_rate);

	return err;
}

static struct sk_buff *
__cfg80211_alloc_vendor_skb(struct cfg80211_registered_device *rdev,
			    int approxlen, u32 portid, u32 seq,
			    enum nl80211_commands cmd,
			    enum nl80211_attrs attr,
			    const struct nl80211_vendor_cmd_info *info,
			    gfp_t gfp)
{
	struct sk_buff *skb;
	void *hdr;
	struct nlattr *data;

	skb = nlmsg_new(approxlen + 100, gfp);
	if (!skb)
		return NULL;

	hdr = nl80211hdr_put(skb, portid, seq, 0, cmd);
	if (!hdr) {
		kfree_skb(skb);
		return NULL;
	}

	if (nla_put_u32(skb, NL80211_ATTR_WIPHY, rdev->wiphy_idx))
		goto nla_put_failure;

	if (info) {
		if (nla_put_u32(skb, NL80211_ATTR_VENDOR_ID,
				info->vendor_id))
			goto nla_put_failure;
		if (nla_put_u32(skb, NL80211_ATTR_VENDOR_SUBCMD,
				info->subcmd))
			goto nla_put_failure;
	}

	data = nla_nest_start(skb, attr);

	((void **)skb->cb)[0] = rdev;
	((void **)skb->cb)[1] = hdr;
	((void **)skb->cb)[2] = data;

	return skb;

 nla_put_failure:
	kfree_skb(skb);
	return NULL;
}

struct sk_buff *__cfg80211_alloc_event_skb(struct wiphy *wiphy,
					   enum nl80211_commands cmd,
					   enum nl80211_attrs attr,
					   int vendor_event_idx,
					   int approxlen, gfp_t gfp)
{
	struct cfg80211_registered_device *rdev = wiphy_to_dev(wiphy);
	const struct nl80211_vendor_cmd_info *info;

	switch (cmd) {
	case NL80211_CMD_TESTMODE:
		if (WARN_ON(vendor_event_idx != -1))
			return NULL;
		info = NULL;
		break;
	case NL80211_CMD_VENDOR:
		if (WARN_ON(vendor_event_idx < 0 ||
			    vendor_event_idx >= wiphy->n_vendor_events))
			return NULL;
		info = &wiphy->vendor_events[vendor_event_idx];
		break;
	default:
		WARN_ON(1);
		return NULL;
	}

	return __cfg80211_alloc_vendor_skb(rdev, approxlen, 0, 0,
					   cmd, attr, info, gfp);
}
EXPORT_SYMBOL(__cfg80211_alloc_event_skb);

void __cfg80211_send_event_skb(struct sk_buff *skb, gfp_t gfp)
{
	struct cfg80211_registered_device *rdev = ((void **)skb->cb)[0];
	void *hdr = ((void **)skb->cb)[1];
	struct nlattr *data = ((void **)skb->cb)[2];
	enum nl80211_multicast_groups mcgrp = NL80211_MCGRP_TESTMODE;

	nla_nest_end(skb, data);
	genlmsg_end(skb, hdr);

	if (data->nla_type == NL80211_ATTR_VENDOR_DATA)
		mcgrp = NL80211_MCGRP_VENDOR;

	genlmsg_multicast_netns(&nl80211_fam, wiphy_net(&rdev->wiphy), skb, 0,
				mcgrp, gfp);
}
EXPORT_SYMBOL(__cfg80211_send_event_skb);

#ifdef CONFIG_NL80211_TESTMODE
static int nl80211_testmode_do(struct sk_buff *skb, struct genl_info *info)
{
	struct cfg80211_registered_device *rdev = info->user_ptr[0];
	struct wireless_dev *wdev =
		__cfg80211_wdev_from_attrs(genl_info_net(info), info->attrs);
	int err;

	if (!rdev->ops->testmode_cmd)
		return -EOPNOTSUPP;

	if (IS_ERR(wdev)) {
		err = PTR_ERR(wdev);
		if (err != -EINVAL)
			return err;
		wdev = NULL;
	} else if (wdev->wiphy != &rdev->wiphy) {
		return -EINVAL;
	}

	if (!info->attrs[NL80211_ATTR_TESTDATA])
		return -EINVAL;

	rdev->cur_cmd_info = info;
	err = rdev_testmode_cmd(rdev, wdev,
				nla_data(info->attrs[NL80211_ATTR_TESTDATA]),
				nla_len(info->attrs[NL80211_ATTR_TESTDATA]));
	rdev->cur_cmd_info = NULL;

	return err;
}

static int nl80211_testmode_dump(struct sk_buff *skb,
				 struct netlink_callback *cb)
{
	struct cfg80211_registered_device *rdev;
	int err;
	long phy_idx;
	void *data = NULL;
	int data_len = 0;

	rtnl_lock();

	if (cb->args[0]) {
		/*
		 * 0 is a valid index, but not valid for args[0],
		 * so we need to offset by 1.
		 */
		phy_idx = cb->args[0] - 1;
	} else {
		err = nlmsg_parse(cb->nlh, GENL_HDRLEN + nl80211_fam.hdrsize,
				  nl80211_fam.attrbuf, nl80211_fam.maxattr,
				  nl80211_policy);
		if (err)
			goto out_err;

		rdev = __cfg80211_rdev_from_attrs(sock_net(skb->sk),
						  nl80211_fam.attrbuf);
		if (IS_ERR(rdev)) {
			err = PTR_ERR(rdev);
			goto out_err;
		}
		phy_idx = rdev->wiphy_idx;
		rdev = NULL;

		if (nl80211_fam.attrbuf[NL80211_ATTR_TESTDATA])
			cb->args[1] =
				(long)nl80211_fam.attrbuf[NL80211_ATTR_TESTDATA];
	}

	if (cb->args[1]) {
		data = nla_data((void *)cb->args[1]);
		data_len = nla_len((void *)cb->args[1]);
	}

	rdev = cfg80211_rdev_by_wiphy_idx(phy_idx);
	if (!rdev) {
		err = -ENOENT;
		goto out_err;
	}

	if (!rdev->ops->testmode_dump) {
		err = -EOPNOTSUPP;
		goto out_err;
	}

	while (1) {
		void *hdr = nl80211hdr_put(skb, NETLINK_CB(cb->skb).portid,
					   cb->nlh->nlmsg_seq, NLM_F_MULTI,
					   NL80211_CMD_TESTMODE);
		struct nlattr *tmdata;

		if (!hdr)
			break;

		if (nla_put_u32(skb, NL80211_ATTR_WIPHY, phy_idx)) {
			genlmsg_cancel(skb, hdr);
			break;
		}

		tmdata = nla_nest_start(skb, NL80211_ATTR_TESTDATA);
		if (!tmdata) {
			genlmsg_cancel(skb, hdr);
			break;
		}
		err = rdev_testmode_dump(rdev, skb, cb, data, data_len);
		nla_nest_end(skb, tmdata);

		if (err == -ENOBUFS || err == -ENOENT) {
			genlmsg_cancel(skb, hdr);
			break;
		} else if (err) {
			genlmsg_cancel(skb, hdr);
			goto out_err;
		}

		genlmsg_end(skb, hdr);
	}

	err = skb->len;
	/* see above */
	cb->args[0] = phy_idx + 1;
 out_err:
	rtnl_unlock();
	return err;
}
#endif

static int nl80211_connect(struct sk_buff *skb, struct genl_info *info)
{
	struct cfg80211_registered_device *rdev = info->user_ptr[0];
	struct net_device *dev = info->user_ptr[1];
	struct cfg80211_connect_params connect;
	struct wiphy *wiphy;
	struct cfg80211_cached_keys *connkeys = NULL;
	int err;

	memset(&connect, 0, sizeof(connect));

	if (!is_valid_ie_attr(info->attrs[NL80211_ATTR_IE]))
		return -EINVAL;

	if (!info->attrs[NL80211_ATTR_SSID] ||
	    !nla_len(info->attrs[NL80211_ATTR_SSID]))
		return -EINVAL;

	if (info->attrs[NL80211_ATTR_AUTH_TYPE]) {
		connect.auth_type =
			nla_get_u32(info->attrs[NL80211_ATTR_AUTH_TYPE]);
		if (!nl80211_valid_auth_type(rdev, connect.auth_type,
					     NL80211_CMD_CONNECT))
			return -EINVAL;
	} else
		connect.auth_type = NL80211_AUTHTYPE_AUTOMATIC;

	connect.privacy = info->attrs[NL80211_ATTR_PRIVACY];

	err = nl80211_crypto_settings(rdev, info, &connect.crypto,
				      NL80211_MAX_NR_CIPHER_SUITES);
	if (err)
		return err;

	if (dev->ieee80211_ptr->iftype != NL80211_IFTYPE_STATION &&
	    dev->ieee80211_ptr->iftype != NL80211_IFTYPE_P2P_CLIENT)
		return -EOPNOTSUPP;

	wiphy = &rdev->wiphy;

	connect.bg_scan_period = -1;
	if (info->attrs[NL80211_ATTR_BG_SCAN_PERIOD] &&
		(wiphy->flags & WIPHY_FLAG_SUPPORTS_FW_ROAM)) {
		connect.bg_scan_period =
			nla_get_u16(info->attrs[NL80211_ATTR_BG_SCAN_PERIOD]);
	}

	if (info->attrs[NL80211_ATTR_MAC])
		connect.bssid = nla_data(info->attrs[NL80211_ATTR_MAC]);
	else if (info->attrs[NL80211_ATTR_MAC_HINT])
		connect.bssid_hint =
			nla_data(info->attrs[NL80211_ATTR_MAC_HINT]);
	connect.ssid = nla_data(info->attrs[NL80211_ATTR_SSID]);
	connect.ssid_len = nla_len(info->attrs[NL80211_ATTR_SSID]);

	if (info->attrs[NL80211_ATTR_IE]) {
		connect.ie = nla_data(info->attrs[NL80211_ATTR_IE]);
		connect.ie_len = nla_len(info->attrs[NL80211_ATTR_IE]);
	}

	if (info->attrs[NL80211_ATTR_USE_MFP]) {
		connect.mfp = nla_get_u32(info->attrs[NL80211_ATTR_USE_MFP]);
		if (connect.mfp != NL80211_MFP_REQUIRED &&
		    connect.mfp != NL80211_MFP_NO)
			return -EINVAL;
	} else {
		connect.mfp = NL80211_MFP_NO;
	}

	if (info->attrs[NL80211_ATTR_WIPHY_FREQ]) {
		connect.channel = nl80211_get_valid_chan(
			wiphy, info->attrs[NL80211_ATTR_WIPHY_FREQ]);
		if (!connect.channel)
			return -EINVAL;
	} else if (info->attrs[NL80211_ATTR_WIPHY_FREQ_HINT]) {
		connect.channel_hint = nl80211_get_valid_chan(
			wiphy, info->attrs[NL80211_ATTR_WIPHY_FREQ_HINT]);
		if (!connect.channel_hint)
			return -EINVAL;
	}

	if (connect.privacy && info->attrs[NL80211_ATTR_KEYS]) {
		connkeys = nl80211_parse_connkeys(rdev,
					  info->attrs[NL80211_ATTR_KEYS], NULL);
		if (IS_ERR(connkeys))
			return PTR_ERR(connkeys);
	}

	if (nla_get_flag(info->attrs[NL80211_ATTR_DISABLE_HT]))
		connect.flags |= ASSOC_REQ_DISABLE_HT;

	if (info->attrs[NL80211_ATTR_HT_CAPABILITY_MASK])
		memcpy(&connect.ht_capa_mask,
		       nla_data(info->attrs[NL80211_ATTR_HT_CAPABILITY_MASK]),
		       sizeof(connect.ht_capa_mask));

	if (info->attrs[NL80211_ATTR_HT_CAPABILITY]) {
		if (!info->attrs[NL80211_ATTR_HT_CAPABILITY_MASK]) {
			kfree(connkeys);
			return -EINVAL;
		}
		memcpy(&connect.ht_capa,
		       nla_data(info->attrs[NL80211_ATTR_HT_CAPABILITY]),
		       sizeof(connect.ht_capa));
	}

	if (nla_get_flag(info->attrs[NL80211_ATTR_DISABLE_VHT]))
		connect.flags |= ASSOC_REQ_DISABLE_VHT;

	if (info->attrs[NL80211_ATTR_VHT_CAPABILITY_MASK])
		memcpy(&connect.vht_capa_mask,
		       nla_data(info->attrs[NL80211_ATTR_VHT_CAPABILITY_MASK]),
		       sizeof(connect.vht_capa_mask));

	if (info->attrs[NL80211_ATTR_VHT_CAPABILITY]) {
		if (!info->attrs[NL80211_ATTR_VHT_CAPABILITY_MASK]) {
			kfree(connkeys);
			return -EINVAL;
		}
		memcpy(&connect.vht_capa,
		       nla_data(info->attrs[NL80211_ATTR_VHT_CAPABILITY]),
		       sizeof(connect.vht_capa));
	}

	wdev_lock(dev->ieee80211_ptr);
	err = cfg80211_connect(rdev, dev, &connect, connkeys, NULL);
	wdev_unlock(dev->ieee80211_ptr);
	if (err)
		kfree(connkeys);
	return err;
}

static int nl80211_disconnect(struct sk_buff *skb, struct genl_info *info)
{
	struct cfg80211_registered_device *rdev = info->user_ptr[0];
	struct net_device *dev = info->user_ptr[1];
	u16 reason;
	int ret;

	if (!info->attrs[NL80211_ATTR_REASON_CODE])
		reason = WLAN_REASON_DEAUTH_LEAVING;
	else
		reason = nla_get_u16(info->attrs[NL80211_ATTR_REASON_CODE]);

	if (reason == 0)
		return -EINVAL;

	if (dev->ieee80211_ptr->iftype != NL80211_IFTYPE_STATION &&
	    dev->ieee80211_ptr->iftype != NL80211_IFTYPE_P2P_CLIENT)
		return -EOPNOTSUPP;

	wdev_lock(dev->ieee80211_ptr);
	ret = cfg80211_disconnect(rdev, dev, reason, true);
	wdev_unlock(dev->ieee80211_ptr);
	return ret;
}

static int nl80211_wiphy_netns(struct sk_buff *skb, struct genl_info *info)
{
	struct cfg80211_registered_device *rdev = info->user_ptr[0];
	struct net *net;
	int err;
	u32 pid;

	if (!info->attrs[NL80211_ATTR_PID])
		return -EINVAL;

	pid = nla_get_u32(info->attrs[NL80211_ATTR_PID]);

	net = get_net_ns_by_pid(pid);
	if (IS_ERR(net))
		return PTR_ERR(net);

	err = 0;

	/* check if anything to do */
	if (!net_eq(wiphy_net(&rdev->wiphy), net))
		err = cfg80211_switch_netns(rdev, net);

	put_net(net);
	return err;
}

static int nl80211_setdel_pmksa(struct sk_buff *skb, struct genl_info *info)
{
	struct cfg80211_registered_device *rdev = info->user_ptr[0];
	int (*rdev_ops)(struct wiphy *wiphy, struct net_device *dev,
			struct cfg80211_pmksa *pmksa) = NULL;
	struct net_device *dev = info->user_ptr[1];
	struct cfg80211_pmksa pmksa;

	memset(&pmksa, 0, sizeof(struct cfg80211_pmksa));

	if (!info->attrs[NL80211_ATTR_MAC])
		return -EINVAL;

	if (!info->attrs[NL80211_ATTR_PMKID])
		return -EINVAL;

	pmksa.pmkid = nla_data(info->attrs[NL80211_ATTR_PMKID]);
	pmksa.bssid = nla_data(info->attrs[NL80211_ATTR_MAC]);

	if (dev->ieee80211_ptr->iftype != NL80211_IFTYPE_STATION &&
	    dev->ieee80211_ptr->iftype != NL80211_IFTYPE_P2P_CLIENT)
		return -EOPNOTSUPP;

	switch (info->genlhdr->cmd) {
	case NL80211_CMD_SET_PMKSA:
		rdev_ops = rdev->ops->set_pmksa;
		break;
	case NL80211_CMD_DEL_PMKSA:
		rdev_ops = rdev->ops->del_pmksa;
		break;
	default:
		WARN_ON(1);
		break;
	}

	if (!rdev_ops)
		return -EOPNOTSUPP;

	return rdev_ops(&rdev->wiphy, dev, &pmksa);
}

static int nl80211_flush_pmksa(struct sk_buff *skb, struct genl_info *info)
{
	struct cfg80211_registered_device *rdev = info->user_ptr[0];
	struct net_device *dev = info->user_ptr[1];

	if (dev->ieee80211_ptr->iftype != NL80211_IFTYPE_STATION &&
	    dev->ieee80211_ptr->iftype != NL80211_IFTYPE_P2P_CLIENT)
		return -EOPNOTSUPP;

	if (!rdev->ops->flush_pmksa)
		return -EOPNOTSUPP;

	return rdev_flush_pmksa(rdev, dev);
}

static int nl80211_tdls_mgmt(struct sk_buff *skb, struct genl_info *info)
{
	struct cfg80211_registered_device *rdev = info->user_ptr[0];
	struct net_device *dev = info->user_ptr[1];
	u8 action_code, dialog_token;
	u32 peer_capability = 0;
	u16 status_code;
	u8 *peer;

	if (!(rdev->wiphy.flags & WIPHY_FLAG_SUPPORTS_TDLS) ||
	    !rdev->ops->tdls_mgmt)
		return -EOPNOTSUPP;

	if (!info->attrs[NL80211_ATTR_TDLS_ACTION] ||
	    !info->attrs[NL80211_ATTR_STATUS_CODE] ||
	    !info->attrs[NL80211_ATTR_TDLS_DIALOG_TOKEN] ||
	    !info->attrs[NL80211_ATTR_IE] ||
	    !info->attrs[NL80211_ATTR_MAC])
		return -EINVAL;

	peer = nla_data(info->attrs[NL80211_ATTR_MAC]);
	action_code = nla_get_u8(info->attrs[NL80211_ATTR_TDLS_ACTION]);
	status_code = nla_get_u16(info->attrs[NL80211_ATTR_STATUS_CODE]);
	dialog_token = nla_get_u8(info->attrs[NL80211_ATTR_TDLS_DIALOG_TOKEN]);
	if (info->attrs[NL80211_ATTR_TDLS_PEER_CAPABILITY])
		peer_capability =
			nla_get_u32(info->attrs[NL80211_ATTR_TDLS_PEER_CAPABILITY]);

	return rdev_tdls_mgmt(rdev, dev, peer, action_code,
			      dialog_token, status_code, peer_capability,
			      nla_data(info->attrs[NL80211_ATTR_IE]),
			      nla_len(info->attrs[NL80211_ATTR_IE]));
}

static int nl80211_tdls_oper(struct sk_buff *skb, struct genl_info *info)
{
	struct cfg80211_registered_device *rdev = info->user_ptr[0];
	struct net_device *dev = info->user_ptr[1];
	enum nl80211_tdls_operation operation;
	u8 *peer;

	if (!(rdev->wiphy.flags & WIPHY_FLAG_SUPPORTS_TDLS) ||
	    !rdev->ops->tdls_oper)
		return -EOPNOTSUPP;

	if (!info->attrs[NL80211_ATTR_TDLS_OPERATION] ||
	    !info->attrs[NL80211_ATTR_MAC])
		return -EINVAL;

	operation = nla_get_u8(info->attrs[NL80211_ATTR_TDLS_OPERATION]);
	peer = nla_data(info->attrs[NL80211_ATTR_MAC]);

	return rdev_tdls_oper(rdev, dev, peer, operation);
}

static int nl80211_remain_on_channel(struct sk_buff *skb,
				     struct genl_info *info)
{
	struct cfg80211_registered_device *rdev = info->user_ptr[0];
	struct wireless_dev *wdev = info->user_ptr[1];
	struct cfg80211_chan_def chandef;
	struct sk_buff *msg;
	void *hdr;
	u64 cookie;
	u32 duration;
	int err;

	if (!info->attrs[NL80211_ATTR_WIPHY_FREQ] ||
	    !info->attrs[NL80211_ATTR_DURATION])
		return -EINVAL;

	duration = nla_get_u32(info->attrs[NL80211_ATTR_DURATION]);

	if (!rdev->ops->remain_on_channel ||
	    !(rdev->wiphy.flags & WIPHY_FLAG_HAS_REMAIN_ON_CHANNEL))
		return -EOPNOTSUPP;

	/*
	 * We should be on that channel for at least a minimum amount of
	 * time (10ms) but no longer than the driver supports.
	 */
	if (duration < NL80211_MIN_REMAIN_ON_CHANNEL_TIME ||
	    duration > rdev->wiphy.max_remain_on_channel_duration)
		return -EINVAL;

	err = nl80211_parse_chandef(rdev, info, &chandef);
	if (err)
		return err;

	msg = nlmsg_new(NLMSG_DEFAULT_SIZE, GFP_KERNEL);
	if (!msg)
		return -ENOMEM;

	hdr = nl80211hdr_put(msg, info->snd_portid, info->snd_seq, 0,
			     NL80211_CMD_REMAIN_ON_CHANNEL);
	if (!hdr) {
		err = -ENOBUFS;
		goto free_msg;
	}

	err = rdev_remain_on_channel(rdev, wdev, chandef.chan,
				     duration, &cookie);

	if (err)
		goto free_msg;

	if (nla_put_u64(msg, NL80211_ATTR_COOKIE, cookie))
		goto nla_put_failure;

	genlmsg_end(msg, hdr);

	return genlmsg_reply(msg, info);

 nla_put_failure:
	err = -ENOBUFS;
 free_msg:
	nlmsg_free(msg);
	return err;
}

static int nl80211_cancel_remain_on_channel(struct sk_buff *skb,
					    struct genl_info *info)
{
	struct cfg80211_registered_device *rdev = info->user_ptr[0];
	struct wireless_dev *wdev = info->user_ptr[1];
	u64 cookie;

	if (!info->attrs[NL80211_ATTR_COOKIE])
		return -EINVAL;

	if (!rdev->ops->cancel_remain_on_channel)
		return -EOPNOTSUPP;

	cookie = nla_get_u64(info->attrs[NL80211_ATTR_COOKIE]);

	return rdev_cancel_remain_on_channel(rdev, wdev, cookie);
}

static u32 rateset_to_mask(struct ieee80211_supported_band *sband,
			   u8 *rates, u8 rates_len)
{
	u8 i;
	u32 mask = 0;

	for (i = 0; i < rates_len; i++) {
		int rate = (rates[i] & 0x7f) * 5;
		int ridx;
		for (ridx = 0; ridx < sband->n_bitrates; ridx++) {
			struct ieee80211_rate *srate =
				&sband->bitrates[ridx];
			if (rate == srate->bitrate) {
				mask |= 1 << ridx;
				break;
			}
		}
		if (ridx == sband->n_bitrates)
			return 0; /* rate not found */
	}

	return mask;
}

static bool ht_rateset_to_mask(struct ieee80211_supported_band *sband,
			       u8 *rates, u8 rates_len,
			       u8 mcs[IEEE80211_HT_MCS_MASK_LEN])
{
	u8 i;

	memset(mcs, 0, IEEE80211_HT_MCS_MASK_LEN);

	for (i = 0; i < rates_len; i++) {
		int ridx, rbit;

		ridx = rates[i] / 8;
		rbit = BIT(rates[i] % 8);

		/* check validity */
		if ((ridx < 0) || (ridx >= IEEE80211_HT_MCS_MASK_LEN))
			return false;

		/* check availability */
		if (sband->ht_cap.mcs.rx_mask[ridx] & rbit)
			mcs[ridx] |= rbit;
		else
			return false;
	}

	return true;
}

static u16 vht_mcs_map_to_mcs_mask(u8 vht_mcs_map)
{
	u16 mcs_mask = 0;

	switch (vht_mcs_map) {
	case IEEE80211_VHT_MCS_NOT_SUPPORTED:
		break;
	case IEEE80211_VHT_MCS_SUPPORT_0_7:
		mcs_mask = 0x00FF;
		break;
	case IEEE80211_VHT_MCS_SUPPORT_0_8:
		mcs_mask = 0x01FF;
		break;
	case IEEE80211_VHT_MCS_SUPPORT_0_9:
		mcs_mask = 0x03FF;
		break;
	default:
		break;
	}

	return mcs_mask;
}

static void vht_build_mcs_mask(u16 vht_mcs_map,
			       u16 vht_mcs_mask[NL80211_VHT_NSS_MAX])
{
	u8 nss;

	for (nss = 0; nss < NL80211_VHT_NSS_MAX; nss++) {
		vht_mcs_mask[nss] = vht_mcs_map_to_mcs_mask(vht_mcs_map & 0x03);
		vht_mcs_map >>= 2;
	}
}

static bool vht_set_mcs_mask(struct ieee80211_supported_band *sband,
			     struct nl80211_txrate_vht *txrate,
			     u16 mcs[NL80211_VHT_NSS_MAX])
{
	u16 tx_mcs_map = le16_to_cpu(sband->vht_cap.vht_mcs.tx_mcs_map);
	u16 tx_mcs_mask[NL80211_VHT_NSS_MAX] = {};
	u8 i;

	if (!sband->vht_cap.vht_supported)
		return false;

	memset(mcs, 0, sizeof(u16) * NL80211_VHT_NSS_MAX);

	/* Build vht_mcs_mask from VHT capabilities */
	vht_build_mcs_mask(tx_mcs_map, tx_mcs_mask);

	for (i = 0; i < NL80211_VHT_NSS_MAX; i++) {
		if ((tx_mcs_mask[i] & txrate->mcs[i]) == txrate->mcs[i])
			mcs[i] = txrate->mcs[i];
		else
			return false;
	}

	return true;
}

static const struct nla_policy nl80211_txattr_policy[NL80211_TXRATE_MAX + 1] = {
	[NL80211_TXRATE_LEGACY] = { .type = NLA_BINARY,
				    .len = NL80211_MAX_SUPP_RATES },
	[NL80211_TXRATE_HT] = { .type = NLA_BINARY,
				.len = NL80211_MAX_SUPP_HT_RATES },
	[NL80211_TXRATE_VHT] = { .len = sizeof(struct nl80211_txrate_vht)},
	[NL80211_TXRATE_GI] = { .type = NLA_U8 },
};

static int nl80211_set_tx_bitrate_mask(struct sk_buff *skb,
				       struct genl_info *info)
{
	struct nlattr *tb[NL80211_TXRATE_MAX + 1];
	struct cfg80211_registered_device *rdev = info->user_ptr[0];
	struct cfg80211_bitrate_mask mask;
	int rem, i;
	struct net_device *dev = info->user_ptr[1];
	struct nlattr *tx_rates;
	struct ieee80211_supported_band *sband;
	u16 vht_tx_mcs_map;

	if (!rdev->ops->set_bitrate_mask)
		return -EOPNOTSUPP;

	memset(&mask, 0, sizeof(mask));
	/* Default to all rates enabled */
	for (i = 0; i < IEEE80211_NUM_BANDS; i++) {
		sband = rdev->wiphy.bands[i];

		if (!sband)
			continue;

		mask.control[i].legacy = (1 << sband->n_bitrates) - 1;
		memcpy(mask.control[i].ht_mcs,
		       sband->ht_cap.mcs.rx_mask,
		       sizeof(mask.control[i].ht_mcs));

		if (!sband->vht_cap.vht_supported)
			continue;

		vht_tx_mcs_map = le16_to_cpu(sband->vht_cap.vht_mcs.tx_mcs_map);
		vht_build_mcs_mask(vht_tx_mcs_map, mask.control[i].vht_mcs);
	}

	/* if no rates are given set it back to the defaults */
	if (!info->attrs[NL80211_ATTR_TX_RATES])
		goto out;

	/*
	 * The nested attribute uses enum nl80211_band as the index. This maps
	 * directly to the enum ieee80211_band values used in cfg80211.
	 */
	BUILD_BUG_ON(NL80211_MAX_SUPP_HT_RATES > IEEE80211_HT_MCS_MASK_LEN * 8);
	nla_for_each_nested(tx_rates, info->attrs[NL80211_ATTR_TX_RATES], rem) {
		enum ieee80211_band band = nla_type(tx_rates);
		int err;

		if (band < 0 || band >= IEEE80211_NUM_BANDS)
			return -EINVAL;
		sband = rdev->wiphy.bands[band];
		if (sband == NULL)
			return -EINVAL;
		err = nla_parse(tb, NL80211_TXRATE_MAX, nla_data(tx_rates),
				nla_len(tx_rates), nl80211_txattr_policy);
		if (err)
			return err;
		if (tb[NL80211_TXRATE_LEGACY]) {
			mask.control[band].legacy = rateset_to_mask(
				sband,
				nla_data(tb[NL80211_TXRATE_LEGACY]),
				nla_len(tb[NL80211_TXRATE_LEGACY]));
			if ((mask.control[band].legacy == 0) &&
			    nla_len(tb[NL80211_TXRATE_LEGACY]))
				return -EINVAL;
		}
		if (tb[NL80211_TXRATE_HT]) {
			if (!ht_rateset_to_mask(
					sband,
					nla_data(tb[NL80211_TXRATE_HT]),
					nla_len(tb[NL80211_TXRATE_HT]),
					mask.control[band].ht_mcs))
				return -EINVAL;
		}
		if (tb[NL80211_TXRATE_VHT]) {
			if (!vht_set_mcs_mask(
					sband,
					nla_data(tb[NL80211_TXRATE_VHT]),
					mask.control[band].vht_mcs))
				return -EINVAL;
		}
		if (tb[NL80211_TXRATE_GI]) {
			mask.control[band].gi =
				nla_get_u8(tb[NL80211_TXRATE_GI]);
			if (mask.control[band].gi > NL80211_TXRATE_FORCE_LGI)
				return -EINVAL;
		}

		if (mask.control[band].legacy == 0) {
			/* don't allow empty legacy rates if HT or VHT
			 * are not even supported.
			 */
			if (!(rdev->wiphy.bands[band]->ht_cap.ht_supported ||
			      rdev->wiphy.bands[band]->vht_cap.vht_supported))
				return -EINVAL;

			for (i = 0; i < IEEE80211_HT_MCS_MASK_LEN; i++)
				if (mask.control[band].ht_mcs[i])
					goto out;

			for (i = 0; i < NL80211_VHT_NSS_MAX; i++)
				if (mask.control[band].vht_mcs[i])
					goto out;

			/* legacy and mcs rates may not be both empty */
			return -EINVAL;
		}
	}

out:
	return rdev_set_bitrate_mask(rdev, dev, NULL, &mask);
}

static int nl80211_register_mgmt(struct sk_buff *skb, struct genl_info *info)
{
	struct cfg80211_registered_device *rdev = info->user_ptr[0];
	struct wireless_dev *wdev = info->user_ptr[1];
	u16 frame_type = IEEE80211_FTYPE_MGMT | IEEE80211_STYPE_ACTION;

	if (!info->attrs[NL80211_ATTR_FRAME_MATCH])
		return -EINVAL;

	if (info->attrs[NL80211_ATTR_FRAME_TYPE])
		frame_type = nla_get_u16(info->attrs[NL80211_ATTR_FRAME_TYPE]);

	switch (wdev->iftype) {
	case NL80211_IFTYPE_STATION:
	case NL80211_IFTYPE_ADHOC:
	case NL80211_IFTYPE_P2P_CLIENT:
	case NL80211_IFTYPE_AP:
	case NL80211_IFTYPE_AP_VLAN:
	case NL80211_IFTYPE_MESH_POINT:
	case NL80211_IFTYPE_P2P_GO:
	case NL80211_IFTYPE_P2P_DEVICE:
		break;
	default:
		return -EOPNOTSUPP;
	}

	/* not much point in registering if we can't reply */
	if (!rdev->ops->mgmt_tx)
		return -EOPNOTSUPP;

	return cfg80211_mlme_register_mgmt(wdev, info->snd_portid, frame_type,
			nla_data(info->attrs[NL80211_ATTR_FRAME_MATCH]),
			nla_len(info->attrs[NL80211_ATTR_FRAME_MATCH]));
}

static int nl80211_tx_mgmt(struct sk_buff *skb, struct genl_info *info)
{
	struct cfg80211_registered_device *rdev = info->user_ptr[0];
	struct wireless_dev *wdev = info->user_ptr[1];
	struct cfg80211_chan_def chandef;
	int err;
	void *hdr = NULL;
	u64 cookie;
	struct sk_buff *msg = NULL;
	struct cfg80211_mgmt_tx_params params = {
		.dont_wait_for_ack =
			info->attrs[NL80211_ATTR_DONT_WAIT_FOR_ACK],
	};

	if (!info->attrs[NL80211_ATTR_FRAME])
		return -EINVAL;

	if (!rdev->ops->mgmt_tx)
		return -EOPNOTSUPP;

	switch (wdev->iftype) {
	case NL80211_IFTYPE_P2P_DEVICE:
		if (!info->attrs[NL80211_ATTR_WIPHY_FREQ])
			return -EINVAL;
	case NL80211_IFTYPE_STATION:
	case NL80211_IFTYPE_ADHOC:
	case NL80211_IFTYPE_P2P_CLIENT:
	case NL80211_IFTYPE_AP:
	case NL80211_IFTYPE_AP_VLAN:
	case NL80211_IFTYPE_MESH_POINT:
	case NL80211_IFTYPE_P2P_GO:
		break;
	default:
		return -EOPNOTSUPP;
	}

	if (info->attrs[NL80211_ATTR_DURATION]) {
		if (!(rdev->wiphy.flags & WIPHY_FLAG_OFFCHAN_TX))
			return -EINVAL;
		params.wait = nla_get_u32(info->attrs[NL80211_ATTR_DURATION]);

		/*
		 * We should wait on the channel for at least a minimum amount
		 * of time (10ms) but no longer than the driver supports.
		 */
		if (params.wait < NL80211_MIN_REMAIN_ON_CHANNEL_TIME ||
		    params.wait > rdev->wiphy.max_remain_on_channel_duration)
			return -EINVAL;

	}

	params.offchan = info->attrs[NL80211_ATTR_OFFCHANNEL_TX_OK];

	if (params.offchan && !(rdev->wiphy.flags & WIPHY_FLAG_OFFCHAN_TX))
		return -EINVAL;

	params.no_cck = nla_get_flag(info->attrs[NL80211_ATTR_TX_NO_CCK_RATE]);

	/* get the channel if any has been specified, otherwise pass NULL to
	 * the driver. The latter will use the current one
	 */
	chandef.chan = NULL;
	if (info->attrs[NL80211_ATTR_WIPHY_FREQ]) {
		err = nl80211_parse_chandef(rdev, info, &chandef);
		if (err)
			return err;
	}

	if (!chandef.chan && params.offchan)
		return -EINVAL;

	if (!params.dont_wait_for_ack) {
		msg = nlmsg_new(NLMSG_DEFAULT_SIZE, GFP_KERNEL);
		if (!msg)
			return -ENOMEM;

		hdr = nl80211hdr_put(msg, info->snd_portid, info->snd_seq, 0,
				     NL80211_CMD_FRAME);
		if (!hdr) {
			err = -ENOBUFS;
			goto free_msg;
		}
	}

	params.buf = nla_data(info->attrs[NL80211_ATTR_FRAME]);
	params.len = nla_len(info->attrs[NL80211_ATTR_FRAME]);
	params.chan = chandef.chan;
	err = cfg80211_mlme_mgmt_tx(rdev, wdev, &params, &cookie);
	if (err)
		goto free_msg;

	if (msg) {
		if (nla_put_u64(msg, NL80211_ATTR_COOKIE, cookie))
			goto nla_put_failure;

		genlmsg_end(msg, hdr);
		return genlmsg_reply(msg, info);
	}

	return 0;

 nla_put_failure:
	err = -ENOBUFS;
 free_msg:
	nlmsg_free(msg);
	return err;
}

static int nl80211_tx_mgmt_cancel_wait(struct sk_buff *skb, struct genl_info *info)
{
	struct cfg80211_registered_device *rdev = info->user_ptr[0];
	struct wireless_dev *wdev = info->user_ptr[1];
	u64 cookie;

	if (!info->attrs[NL80211_ATTR_COOKIE])
		return -EINVAL;

	if (!rdev->ops->mgmt_tx_cancel_wait)
		return -EOPNOTSUPP;

	switch (wdev->iftype) {
	case NL80211_IFTYPE_STATION:
	case NL80211_IFTYPE_ADHOC:
	case NL80211_IFTYPE_P2P_CLIENT:
	case NL80211_IFTYPE_AP:
	case NL80211_IFTYPE_AP_VLAN:
	case NL80211_IFTYPE_P2P_GO:
	case NL80211_IFTYPE_P2P_DEVICE:
		break;
	default:
		return -EOPNOTSUPP;
	}

	cookie = nla_get_u64(info->attrs[NL80211_ATTR_COOKIE]);

	return rdev_mgmt_tx_cancel_wait(rdev, wdev, cookie);
}

static int nl80211_set_power_save(struct sk_buff *skb, struct genl_info *info)
{
	struct cfg80211_registered_device *rdev = info->user_ptr[0];
	struct wireless_dev *wdev;
	struct net_device *dev = info->user_ptr[1];
	u8 ps_state;
	bool state;
	int err;

	if (!info->attrs[NL80211_ATTR_PS_STATE])
		return -EINVAL;

	ps_state = nla_get_u32(info->attrs[NL80211_ATTR_PS_STATE]);

	if (ps_state != NL80211_PS_DISABLED && ps_state != NL80211_PS_ENABLED)
		return -EINVAL;

	wdev = dev->ieee80211_ptr;

	if (!rdev->ops->set_power_mgmt)
		return -EOPNOTSUPP;

	state = (ps_state == NL80211_PS_ENABLED) ? true : false;

	if (state == wdev->ps)
		return 0;

	err = rdev_set_power_mgmt(rdev, dev, state, wdev->ps_timeout);
	if (!err)
		wdev->ps = state;
	return err;
}

static int nl80211_get_power_save(struct sk_buff *skb, struct genl_info *info)
{
	struct cfg80211_registered_device *rdev = info->user_ptr[0];
	enum nl80211_ps_state ps_state;
	struct wireless_dev *wdev;
	struct net_device *dev = info->user_ptr[1];
	struct sk_buff *msg;
	void *hdr;
	int err;

	wdev = dev->ieee80211_ptr;

	if (!rdev->ops->set_power_mgmt)
		return -EOPNOTSUPP;

	msg = nlmsg_new(NLMSG_DEFAULT_SIZE, GFP_KERNEL);
	if (!msg)
		return -ENOMEM;

	hdr = nl80211hdr_put(msg, info->snd_portid, info->snd_seq, 0,
			     NL80211_CMD_GET_POWER_SAVE);
	if (!hdr) {
		err = -ENOBUFS;
		goto free_msg;
	}

	if (wdev->ps)
		ps_state = NL80211_PS_ENABLED;
	else
		ps_state = NL80211_PS_DISABLED;

	if (nla_put_u32(msg, NL80211_ATTR_PS_STATE, ps_state))
		goto nla_put_failure;

	genlmsg_end(msg, hdr);
	return genlmsg_reply(msg, info);

 nla_put_failure:
	err = -ENOBUFS;
 free_msg:
	nlmsg_free(msg);
	return err;
}

static const struct nla_policy
nl80211_attr_cqm_policy[NL80211_ATTR_CQM_MAX + 1] = {
	[NL80211_ATTR_CQM_RSSI_THOLD] = { .type = NLA_U32 },
	[NL80211_ATTR_CQM_RSSI_HYST] = { .type = NLA_U32 },
	[NL80211_ATTR_CQM_RSSI_THRESHOLD_EVENT] = { .type = NLA_U32 },
	[NL80211_ATTR_CQM_TXE_RATE] = { .type = NLA_U32 },
	[NL80211_ATTR_CQM_TXE_PKTS] = { .type = NLA_U32 },
	[NL80211_ATTR_CQM_TXE_INTVL] = { .type = NLA_U32 },
};

static int nl80211_set_cqm_txe(struct genl_info *info,
			       u32 rate, u32 pkts, u32 intvl)
{
	struct cfg80211_registered_device *rdev = info->user_ptr[0];
	struct net_device *dev = info->user_ptr[1];
	struct wireless_dev *wdev = dev->ieee80211_ptr;

	if (rate > 100 || intvl > NL80211_CQM_TXE_MAX_INTVL)
		return -EINVAL;

	if (!rdev->ops->set_cqm_txe_config)
		return -EOPNOTSUPP;

	if (wdev->iftype != NL80211_IFTYPE_STATION &&
	    wdev->iftype != NL80211_IFTYPE_P2P_CLIENT)
		return -EOPNOTSUPP;

	return rdev_set_cqm_txe_config(rdev, dev, rate, pkts, intvl);
}

static int nl80211_set_cqm_rssi(struct genl_info *info,
				s32 threshold, u32 hysteresis)
{
	struct cfg80211_registered_device *rdev = info->user_ptr[0];
	struct net_device *dev = info->user_ptr[1];
	struct wireless_dev *wdev = dev->ieee80211_ptr;

	if (threshold > 0)
		return -EINVAL;

	/* disabling - hysteresis should also be zero then */
	if (threshold == 0)
		hysteresis = 0;

	if (!rdev->ops->set_cqm_rssi_config)
		return -EOPNOTSUPP;

	if (wdev->iftype != NL80211_IFTYPE_STATION &&
	    wdev->iftype != NL80211_IFTYPE_P2P_CLIENT)
		return -EOPNOTSUPP;

	return rdev_set_cqm_rssi_config(rdev, dev, threshold, hysteresis);
}

static int nl80211_set_cqm(struct sk_buff *skb, struct genl_info *info)
{
	struct nlattr *attrs[NL80211_ATTR_CQM_MAX + 1];
	struct nlattr *cqm;
	int err;

	cqm = info->attrs[NL80211_ATTR_CQM];
	if (!cqm)
		return -EINVAL;

	err = nla_parse_nested(attrs, NL80211_ATTR_CQM_MAX, cqm,
			       nl80211_attr_cqm_policy);
	if (err)
		return err;

	if (attrs[NL80211_ATTR_CQM_RSSI_THOLD] &&
	    attrs[NL80211_ATTR_CQM_RSSI_HYST]) {
		s32 threshold = nla_get_s32(attrs[NL80211_ATTR_CQM_RSSI_THOLD]);
		u32 hysteresis = nla_get_u32(attrs[NL80211_ATTR_CQM_RSSI_HYST]);

		return nl80211_set_cqm_rssi(info, threshold, hysteresis);
	}

	if (attrs[NL80211_ATTR_CQM_TXE_RATE] &&
	    attrs[NL80211_ATTR_CQM_TXE_PKTS] &&
	    attrs[NL80211_ATTR_CQM_TXE_INTVL]) {
		u32 rate = nla_get_u32(attrs[NL80211_ATTR_CQM_TXE_RATE]);
		u32 pkts = nla_get_u32(attrs[NL80211_ATTR_CQM_TXE_PKTS]);
		u32 intvl = nla_get_u32(attrs[NL80211_ATTR_CQM_TXE_INTVL]);

		return nl80211_set_cqm_txe(info, rate, pkts, intvl);
	}

	return -EINVAL;
}

static int nl80211_join_mesh(struct sk_buff *skb, struct genl_info *info)
{
	struct cfg80211_registered_device *rdev = info->user_ptr[0];
	struct net_device *dev = info->user_ptr[1];
	struct mesh_config cfg;
	struct mesh_setup setup;
	int err;

	/* start with default */
	memcpy(&cfg, &default_mesh_config, sizeof(cfg));
	memcpy(&setup, &default_mesh_setup, sizeof(setup));

	if (info->attrs[NL80211_ATTR_MESH_CONFIG]) {
		/* and parse parameters if given */
		err = nl80211_parse_mesh_config(info, &cfg, NULL);
		if (err)
			return err;
	}

	if (!info->attrs[NL80211_ATTR_MESH_ID] ||
	    !nla_len(info->attrs[NL80211_ATTR_MESH_ID]))
		return -EINVAL;

	setup.mesh_id = nla_data(info->attrs[NL80211_ATTR_MESH_ID]);
	setup.mesh_id_len = nla_len(info->attrs[NL80211_ATTR_MESH_ID]);

	if (info->attrs[NL80211_ATTR_MCAST_RATE] &&
	    !nl80211_parse_mcast_rate(rdev, setup.mcast_rate,
			    nla_get_u32(info->attrs[NL80211_ATTR_MCAST_RATE])))
			return -EINVAL;

	if (info->attrs[NL80211_ATTR_BEACON_INTERVAL]) {
		setup.beacon_interval =
			nla_get_u32(info->attrs[NL80211_ATTR_BEACON_INTERVAL]);
		if (setup.beacon_interval < 10 ||
		    setup.beacon_interval > 10000)
			return -EINVAL;
	}

	if (info->attrs[NL80211_ATTR_DTIM_PERIOD]) {
		setup.dtim_period =
			nla_get_u32(info->attrs[NL80211_ATTR_DTIM_PERIOD]);
		if (setup.dtim_period < 1 || setup.dtim_period > 100)
			return -EINVAL;
	}

	if (info->attrs[NL80211_ATTR_MESH_SETUP]) {
		/* parse additional setup parameters if given */
		err = nl80211_parse_mesh_setup(info, &setup);
		if (err)
			return err;
	}

	if (setup.user_mpm)
		cfg.auto_open_plinks = false;

	if (info->attrs[NL80211_ATTR_WIPHY_FREQ]) {
		err = nl80211_parse_chandef(rdev, info, &setup.chandef);
		if (err)
			return err;
	} else {
		/* cfg80211_join_mesh() will sort it out */
		setup.chandef.chan = NULL;
	}

	if (info->attrs[NL80211_ATTR_BSS_BASIC_RATES]) {
		u8 *rates = nla_data(info->attrs[NL80211_ATTR_BSS_BASIC_RATES]);
		int n_rates =
			nla_len(info->attrs[NL80211_ATTR_BSS_BASIC_RATES]);
		struct ieee80211_supported_band *sband;

		if (!setup.chandef.chan)
			return -EINVAL;

		sband = rdev->wiphy.bands[setup.chandef.chan->band];

		err = ieee80211_get_ratemask(sband, rates, n_rates,
					     &setup.basic_rates);
		if (err)
			return err;
	}

	return cfg80211_join_mesh(rdev, dev, &setup, &cfg);
}

static int nl80211_leave_mesh(struct sk_buff *skb, struct genl_info *info)
{
	struct cfg80211_registered_device *rdev = info->user_ptr[0];
	struct net_device *dev = info->user_ptr[1];

	return cfg80211_leave_mesh(rdev, dev);
}

#ifdef CONFIG_PM
static int nl80211_send_wowlan_patterns(struct sk_buff *msg,
					struct cfg80211_registered_device *rdev)
{
	struct cfg80211_wowlan *wowlan = rdev->wiphy.wowlan_config;
	struct nlattr *nl_pats, *nl_pat;
	int i, pat_len;

	if (!wowlan->n_patterns)
		return 0;

	nl_pats = nla_nest_start(msg, NL80211_WOWLAN_TRIG_PKT_PATTERN);
	if (!nl_pats)
		return -ENOBUFS;

	for (i = 0; i < wowlan->n_patterns; i++) {
		nl_pat = nla_nest_start(msg, i + 1);
		if (!nl_pat)
			return -ENOBUFS;
		pat_len = wowlan->patterns[i].pattern_len;
		if (nla_put(msg, NL80211_PKTPAT_MASK, DIV_ROUND_UP(pat_len, 8),
			    wowlan->patterns[i].mask) ||
		    nla_put(msg, NL80211_PKTPAT_PATTERN, pat_len,
			    wowlan->patterns[i].pattern) ||
		    nla_put_u32(msg, NL80211_PKTPAT_OFFSET,
				wowlan->patterns[i].pkt_offset))
			return -ENOBUFS;
		nla_nest_end(msg, nl_pat);
	}
	nla_nest_end(msg, nl_pats);

	return 0;
}

static int nl80211_send_wowlan_tcp(struct sk_buff *msg,
				   struct cfg80211_wowlan_tcp *tcp)
{
	struct nlattr *nl_tcp;

	if (!tcp)
		return 0;

	nl_tcp = nla_nest_start(msg, NL80211_WOWLAN_TRIG_TCP_CONNECTION);
	if (!nl_tcp)
		return -ENOBUFS;

	if (nla_put_be32(msg, NL80211_WOWLAN_TCP_SRC_IPV4, tcp->src) ||
	    nla_put_be32(msg, NL80211_WOWLAN_TCP_DST_IPV4, tcp->dst) ||
	    nla_put(msg, NL80211_WOWLAN_TCP_DST_MAC, ETH_ALEN, tcp->dst_mac) ||
	    nla_put_u16(msg, NL80211_WOWLAN_TCP_SRC_PORT, tcp->src_port) ||
	    nla_put_u16(msg, NL80211_WOWLAN_TCP_DST_PORT, tcp->dst_port) ||
	    nla_put(msg, NL80211_WOWLAN_TCP_DATA_PAYLOAD,
		    tcp->payload_len, tcp->payload) ||
	    nla_put_u32(msg, NL80211_WOWLAN_TCP_DATA_INTERVAL,
			tcp->data_interval) ||
	    nla_put(msg, NL80211_WOWLAN_TCP_WAKE_PAYLOAD,
		    tcp->wake_len, tcp->wake_data) ||
	    nla_put(msg, NL80211_WOWLAN_TCP_WAKE_MASK,
		    DIV_ROUND_UP(tcp->wake_len, 8), tcp->wake_mask))
		return -ENOBUFS;

	if (tcp->payload_seq.len &&
	    nla_put(msg, NL80211_WOWLAN_TCP_DATA_PAYLOAD_SEQ,
		    sizeof(tcp->payload_seq), &tcp->payload_seq))
		return -ENOBUFS;

	if (tcp->payload_tok.len &&
	    nla_put(msg, NL80211_WOWLAN_TCP_DATA_PAYLOAD_TOKEN,
		    sizeof(tcp->payload_tok) + tcp->tokens_size,
		    &tcp->payload_tok))
		return -ENOBUFS;

	nla_nest_end(msg, nl_tcp);

	return 0;
}

static int nl80211_get_wowlan(struct sk_buff *skb, struct genl_info *info)
{
	struct cfg80211_registered_device *rdev = info->user_ptr[0];
	struct sk_buff *msg;
	void *hdr;
	u32 size = NLMSG_DEFAULT_SIZE;

	if (!rdev->wiphy.wowlan)
		return -EOPNOTSUPP;

	if (rdev->wiphy.wowlan_config && rdev->wiphy.wowlan_config->tcp) {
		/* adjust size to have room for all the data */
		size += rdev->wiphy.wowlan_config->tcp->tokens_size +
			rdev->wiphy.wowlan_config->tcp->payload_len +
			rdev->wiphy.wowlan_config->tcp->wake_len +
			rdev->wiphy.wowlan_config->tcp->wake_len / 8;
	}

	msg = nlmsg_new(size, GFP_KERNEL);
	if (!msg)
		return -ENOMEM;

	hdr = nl80211hdr_put(msg, info->snd_portid, info->snd_seq, 0,
			     NL80211_CMD_GET_WOWLAN);
	if (!hdr)
		goto nla_put_failure;

	if (rdev->wiphy.wowlan_config) {
		struct nlattr *nl_wowlan;

		nl_wowlan = nla_nest_start(msg, NL80211_ATTR_WOWLAN_TRIGGERS);
		if (!nl_wowlan)
			goto nla_put_failure;

		if ((rdev->wiphy.wowlan_config->any &&
		     nla_put_flag(msg, NL80211_WOWLAN_TRIG_ANY)) ||
		    (rdev->wiphy.wowlan_config->disconnect &&
		     nla_put_flag(msg, NL80211_WOWLAN_TRIG_DISCONNECT)) ||
		    (rdev->wiphy.wowlan_config->magic_pkt &&
		     nla_put_flag(msg, NL80211_WOWLAN_TRIG_MAGIC_PKT)) ||
		    (rdev->wiphy.wowlan_config->gtk_rekey_failure &&
		     nla_put_flag(msg, NL80211_WOWLAN_TRIG_GTK_REKEY_FAILURE)) ||
		    (rdev->wiphy.wowlan_config->eap_identity_req &&
		     nla_put_flag(msg, NL80211_WOWLAN_TRIG_EAP_IDENT_REQUEST)) ||
		    (rdev->wiphy.wowlan_config->four_way_handshake &&
		     nla_put_flag(msg, NL80211_WOWLAN_TRIG_4WAY_HANDSHAKE)) ||
		    (rdev->wiphy.wowlan_config->rfkill_release &&
		     nla_put_flag(msg, NL80211_WOWLAN_TRIG_RFKILL_RELEASE)))
			goto nla_put_failure;

		if (nl80211_send_wowlan_patterns(msg, rdev))
			goto nla_put_failure;

		if (nl80211_send_wowlan_tcp(msg,
					    rdev->wiphy.wowlan_config->tcp))
			goto nla_put_failure;

		nla_nest_end(msg, nl_wowlan);
	}

	genlmsg_end(msg, hdr);
	return genlmsg_reply(msg, info);

nla_put_failure:
	nlmsg_free(msg);
	return -ENOBUFS;
}

static int nl80211_parse_wowlan_tcp(struct cfg80211_registered_device *rdev,
				    struct nlattr *attr,
				    struct cfg80211_wowlan *trig)
{
	struct nlattr *tb[NUM_NL80211_WOWLAN_TCP];
	struct cfg80211_wowlan_tcp *cfg;
	struct nl80211_wowlan_tcp_data_token *tok = NULL;
	struct nl80211_wowlan_tcp_data_seq *seq = NULL;
	u32 size;
	u32 data_size, wake_size, tokens_size = 0, wake_mask_size;
	int err, port;

	if (!rdev->wiphy.wowlan->tcp)
		return -EINVAL;

	err = nla_parse(tb, MAX_NL80211_WOWLAN_TCP,
			nla_data(attr), nla_len(attr),
			nl80211_wowlan_tcp_policy);
	if (err)
		return err;

	if (!tb[NL80211_WOWLAN_TCP_SRC_IPV4] ||
	    !tb[NL80211_WOWLAN_TCP_DST_IPV4] ||
	    !tb[NL80211_WOWLAN_TCP_DST_MAC] ||
	    !tb[NL80211_WOWLAN_TCP_DST_PORT] ||
	    !tb[NL80211_WOWLAN_TCP_DATA_PAYLOAD] ||
	    !tb[NL80211_WOWLAN_TCP_DATA_INTERVAL] ||
	    !tb[NL80211_WOWLAN_TCP_WAKE_PAYLOAD] ||
	    !tb[NL80211_WOWLAN_TCP_WAKE_MASK])
		return -EINVAL;

	data_size = nla_len(tb[NL80211_WOWLAN_TCP_DATA_PAYLOAD]);
	if (data_size > rdev->wiphy.wowlan->tcp->data_payload_max)
		return -EINVAL;

	if (nla_get_u32(tb[NL80211_WOWLAN_TCP_DATA_INTERVAL]) >
			rdev->wiphy.wowlan->tcp->data_interval_max ||
	    nla_get_u32(tb[NL80211_WOWLAN_TCP_DATA_INTERVAL]) == 0)
		return -EINVAL;

	wake_size = nla_len(tb[NL80211_WOWLAN_TCP_WAKE_PAYLOAD]);
	if (wake_size > rdev->wiphy.wowlan->tcp->wake_payload_max)
		return -EINVAL;

	wake_mask_size = nla_len(tb[NL80211_WOWLAN_TCP_WAKE_MASK]);
	if (wake_mask_size != DIV_ROUND_UP(wake_size, 8))
		return -EINVAL;

	if (tb[NL80211_WOWLAN_TCP_DATA_PAYLOAD_TOKEN]) {
		u32 tokln = nla_len(tb[NL80211_WOWLAN_TCP_DATA_PAYLOAD_TOKEN]);

		tok = nla_data(tb[NL80211_WOWLAN_TCP_DATA_PAYLOAD_TOKEN]);
		tokens_size = tokln - sizeof(*tok);

		if (!tok->len || tokens_size % tok->len)
			return -EINVAL;
		if (!rdev->wiphy.wowlan->tcp->tok)
			return -EINVAL;
		if (tok->len > rdev->wiphy.wowlan->tcp->tok->max_len)
			return -EINVAL;
		if (tok->len < rdev->wiphy.wowlan->tcp->tok->min_len)
			return -EINVAL;
		if (tokens_size > rdev->wiphy.wowlan->tcp->tok->bufsize)
			return -EINVAL;
		if (tok->offset + tok->len > data_size)
			return -EINVAL;
	}

	if (tb[NL80211_WOWLAN_TCP_DATA_PAYLOAD_SEQ]) {
		seq = nla_data(tb[NL80211_WOWLAN_TCP_DATA_PAYLOAD_SEQ]);
		if (!rdev->wiphy.wowlan->tcp->seq)
			return -EINVAL;
		if (seq->len == 0 || seq->len > 4)
			return -EINVAL;
		if (seq->len + seq->offset > data_size)
			return -EINVAL;
	}

	size = sizeof(*cfg);
	size += data_size;
	size += wake_size + wake_mask_size;
	size += tokens_size;

	cfg = kzalloc(size, GFP_KERNEL);
	if (!cfg)
		return -ENOMEM;
	cfg->src = nla_get_be32(tb[NL80211_WOWLAN_TCP_SRC_IPV4]);
	cfg->dst = nla_get_be32(tb[NL80211_WOWLAN_TCP_DST_IPV4]);
	memcpy(cfg->dst_mac, nla_data(tb[NL80211_WOWLAN_TCP_DST_MAC]),
	       ETH_ALEN);
	if (tb[NL80211_WOWLAN_TCP_SRC_PORT])
		port = nla_get_u16(tb[NL80211_WOWLAN_TCP_SRC_PORT]);
	else
		port = 0;
#ifdef CONFIG_INET
	/* allocate a socket and port for it and use it */
	err = __sock_create(wiphy_net(&rdev->wiphy), PF_INET, SOCK_STREAM,
			    IPPROTO_TCP, &cfg->sock, 1);
	if (err) {
		kfree(cfg);
		return err;
	}
	if (inet_csk_get_port(cfg->sock->sk, port)) {
		sock_release(cfg->sock);
		kfree(cfg);
		return -EADDRINUSE;
	}
	cfg->src_port = inet_sk(cfg->sock->sk)->inet_num;
#else
	if (!port) {
		kfree(cfg);
		return -EINVAL;
	}
	cfg->src_port = port;
#endif

	cfg->dst_port = nla_get_u16(tb[NL80211_WOWLAN_TCP_DST_PORT]);
	cfg->payload_len = data_size;
	cfg->payload = (u8 *)cfg + sizeof(*cfg) + tokens_size;
	memcpy((void *)cfg->payload,
	       nla_data(tb[NL80211_WOWLAN_TCP_DATA_PAYLOAD]),
	       data_size);
	if (seq)
		cfg->payload_seq = *seq;
	cfg->data_interval = nla_get_u32(tb[NL80211_WOWLAN_TCP_DATA_INTERVAL]);
	cfg->wake_len = wake_size;
	cfg->wake_data = (u8 *)cfg + sizeof(*cfg) + tokens_size + data_size;
	memcpy((void *)cfg->wake_data,
	       nla_data(tb[NL80211_WOWLAN_TCP_WAKE_PAYLOAD]),
	       wake_size);
	cfg->wake_mask = (u8 *)cfg + sizeof(*cfg) + tokens_size +
			 data_size + wake_size;
	memcpy((void *)cfg->wake_mask,
	       nla_data(tb[NL80211_WOWLAN_TCP_WAKE_MASK]),
	       wake_mask_size);
	if (tok) {
		cfg->tokens_size = tokens_size;
		memcpy(&cfg->payload_tok, tok, sizeof(*tok) + tokens_size);
	}

	trig->tcp = cfg;

	return 0;
}

static int nl80211_set_wowlan(struct sk_buff *skb, struct genl_info *info)
{
	struct cfg80211_registered_device *rdev = info->user_ptr[0];
	struct nlattr *tb[NUM_NL80211_WOWLAN_TRIG];
	struct cfg80211_wowlan new_triggers = {};
	struct cfg80211_wowlan *ntrig;
	const struct wiphy_wowlan_support *wowlan = rdev->wiphy.wowlan;
	int err, i;
	bool prev_enabled = rdev->wiphy.wowlan_config;

	if (!wowlan)
		return -EOPNOTSUPP;

	if (!info->attrs[NL80211_ATTR_WOWLAN_TRIGGERS]) {
		cfg80211_rdev_free_wowlan(rdev);
		rdev->wiphy.wowlan_config = NULL;
		goto set_wakeup;
	}

	err = nla_parse(tb, MAX_NL80211_WOWLAN_TRIG,
			nla_data(info->attrs[NL80211_ATTR_WOWLAN_TRIGGERS]),
			nla_len(info->attrs[NL80211_ATTR_WOWLAN_TRIGGERS]),
			nl80211_wowlan_policy);
	if (err)
		return err;

	if (tb[NL80211_WOWLAN_TRIG_ANY]) {
		if (!(wowlan->flags & WIPHY_WOWLAN_ANY))
			return -EINVAL;
		new_triggers.any = true;
	}

	if (tb[NL80211_WOWLAN_TRIG_DISCONNECT]) {
		if (!(wowlan->flags & WIPHY_WOWLAN_DISCONNECT))
			return -EINVAL;
		new_triggers.disconnect = true;
	}

	if (tb[NL80211_WOWLAN_TRIG_MAGIC_PKT]) {
		if (!(wowlan->flags & WIPHY_WOWLAN_MAGIC_PKT))
			return -EINVAL;
		new_triggers.magic_pkt = true;
	}

	if (tb[NL80211_WOWLAN_TRIG_GTK_REKEY_SUPPORTED])
		return -EINVAL;

	if (tb[NL80211_WOWLAN_TRIG_GTK_REKEY_FAILURE]) {
		if (!(wowlan->flags & WIPHY_WOWLAN_GTK_REKEY_FAILURE))
			return -EINVAL;
		new_triggers.gtk_rekey_failure = true;
	}

	if (tb[NL80211_WOWLAN_TRIG_EAP_IDENT_REQUEST]) {
		if (!(wowlan->flags & WIPHY_WOWLAN_EAP_IDENTITY_REQ))
			return -EINVAL;
		new_triggers.eap_identity_req = true;
	}

	if (tb[NL80211_WOWLAN_TRIG_4WAY_HANDSHAKE]) {
		if (!(wowlan->flags & WIPHY_WOWLAN_4WAY_HANDSHAKE))
			return -EINVAL;
		new_triggers.four_way_handshake = true;
	}

	if (tb[NL80211_WOWLAN_TRIG_RFKILL_RELEASE]) {
		if (!(wowlan->flags & WIPHY_WOWLAN_RFKILL_RELEASE))
			return -EINVAL;
		new_triggers.rfkill_release = true;
	}

	if (tb[NL80211_WOWLAN_TRIG_PKT_PATTERN]) {
		struct nlattr *pat;
		int n_patterns = 0;
		int rem, pat_len, mask_len, pkt_offset;
		struct nlattr *pat_tb[NUM_NL80211_PKTPAT];

		nla_for_each_nested(pat, tb[NL80211_WOWLAN_TRIG_PKT_PATTERN],
				    rem)
			n_patterns++;
		if (n_patterns > wowlan->n_patterns)
			return -EINVAL;

		new_triggers.patterns = kcalloc(n_patterns,
						sizeof(new_triggers.patterns[0]),
						GFP_KERNEL);
		if (!new_triggers.patterns)
			return -ENOMEM;

		new_triggers.n_patterns = n_patterns;
		i = 0;

		nla_for_each_nested(pat, tb[NL80211_WOWLAN_TRIG_PKT_PATTERN],
				    rem) {
			nla_parse(pat_tb, MAX_NL80211_PKTPAT, nla_data(pat),
				  nla_len(pat), NULL);
			err = -EINVAL;
			if (!pat_tb[NL80211_PKTPAT_MASK] ||
			    !pat_tb[NL80211_PKTPAT_PATTERN])
				goto error;
			pat_len = nla_len(pat_tb[NL80211_PKTPAT_PATTERN]);
			mask_len = DIV_ROUND_UP(pat_len, 8);
			if (nla_len(pat_tb[NL80211_PKTPAT_MASK]) != mask_len)
				goto error;
			if (pat_len > wowlan->pattern_max_len ||
			    pat_len < wowlan->pattern_min_len)
				goto error;

			if (!pat_tb[NL80211_PKTPAT_OFFSET])
				pkt_offset = 0;
			else
				pkt_offset = nla_get_u32(
					pat_tb[NL80211_PKTPAT_OFFSET]);
			if (pkt_offset > wowlan->max_pkt_offset)
				goto error;
			new_triggers.patterns[i].pkt_offset = pkt_offset;

			new_triggers.patterns[i].mask =
				kmalloc(mask_len + pat_len, GFP_KERNEL);
			if (!new_triggers.patterns[i].mask) {
				err = -ENOMEM;
				goto error;
			}
			new_triggers.patterns[i].pattern =
				new_triggers.patterns[i].mask + mask_len;
			memcpy(new_triggers.patterns[i].mask,
			       nla_data(pat_tb[NL80211_PKTPAT_MASK]),
			       mask_len);
			new_triggers.patterns[i].pattern_len = pat_len;
			memcpy(new_triggers.patterns[i].pattern,
			       nla_data(pat_tb[NL80211_PKTPAT_PATTERN]),
			       pat_len);
			i++;
		}
	}

	if (tb[NL80211_WOWLAN_TRIG_TCP_CONNECTION]) {
		err = nl80211_parse_wowlan_tcp(
			rdev, tb[NL80211_WOWLAN_TRIG_TCP_CONNECTION],
			&new_triggers);
		if (err)
			goto error;
	}

	ntrig = kmemdup(&new_triggers, sizeof(new_triggers), GFP_KERNEL);
	if (!ntrig) {
		err = -ENOMEM;
		goto error;
	}
	cfg80211_rdev_free_wowlan(rdev);
	rdev->wiphy.wowlan_config = ntrig;

 set_wakeup:
	if (rdev->ops->set_wakeup &&
	    prev_enabled != !!rdev->wiphy.wowlan_config)
		rdev_set_wakeup(rdev, rdev->wiphy.wowlan_config);

	return 0;
 error:
	for (i = 0; i < new_triggers.n_patterns; i++)
		kfree(new_triggers.patterns[i].mask);
	kfree(new_triggers.patterns);
	if (new_triggers.tcp && new_triggers.tcp->sock)
		sock_release(new_triggers.tcp->sock);
	kfree(new_triggers.tcp);
	return err;
}
#endif

static int nl80211_send_coalesce_rules(struct sk_buff *msg,
				       struct cfg80211_registered_device *rdev)
{
	struct nlattr *nl_pats, *nl_pat, *nl_rule, *nl_rules;
	int i, j, pat_len;
	struct cfg80211_coalesce_rules *rule;

	if (!rdev->coalesce->n_rules)
		return 0;

	nl_rules = nla_nest_start(msg, NL80211_ATTR_COALESCE_RULE);
	if (!nl_rules)
		return -ENOBUFS;

	for (i = 0; i < rdev->coalesce->n_rules; i++) {
		nl_rule = nla_nest_start(msg, i + 1);
		if (!nl_rule)
			return -ENOBUFS;

		rule = &rdev->coalesce->rules[i];
		if (nla_put_u32(msg, NL80211_ATTR_COALESCE_RULE_DELAY,
				rule->delay))
			return -ENOBUFS;

		if (nla_put_u32(msg, NL80211_ATTR_COALESCE_RULE_CONDITION,
				rule->condition))
			return -ENOBUFS;

		nl_pats = nla_nest_start(msg,
				NL80211_ATTR_COALESCE_RULE_PKT_PATTERN);
		if (!nl_pats)
			return -ENOBUFS;

		for (j = 0; j < rule->n_patterns; j++) {
			nl_pat = nla_nest_start(msg, j + 1);
			if (!nl_pat)
				return -ENOBUFS;
			pat_len = rule->patterns[j].pattern_len;
			if (nla_put(msg, NL80211_PKTPAT_MASK,
				    DIV_ROUND_UP(pat_len, 8),
				    rule->patterns[j].mask) ||
			    nla_put(msg, NL80211_PKTPAT_PATTERN, pat_len,
				    rule->patterns[j].pattern) ||
			    nla_put_u32(msg, NL80211_PKTPAT_OFFSET,
					rule->patterns[j].pkt_offset))
				return -ENOBUFS;
			nla_nest_end(msg, nl_pat);
		}
		nla_nest_end(msg, nl_pats);
		nla_nest_end(msg, nl_rule);
	}
	nla_nest_end(msg, nl_rules);

	return 0;
}

static int nl80211_get_coalesce(struct sk_buff *skb, struct genl_info *info)
{
	struct cfg80211_registered_device *rdev = info->user_ptr[0];
	struct sk_buff *msg;
	void *hdr;

	if (!rdev->wiphy.coalesce)
		return -EOPNOTSUPP;

	msg = nlmsg_new(NLMSG_DEFAULT_SIZE, GFP_KERNEL);
	if (!msg)
		return -ENOMEM;

	hdr = nl80211hdr_put(msg, info->snd_portid, info->snd_seq, 0,
			     NL80211_CMD_GET_COALESCE);
	if (!hdr)
		goto nla_put_failure;

	if (rdev->coalesce && nl80211_send_coalesce_rules(msg, rdev))
		goto nla_put_failure;

	genlmsg_end(msg, hdr);
	return genlmsg_reply(msg, info);

nla_put_failure:
	nlmsg_free(msg);
	return -ENOBUFS;
}

void cfg80211_rdev_free_coalesce(struct cfg80211_registered_device *rdev)
{
	struct cfg80211_coalesce *coalesce = rdev->coalesce;
	int i, j;
	struct cfg80211_coalesce_rules *rule;

	if (!coalesce)
		return;

	for (i = 0; i < coalesce->n_rules; i++) {
		rule = &coalesce->rules[i];
		for (j = 0; j < rule->n_patterns; j++)
			kfree(rule->patterns[j].mask);
		kfree(rule->patterns);
	}
	kfree(coalesce->rules);
	kfree(coalesce);
	rdev->coalesce = NULL;
}

static int nl80211_parse_coalesce_rule(struct cfg80211_registered_device *rdev,
				       struct nlattr *rule,
				       struct cfg80211_coalesce_rules *new_rule)
{
	int err, i;
	const struct wiphy_coalesce_support *coalesce = rdev->wiphy.coalesce;
	struct nlattr *tb[NUM_NL80211_ATTR_COALESCE_RULE], *pat;
	int rem, pat_len, mask_len, pkt_offset, n_patterns = 0;
	struct nlattr *pat_tb[NUM_NL80211_PKTPAT];

	err = nla_parse(tb, NL80211_ATTR_COALESCE_RULE_MAX, nla_data(rule),
			nla_len(rule), nl80211_coalesce_policy);
	if (err)
		return err;

	if (tb[NL80211_ATTR_COALESCE_RULE_DELAY])
		new_rule->delay =
			nla_get_u32(tb[NL80211_ATTR_COALESCE_RULE_DELAY]);
	if (new_rule->delay > coalesce->max_delay)
		return -EINVAL;

	if (tb[NL80211_ATTR_COALESCE_RULE_CONDITION])
		new_rule->condition =
			nla_get_u32(tb[NL80211_ATTR_COALESCE_RULE_CONDITION]);
	if (new_rule->condition != NL80211_COALESCE_CONDITION_MATCH &&
	    new_rule->condition != NL80211_COALESCE_CONDITION_NO_MATCH)
		return -EINVAL;

	if (!tb[NL80211_ATTR_COALESCE_RULE_PKT_PATTERN])
		return -EINVAL;

	nla_for_each_nested(pat, tb[NL80211_ATTR_COALESCE_RULE_PKT_PATTERN],
			    rem)
		n_patterns++;
	if (n_patterns > coalesce->n_patterns)
		return -EINVAL;

	new_rule->patterns = kcalloc(n_patterns, sizeof(new_rule->patterns[0]),
				     GFP_KERNEL);
	if (!new_rule->patterns)
		return -ENOMEM;

	new_rule->n_patterns = n_patterns;
	i = 0;

	nla_for_each_nested(pat, tb[NL80211_ATTR_COALESCE_RULE_PKT_PATTERN],
			    rem) {
		nla_parse(pat_tb, MAX_NL80211_PKTPAT, nla_data(pat),
			  nla_len(pat), NULL);
		if (!pat_tb[NL80211_PKTPAT_MASK] ||
		    !pat_tb[NL80211_PKTPAT_PATTERN])
			return -EINVAL;
		pat_len = nla_len(pat_tb[NL80211_PKTPAT_PATTERN]);
		mask_len = DIV_ROUND_UP(pat_len, 8);
		if (nla_len(pat_tb[NL80211_PKTPAT_MASK]) != mask_len)
			return -EINVAL;
		if (pat_len > coalesce->pattern_max_len ||
		    pat_len < coalesce->pattern_min_len)
			return -EINVAL;

		if (!pat_tb[NL80211_PKTPAT_OFFSET])
			pkt_offset = 0;
		else
			pkt_offset = nla_get_u32(pat_tb[NL80211_PKTPAT_OFFSET]);
		if (pkt_offset > coalesce->max_pkt_offset)
			return -EINVAL;
		new_rule->patterns[i].pkt_offset = pkt_offset;

		new_rule->patterns[i].mask =
			kmalloc(mask_len + pat_len, GFP_KERNEL);
		if (!new_rule->patterns[i].mask)
			return -ENOMEM;
		new_rule->patterns[i].pattern =
			new_rule->patterns[i].mask + mask_len;
		memcpy(new_rule->patterns[i].mask,
		       nla_data(pat_tb[NL80211_PKTPAT_MASK]), mask_len);
		new_rule->patterns[i].pattern_len = pat_len;
		memcpy(new_rule->patterns[i].pattern,
		       nla_data(pat_tb[NL80211_PKTPAT_PATTERN]), pat_len);
		i++;
	}

	return 0;
}

static int nl80211_set_coalesce(struct sk_buff *skb, struct genl_info *info)
{
	struct cfg80211_registered_device *rdev = info->user_ptr[0];
	const struct wiphy_coalesce_support *coalesce = rdev->wiphy.coalesce;
	struct cfg80211_coalesce new_coalesce = {};
	struct cfg80211_coalesce *n_coalesce;
	int err, rem_rule, n_rules = 0, i, j;
	struct nlattr *rule;
	struct cfg80211_coalesce_rules *tmp_rule;

	if (!rdev->wiphy.coalesce || !rdev->ops->set_coalesce)
		return -EOPNOTSUPP;

	if (!info->attrs[NL80211_ATTR_COALESCE_RULE]) {
		cfg80211_rdev_free_coalesce(rdev);
		rdev->ops->set_coalesce(&rdev->wiphy, NULL);
		return 0;
	}

	nla_for_each_nested(rule, info->attrs[NL80211_ATTR_COALESCE_RULE],
			    rem_rule)
		n_rules++;
	if (n_rules > coalesce->n_rules)
		return -EINVAL;

	new_coalesce.rules = kcalloc(n_rules, sizeof(new_coalesce.rules[0]),
				     GFP_KERNEL);
	if (!new_coalesce.rules)
		return -ENOMEM;

	new_coalesce.n_rules = n_rules;
	i = 0;

	nla_for_each_nested(rule, info->attrs[NL80211_ATTR_COALESCE_RULE],
			    rem_rule) {
		err = nl80211_parse_coalesce_rule(rdev, rule,
						  &new_coalesce.rules[i]);
		if (err)
			goto error;

		i++;
	}

	err = rdev->ops->set_coalesce(&rdev->wiphy, &new_coalesce);
	if (err)
		goto error;

	n_coalesce = kmemdup(&new_coalesce, sizeof(new_coalesce), GFP_KERNEL);
	if (!n_coalesce) {
		err = -ENOMEM;
		goto error;
	}
	cfg80211_rdev_free_coalesce(rdev);
	rdev->coalesce = n_coalesce;

	return 0;
error:
	for (i = 0; i < new_coalesce.n_rules; i++) {
		tmp_rule = &new_coalesce.rules[i];
		for (j = 0; j < tmp_rule->n_patterns; j++)
			kfree(tmp_rule->patterns[j].mask);
		kfree(tmp_rule->patterns);
	}
	kfree(new_coalesce.rules);

	return err;
}

static int nl80211_set_rekey_data(struct sk_buff *skb, struct genl_info *info)
{
	struct cfg80211_registered_device *rdev = info->user_ptr[0];
	struct net_device *dev = info->user_ptr[1];
	struct wireless_dev *wdev = dev->ieee80211_ptr;
	struct nlattr *tb[NUM_NL80211_REKEY_DATA];
	struct cfg80211_gtk_rekey_data rekey_data;
	int err;

	if (!info->attrs[NL80211_ATTR_REKEY_DATA])
		return -EINVAL;

	err = nla_parse(tb, MAX_NL80211_REKEY_DATA,
			nla_data(info->attrs[NL80211_ATTR_REKEY_DATA]),
			nla_len(info->attrs[NL80211_ATTR_REKEY_DATA]),
			nl80211_rekey_policy);
	if (err)
		return err;

	if (nla_len(tb[NL80211_REKEY_DATA_REPLAY_CTR]) != NL80211_REPLAY_CTR_LEN)
		return -ERANGE;
	if (nla_len(tb[NL80211_REKEY_DATA_KEK]) != NL80211_KEK_LEN)
		return -ERANGE;
	if (nla_len(tb[NL80211_REKEY_DATA_KCK]) != NL80211_KCK_LEN)
		return -ERANGE;

	memcpy(rekey_data.kek, nla_data(tb[NL80211_REKEY_DATA_KEK]),
	       NL80211_KEK_LEN);
	memcpy(rekey_data.kck, nla_data(tb[NL80211_REKEY_DATA_KCK]),
	       NL80211_KCK_LEN);
	memcpy(rekey_data.replay_ctr,
	       nla_data(tb[NL80211_REKEY_DATA_REPLAY_CTR]),
	       NL80211_REPLAY_CTR_LEN);

	wdev_lock(wdev);
	if (!wdev->current_bss) {
		err = -ENOTCONN;
		goto out;
	}

	if (!rdev->ops->set_rekey_data) {
		err = -EOPNOTSUPP;
		goto out;
	}

	err = rdev_set_rekey_data(rdev, dev, &rekey_data);
 out:
	wdev_unlock(wdev);
	return err;
}

static int nl80211_register_unexpected_frame(struct sk_buff *skb,
					     struct genl_info *info)
{
	struct net_device *dev = info->user_ptr[1];
	struct wireless_dev *wdev = dev->ieee80211_ptr;

	if (wdev->iftype != NL80211_IFTYPE_AP &&
	    wdev->iftype != NL80211_IFTYPE_P2P_GO)
		return -EINVAL;

	if (wdev->ap_unexpected_nlportid)
		return -EBUSY;

	wdev->ap_unexpected_nlportid = info->snd_portid;
	return 0;
}

static int nl80211_probe_client(struct sk_buff *skb,
				struct genl_info *info)
{
	struct cfg80211_registered_device *rdev = info->user_ptr[0];
	struct net_device *dev = info->user_ptr[1];
	struct wireless_dev *wdev = dev->ieee80211_ptr;
	struct sk_buff *msg;
	void *hdr;
	const u8 *addr;
	u64 cookie;
	int err;

	if (wdev->iftype != NL80211_IFTYPE_AP &&
	    wdev->iftype != NL80211_IFTYPE_P2P_GO)
		return -EOPNOTSUPP;

	if (!info->attrs[NL80211_ATTR_MAC])
		return -EINVAL;

	if (!rdev->ops->probe_client)
		return -EOPNOTSUPP;

	msg = nlmsg_new(NLMSG_DEFAULT_SIZE, GFP_KERNEL);
	if (!msg)
		return -ENOMEM;

	hdr = nl80211hdr_put(msg, info->snd_portid, info->snd_seq, 0,
			     NL80211_CMD_PROBE_CLIENT);
	if (!hdr) {
		err = -ENOBUFS;
		goto free_msg;
	}

	addr = nla_data(info->attrs[NL80211_ATTR_MAC]);

	err = rdev_probe_client(rdev, dev, addr, &cookie);
	if (err)
		goto free_msg;

	if (nla_put_u64(msg, NL80211_ATTR_COOKIE, cookie))
		goto nla_put_failure;

	genlmsg_end(msg, hdr);

	return genlmsg_reply(msg, info);

 nla_put_failure:
	err = -ENOBUFS;
 free_msg:
	nlmsg_free(msg);
	return err;
}

static int nl80211_register_beacons(struct sk_buff *skb, struct genl_info *info)
{
	struct cfg80211_registered_device *rdev = info->user_ptr[0];
	struct cfg80211_beacon_registration *reg, *nreg;
	int rv;

	if (!(rdev->wiphy.flags & WIPHY_FLAG_REPORTS_OBSS))
		return -EOPNOTSUPP;

	nreg = kzalloc(sizeof(*nreg), GFP_KERNEL);
	if (!nreg)
		return -ENOMEM;

	/* First, check if already registered. */
	spin_lock_bh(&rdev->beacon_registrations_lock);
	list_for_each_entry(reg, &rdev->beacon_registrations, list) {
		if (reg->nlportid == info->snd_portid) {
			rv = -EALREADY;
			goto out_err;
		}
	}
	/* Add it to the list */
	nreg->nlportid = info->snd_portid;
	list_add(&nreg->list, &rdev->beacon_registrations);

	spin_unlock_bh(&rdev->beacon_registrations_lock);

	return 0;
out_err:
	spin_unlock_bh(&rdev->beacon_registrations_lock);
	kfree(nreg);
	return rv;
}

static int nl80211_start_p2p_device(struct sk_buff *skb, struct genl_info *info)
{
	struct cfg80211_registered_device *rdev = info->user_ptr[0];
	struct wireless_dev *wdev = info->user_ptr[1];
	int err;

	if (!rdev->ops->start_p2p_device)
		return -EOPNOTSUPP;

	if (wdev->iftype != NL80211_IFTYPE_P2P_DEVICE)
		return -EOPNOTSUPP;

	if (wdev->p2p_started)
		return 0;

	err = cfg80211_can_add_interface(rdev, wdev->iftype);
	if (err)
		return err;

	err = rdev_start_p2p_device(rdev, wdev);
	if (err)
		return err;

	wdev->p2p_started = true;
	rdev->opencount++;

	return 0;
}

static int nl80211_stop_p2p_device(struct sk_buff *skb, struct genl_info *info)
{
	struct cfg80211_registered_device *rdev = info->user_ptr[0];
	struct wireless_dev *wdev = info->user_ptr[1];

	if (wdev->iftype != NL80211_IFTYPE_P2P_DEVICE)
		return -EOPNOTSUPP;

	if (!rdev->ops->stop_p2p_device)
		return -EOPNOTSUPP;

	cfg80211_stop_p2p_device(rdev, wdev);

	return 0;
}

static int nl80211_get_protocol_features(struct sk_buff *skb,
					 struct genl_info *info)
{
	void *hdr;
	struct sk_buff *msg;

	msg = nlmsg_new(NLMSG_DEFAULT_SIZE, GFP_KERNEL);
	if (!msg)
		return -ENOMEM;

	hdr = nl80211hdr_put(msg, info->snd_portid, info->snd_seq, 0,
			     NL80211_CMD_GET_PROTOCOL_FEATURES);
	if (!hdr)
		goto nla_put_failure;

	if (nla_put_u32(msg, NL80211_ATTR_PROTOCOL_FEATURES,
			NL80211_PROTOCOL_FEATURE_SPLIT_WIPHY_DUMP))
		goto nla_put_failure;

	genlmsg_end(msg, hdr);
	return genlmsg_reply(msg, info);

 nla_put_failure:
	kfree_skb(msg);
	return -ENOBUFS;
}

static int nl80211_update_ft_ies(struct sk_buff *skb, struct genl_info *info)
{
	struct cfg80211_registered_device *rdev = info->user_ptr[0];
	struct cfg80211_update_ft_ies_params ft_params;
	struct net_device *dev = info->user_ptr[1];

	if (!rdev->ops->update_ft_ies)
		return -EOPNOTSUPP;

	if (!info->attrs[NL80211_ATTR_MDID] ||
	    !is_valid_ie_attr(info->attrs[NL80211_ATTR_IE]))
		return -EINVAL;

	memset(&ft_params, 0, sizeof(ft_params));
	ft_params.md = nla_get_u16(info->attrs[NL80211_ATTR_MDID]);
	ft_params.ie = nla_data(info->attrs[NL80211_ATTR_IE]);
	ft_params.ie_len = nla_len(info->attrs[NL80211_ATTR_IE]);

	return rdev_update_ft_ies(rdev, dev, &ft_params);
}

static int nl80211_crit_protocol_start(struct sk_buff *skb,
				       struct genl_info *info)
{
	struct cfg80211_registered_device *rdev = info->user_ptr[0];
	struct wireless_dev *wdev = info->user_ptr[1];
	enum nl80211_crit_proto_id proto = NL80211_CRIT_PROTO_UNSPEC;
	u16 duration;
	int ret;

	if (!rdev->ops->crit_proto_start)
		return -EOPNOTSUPP;

	if (WARN_ON(!rdev->ops->crit_proto_stop))
		return -EINVAL;

	if (rdev->crit_proto_nlportid)
		return -EBUSY;

	/* determine protocol if provided */
	if (info->attrs[NL80211_ATTR_CRIT_PROT_ID])
		proto = nla_get_u16(info->attrs[NL80211_ATTR_CRIT_PROT_ID]);

	if (proto >= NUM_NL80211_CRIT_PROTO)
		return -EINVAL;

	/* timeout must be provided */
	if (!info->attrs[NL80211_ATTR_MAX_CRIT_PROT_DURATION])
		return -EINVAL;

	duration =
		nla_get_u16(info->attrs[NL80211_ATTR_MAX_CRIT_PROT_DURATION]);

	if (duration > NL80211_CRIT_PROTO_MAX_DURATION)
		return -ERANGE;

	ret = rdev_crit_proto_start(rdev, wdev, proto, duration);
	if (!ret)
		rdev->crit_proto_nlportid = info->snd_portid;

	return ret;
}

static int nl80211_crit_protocol_stop(struct sk_buff *skb,
				      struct genl_info *info)
{
	struct cfg80211_registered_device *rdev = info->user_ptr[0];
	struct wireless_dev *wdev = info->user_ptr[1];

	if (!rdev->ops->crit_proto_stop)
		return -EOPNOTSUPP;

	if (rdev->crit_proto_nlportid) {
		rdev->crit_proto_nlportid = 0;
		rdev_crit_proto_stop(rdev, wdev);
	}
	return 0;
}

static int nl80211_vendor_cmd(struct sk_buff *skb, struct genl_info *info)
{
	struct cfg80211_registered_device *rdev = info->user_ptr[0];
	struct wireless_dev *wdev =
		__cfg80211_wdev_from_attrs(genl_info_net(info), info->attrs);
	int i, err;
	u32 vid, subcmd;

	if (!rdev->wiphy.vendor_commands)
		return -EOPNOTSUPP;

	if (IS_ERR(wdev)) {
		err = PTR_ERR(wdev);
		if (err != -EINVAL)
			return err;
		wdev = NULL;
	} else if (wdev->wiphy != &rdev->wiphy) {
		return -EINVAL;
	}

	if (!info->attrs[NL80211_ATTR_VENDOR_ID] ||
	    !info->attrs[NL80211_ATTR_VENDOR_SUBCMD])
		return -EINVAL;

	vid = nla_get_u32(info->attrs[NL80211_ATTR_VENDOR_ID]);
	subcmd = nla_get_u32(info->attrs[NL80211_ATTR_VENDOR_SUBCMD]);
	for (i = 0; i < rdev->wiphy.n_vendor_commands; i++) {
		const struct wiphy_vendor_command *vcmd;
		void *data = NULL;
		int len = 0;

		vcmd = &rdev->wiphy.vendor_commands[i];

		if (vcmd->info.vendor_id != vid || vcmd->info.subcmd != subcmd)
			continue;

		if (vcmd->flags & (WIPHY_VENDOR_CMD_NEED_WDEV |
				   WIPHY_VENDOR_CMD_NEED_NETDEV)) {
			if (!wdev)
				return -EINVAL;
			if (vcmd->flags & WIPHY_VENDOR_CMD_NEED_NETDEV &&
			    !wdev->netdev)
				return -EINVAL;

			if (vcmd->flags & WIPHY_VENDOR_CMD_NEED_RUNNING) {
				if (wdev->netdev &&
				    !netif_running(wdev->netdev))
					return -ENETDOWN;
				if (!wdev->netdev && !wdev->p2p_started)
					return -ENETDOWN;
			}
		} else {
			wdev = NULL;
		}

		if (info->attrs[NL80211_ATTR_VENDOR_DATA]) {
			data = nla_data(info->attrs[NL80211_ATTR_VENDOR_DATA]);
			len = nla_len(info->attrs[NL80211_ATTR_VENDOR_DATA]);
		}

		rdev->cur_cmd_info = info;
		err = rdev->wiphy.vendor_commands[i].doit(&rdev->wiphy, wdev,
							  data, len);
		rdev->cur_cmd_info = NULL;
		return err;
	}

	return -EOPNOTSUPP;
}

struct sk_buff *__cfg80211_alloc_reply_skb(struct wiphy *wiphy,
					   enum nl80211_commands cmd,
					   enum nl80211_attrs attr,
					   int approxlen)
{
	struct cfg80211_registered_device *rdev = wiphy_to_dev(wiphy);

	if (WARN_ON(!rdev->cur_cmd_info))
		return NULL;

	return __cfg80211_alloc_vendor_skb(rdev, approxlen,
					   rdev->cur_cmd_info->snd_portid,
					   rdev->cur_cmd_info->snd_seq,
					   cmd, attr, NULL, GFP_KERNEL);
}
EXPORT_SYMBOL(__cfg80211_alloc_reply_skb);

int cfg80211_vendor_cmd_reply(struct sk_buff *skb)
{
	struct cfg80211_registered_device *rdev = ((void **)skb->cb)[0];
	void *hdr = ((void **)skb->cb)[1];
	struct nlattr *data = ((void **)skb->cb)[2];

	if (WARN_ON(!rdev->cur_cmd_info)) {
		kfree_skb(skb);
		return -EINVAL;
	}

	nla_nest_end(skb, data);
	genlmsg_end(skb, hdr);
	return genlmsg_reply(skb, rdev->cur_cmd_info);
}
EXPORT_SYMBOL_GPL(cfg80211_vendor_cmd_reply);


static int nl80211_set_qos_map(struct sk_buff *skb,
			       struct genl_info *info)
{
	struct cfg80211_registered_device *rdev = info->user_ptr[0];
	struct cfg80211_qos_map *qos_map = NULL;
	struct net_device *dev = info->user_ptr[1];
	u8 *pos, len, num_des, des_len, des;
	int ret;

	if (!rdev->ops->set_qos_map)
		return -EOPNOTSUPP;

	if (info->attrs[NL80211_ATTR_QOS_MAP]) {
		pos = nla_data(info->attrs[NL80211_ATTR_QOS_MAP]);
		len = nla_len(info->attrs[NL80211_ATTR_QOS_MAP]);

		if (len % 2 || len < IEEE80211_QOS_MAP_LEN_MIN ||
		    len > IEEE80211_QOS_MAP_LEN_MAX)
			return -EINVAL;

		qos_map = kzalloc(sizeof(struct cfg80211_qos_map), GFP_KERNEL);
		if (!qos_map)
			return -ENOMEM;

		num_des = (len - IEEE80211_QOS_MAP_LEN_MIN) >> 1;
		if (num_des) {
			des_len = num_des *
				sizeof(struct cfg80211_dscp_exception);
			memcpy(qos_map->dscp_exception, pos, des_len);
			qos_map->num_des = num_des;
			for (des = 0; des < num_des; des++) {
				if (qos_map->dscp_exception[des].up > 7) {
					kfree(qos_map);
					return -EINVAL;
				}
			}
			pos += des_len;
		}
		memcpy(qos_map->up, pos, IEEE80211_QOS_MAP_LEN_MIN);
	}

	wdev_lock(dev->ieee80211_ptr);
	ret = nl80211_key_allowed(dev->ieee80211_ptr);
	if (!ret)
		ret = rdev_set_qos_map(rdev, dev, qos_map);
	wdev_unlock(dev->ieee80211_ptr);

	kfree(qos_map);
	return ret;
}

#define NL80211_FLAG_NEED_WIPHY		0x01
#define NL80211_FLAG_NEED_NETDEV	0x02
#define NL80211_FLAG_NEED_RTNL		0x04
#define NL80211_FLAG_CHECK_NETDEV_UP	0x08
#define NL80211_FLAG_NEED_NETDEV_UP	(NL80211_FLAG_NEED_NETDEV |\
					 NL80211_FLAG_CHECK_NETDEV_UP)
#define NL80211_FLAG_NEED_WDEV		0x10
/* If a netdev is associated, it must be UP, P2P must be started */
#define NL80211_FLAG_NEED_WDEV_UP	(NL80211_FLAG_NEED_WDEV |\
					 NL80211_FLAG_CHECK_NETDEV_UP)

static int nl80211_pre_doit(const struct genl_ops *ops, struct sk_buff *skb,
			    struct genl_info *info)
{
	struct cfg80211_registered_device *rdev;
	struct wireless_dev *wdev;
	struct net_device *dev;
	bool rtnl = ops->internal_flags & NL80211_FLAG_NEED_RTNL;

	if (rtnl)
		rtnl_lock();

	if (ops->internal_flags & NL80211_FLAG_NEED_WIPHY) {
		rdev = cfg80211_get_dev_from_info(genl_info_net(info), info);
		if (IS_ERR(rdev)) {
			if (rtnl)
				rtnl_unlock();
			return PTR_ERR(rdev);
		}
		info->user_ptr[0] = rdev;
	} else if (ops->internal_flags & NL80211_FLAG_NEED_NETDEV ||
		   ops->internal_flags & NL80211_FLAG_NEED_WDEV) {
		ASSERT_RTNL();

		wdev = __cfg80211_wdev_from_attrs(genl_info_net(info),
						  info->attrs);
		if (IS_ERR(wdev)) {
			if (rtnl)
				rtnl_unlock();
			return PTR_ERR(wdev);
		}

		dev = wdev->netdev;
		rdev = wiphy_to_dev(wdev->wiphy);

		if (ops->internal_flags & NL80211_FLAG_NEED_NETDEV) {
			if (!dev) {
				if (rtnl)
					rtnl_unlock();
				return -EINVAL;
			}

			info->user_ptr[1] = dev;
		} else {
			info->user_ptr[1] = wdev;
		}

		if (dev) {
			if (ops->internal_flags & NL80211_FLAG_CHECK_NETDEV_UP &&
			    !netif_running(dev)) {
				if (rtnl)
					rtnl_unlock();
				return -ENETDOWN;
			}

			dev_hold(dev);
		} else if (ops->internal_flags & NL80211_FLAG_CHECK_NETDEV_UP) {
			if (!wdev->p2p_started) {
				if (rtnl)
					rtnl_unlock();
				return -ENETDOWN;
			}
		}

		info->user_ptr[0] = rdev;
	}

	return 0;
}

static void nl80211_post_doit(const struct genl_ops *ops, struct sk_buff *skb,
			      struct genl_info *info)
{
	if (info->user_ptr[1]) {
		if (ops->internal_flags & NL80211_FLAG_NEED_WDEV) {
			struct wireless_dev *wdev = info->user_ptr[1];

			if (wdev->netdev)
				dev_put(wdev->netdev);
		} else {
			dev_put(info->user_ptr[1]);
		}
	}
	if (ops->internal_flags & NL80211_FLAG_NEED_RTNL)
		rtnl_unlock();
}

static const struct genl_ops nl80211_ops[] = {
	{
		.cmd = NL80211_CMD_GET_WIPHY,
		.doit = nl80211_get_wiphy,
		.dumpit = nl80211_dump_wiphy,
		.done = nl80211_dump_wiphy_done,
		.policy = nl80211_policy,
		/* can be retrieved by unprivileged users */
		.internal_flags = NL80211_FLAG_NEED_WIPHY |
				  NL80211_FLAG_NEED_RTNL,
	},
	{
		.cmd = NL80211_CMD_SET_WIPHY,
		.doit = nl80211_set_wiphy,
		.policy = nl80211_policy,
		.flags = GENL_ADMIN_PERM,
		.internal_flags = NL80211_FLAG_NEED_RTNL,
	},
	{
		.cmd = NL80211_CMD_GET_INTERFACE,
		.doit = nl80211_get_interface,
		.dumpit = nl80211_dump_interface,
		.policy = nl80211_policy,
		/* can be retrieved by unprivileged users */
		.internal_flags = NL80211_FLAG_NEED_WDEV |
				  NL80211_FLAG_NEED_RTNL,
	},
	{
		.cmd = NL80211_CMD_SET_INTERFACE,
		.doit = nl80211_set_interface,
		.policy = nl80211_policy,
		.flags = GENL_ADMIN_PERM,
		.internal_flags = NL80211_FLAG_NEED_NETDEV |
				  NL80211_FLAG_NEED_RTNL,
	},
	{
		.cmd = NL80211_CMD_NEW_INTERFACE,
		.doit = nl80211_new_interface,
		.policy = nl80211_policy,
		.flags = GENL_ADMIN_PERM,
		.internal_flags = NL80211_FLAG_NEED_WIPHY |
				  NL80211_FLAG_NEED_RTNL,
	},
	{
		.cmd = NL80211_CMD_DEL_INTERFACE,
		.doit = nl80211_del_interface,
		.policy = nl80211_policy,
		.flags = GENL_ADMIN_PERM,
		.internal_flags = NL80211_FLAG_NEED_WDEV |
				  NL80211_FLAG_NEED_RTNL,
	},
	{
		.cmd = NL80211_CMD_GET_KEY,
		.doit = nl80211_get_key,
		.policy = nl80211_policy,
		.flags = GENL_ADMIN_PERM,
		.internal_flags = NL80211_FLAG_NEED_NETDEV_UP |
				  NL80211_FLAG_NEED_RTNL,
	},
	{
		.cmd = NL80211_CMD_SET_KEY,
		.doit = nl80211_set_key,
		.policy = nl80211_policy,
		.flags = GENL_ADMIN_PERM,
		.internal_flags = NL80211_FLAG_NEED_NETDEV_UP |
				  NL80211_FLAG_NEED_RTNL,
	},
	{
		.cmd = NL80211_CMD_NEW_KEY,
		.doit = nl80211_new_key,
		.policy = nl80211_policy,
		.flags = GENL_ADMIN_PERM,
		.internal_flags = NL80211_FLAG_NEED_NETDEV_UP |
				  NL80211_FLAG_NEED_RTNL,
	},
	{
		.cmd = NL80211_CMD_DEL_KEY,
		.doit = nl80211_del_key,
		.policy = nl80211_policy,
		.flags = GENL_ADMIN_PERM,
		.internal_flags = NL80211_FLAG_NEED_NETDEV_UP |
				  NL80211_FLAG_NEED_RTNL,
	},
	{
		.cmd = NL80211_CMD_SET_BEACON,
		.policy = nl80211_policy,
		.flags = GENL_ADMIN_PERM,
		.doit = nl80211_set_beacon,
		.internal_flags = NL80211_FLAG_NEED_NETDEV_UP |
				  NL80211_FLAG_NEED_RTNL,
	},
	{
		.cmd = NL80211_CMD_START_AP,
		.policy = nl80211_policy,
		.flags = GENL_ADMIN_PERM,
		.doit = nl80211_start_ap,
		.internal_flags = NL80211_FLAG_NEED_NETDEV_UP |
				  NL80211_FLAG_NEED_RTNL,
	},
	{
		.cmd = NL80211_CMD_STOP_AP,
		.policy = nl80211_policy,
		.flags = GENL_ADMIN_PERM,
		.doit = nl80211_stop_ap,
		.internal_flags = NL80211_FLAG_NEED_NETDEV_UP |
				  NL80211_FLAG_NEED_RTNL,
	},
	{
		.cmd = NL80211_CMD_GET_STATION,
		.doit = nl80211_get_station,
		.dumpit = nl80211_dump_station,
		.policy = nl80211_policy,
		.internal_flags = NL80211_FLAG_NEED_NETDEV |
				  NL80211_FLAG_NEED_RTNL,
	},
	{
		.cmd = NL80211_CMD_SET_STATION,
		.doit = nl80211_set_station,
		.policy = nl80211_policy,
		.flags = GENL_ADMIN_PERM,
		.internal_flags = NL80211_FLAG_NEED_NETDEV_UP |
				  NL80211_FLAG_NEED_RTNL,
	},
	{
		.cmd = NL80211_CMD_NEW_STATION,
		.doit = nl80211_new_station,
		.policy = nl80211_policy,
		.flags = GENL_ADMIN_PERM,
		.internal_flags = NL80211_FLAG_NEED_NETDEV_UP |
				  NL80211_FLAG_NEED_RTNL,
	},
	{
		.cmd = NL80211_CMD_DEL_STATION,
		.doit = nl80211_del_station,
		.policy = nl80211_policy,
		.flags = GENL_ADMIN_PERM,
		.internal_flags = NL80211_FLAG_NEED_NETDEV_UP |
				  NL80211_FLAG_NEED_RTNL,
	},
	{
		.cmd = NL80211_CMD_GET_MPATH,
		.doit = nl80211_get_mpath,
		.dumpit = nl80211_dump_mpath,
		.policy = nl80211_policy,
		.flags = GENL_ADMIN_PERM,
		.internal_flags = NL80211_FLAG_NEED_NETDEV_UP |
				  NL80211_FLAG_NEED_RTNL,
	},
	{
		.cmd = NL80211_CMD_SET_MPATH,
		.doit = nl80211_set_mpath,
		.policy = nl80211_policy,
		.flags = GENL_ADMIN_PERM,
		.internal_flags = NL80211_FLAG_NEED_NETDEV_UP |
				  NL80211_FLAG_NEED_RTNL,
	},
	{
		.cmd = NL80211_CMD_NEW_MPATH,
		.doit = nl80211_new_mpath,
		.policy = nl80211_policy,
		.flags = GENL_ADMIN_PERM,
		.internal_flags = NL80211_FLAG_NEED_NETDEV_UP |
				  NL80211_FLAG_NEED_RTNL,
	},
	{
		.cmd = NL80211_CMD_DEL_MPATH,
		.doit = nl80211_del_mpath,
		.policy = nl80211_policy,
		.flags = GENL_ADMIN_PERM,
		.internal_flags = NL80211_FLAG_NEED_NETDEV_UP |
				  NL80211_FLAG_NEED_RTNL,
	},
	{
		.cmd = NL80211_CMD_SET_BSS,
		.doit = nl80211_set_bss,
		.policy = nl80211_policy,
		.flags = GENL_ADMIN_PERM,
		.internal_flags = NL80211_FLAG_NEED_NETDEV_UP |
				  NL80211_FLAG_NEED_RTNL,
	},
	{
		.cmd = NL80211_CMD_GET_REG,
		.doit = nl80211_get_reg,
		.policy = nl80211_policy,
		.internal_flags = NL80211_FLAG_NEED_RTNL,
		/* can be retrieved by unprivileged users */
	},
	{
		.cmd = NL80211_CMD_SET_REG,
		.doit = nl80211_set_reg,
		.policy = nl80211_policy,
		.flags = GENL_ADMIN_PERM,
		.internal_flags = NL80211_FLAG_NEED_RTNL,
	},
	{
		.cmd = NL80211_CMD_REQ_SET_REG,
		.doit = nl80211_req_set_reg,
		.policy = nl80211_policy,
		.flags = GENL_ADMIN_PERM,
	},
	{
		.cmd = NL80211_CMD_GET_MESH_CONFIG,
		.doit = nl80211_get_mesh_config,
		.policy = nl80211_policy,
		/* can be retrieved by unprivileged users */
		.internal_flags = NL80211_FLAG_NEED_NETDEV_UP |
				  NL80211_FLAG_NEED_RTNL,
	},
	{
		.cmd = NL80211_CMD_SET_MESH_CONFIG,
		.doit = nl80211_update_mesh_config,
		.policy = nl80211_policy,
		.flags = GENL_ADMIN_PERM,
		.internal_flags = NL80211_FLAG_NEED_NETDEV_UP |
				  NL80211_FLAG_NEED_RTNL,
	},
	{
		.cmd = NL80211_CMD_TRIGGER_SCAN,
		.doit = nl80211_trigger_scan,
		.policy = nl80211_policy,
		.flags = GENL_ADMIN_PERM,
		.internal_flags = NL80211_FLAG_NEED_WDEV_UP |
				  NL80211_FLAG_NEED_RTNL,
	},
	{
		.cmd = NL80211_CMD_GET_SCAN,
		.policy = nl80211_policy,
		.dumpit = nl80211_dump_scan,
	},
	{
		.cmd = NL80211_CMD_START_SCHED_SCAN,
		.doit = nl80211_start_sched_scan,
		.policy = nl80211_policy,
		.flags = GENL_ADMIN_PERM,
		.internal_flags = NL80211_FLAG_NEED_NETDEV_UP |
				  NL80211_FLAG_NEED_RTNL,
	},
	{
		.cmd = NL80211_CMD_STOP_SCHED_SCAN,
		.doit = nl80211_stop_sched_scan,
		.policy = nl80211_policy,
		.flags = GENL_ADMIN_PERM,
		.internal_flags = NL80211_FLAG_NEED_NETDEV_UP |
				  NL80211_FLAG_NEED_RTNL,
	},
	{
		.cmd = NL80211_CMD_AUTHENTICATE,
		.doit = nl80211_authenticate,
		.policy = nl80211_policy,
		.flags = GENL_ADMIN_PERM,
		.internal_flags = NL80211_FLAG_NEED_NETDEV_UP |
				  NL80211_FLAG_NEED_RTNL,
	},
	{
		.cmd = NL80211_CMD_ASSOCIATE,
		.doit = nl80211_associate,
		.policy = nl80211_policy,
		.flags = GENL_ADMIN_PERM,
		.internal_flags = NL80211_FLAG_NEED_NETDEV_UP |
				  NL80211_FLAG_NEED_RTNL,
	},
	{
		.cmd = NL80211_CMD_DEAUTHENTICATE,
		.doit = nl80211_deauthenticate,
		.policy = nl80211_policy,
		.flags = GENL_ADMIN_PERM,
		.internal_flags = NL80211_FLAG_NEED_NETDEV_UP |
				  NL80211_FLAG_NEED_RTNL,
	},
	{
		.cmd = NL80211_CMD_DISASSOCIATE,
		.doit = nl80211_disassociate,
		.policy = nl80211_policy,
		.flags = GENL_ADMIN_PERM,
		.internal_flags = NL80211_FLAG_NEED_NETDEV_UP |
				  NL80211_FLAG_NEED_RTNL,
	},
	{
		.cmd = NL80211_CMD_JOIN_IBSS,
		.doit = nl80211_join_ibss,
		.policy = nl80211_policy,
		.flags = GENL_ADMIN_PERM,
		.internal_flags = NL80211_FLAG_NEED_NETDEV_UP |
				  NL80211_FLAG_NEED_RTNL,
	},
	{
		.cmd = NL80211_CMD_LEAVE_IBSS,
		.doit = nl80211_leave_ibss,
		.policy = nl80211_policy,
		.flags = GENL_ADMIN_PERM,
		.internal_flags = NL80211_FLAG_NEED_NETDEV_UP |
				  NL80211_FLAG_NEED_RTNL,
	},
#ifdef CONFIG_NL80211_TESTMODE
	{
		.cmd = NL80211_CMD_TESTMODE,
		.doit = nl80211_testmode_do,
		.dumpit = nl80211_testmode_dump,
		.policy = nl80211_policy,
		.flags = GENL_ADMIN_PERM,
		.internal_flags = NL80211_FLAG_NEED_WIPHY |
				  NL80211_FLAG_NEED_RTNL,
	},
#endif
	{
		.cmd = NL80211_CMD_CONNECT,
		.doit = nl80211_connect,
		.policy = nl80211_policy,
		.flags = GENL_ADMIN_PERM,
		.internal_flags = NL80211_FLAG_NEED_NETDEV_UP |
				  NL80211_FLAG_NEED_RTNL,
	},
	{
		.cmd = NL80211_CMD_DISCONNECT,
		.doit = nl80211_disconnect,
		.policy = nl80211_policy,
		.flags = GENL_ADMIN_PERM,
		.internal_flags = NL80211_FLAG_NEED_NETDEV_UP |
				  NL80211_FLAG_NEED_RTNL,
	},
	{
		.cmd = NL80211_CMD_SET_WIPHY_NETNS,
		.doit = nl80211_wiphy_netns,
		.policy = nl80211_policy,
		.flags = GENL_ADMIN_PERM,
		.internal_flags = NL80211_FLAG_NEED_WIPHY |
				  NL80211_FLAG_NEED_RTNL,
	},
	{
		.cmd = NL80211_CMD_GET_SURVEY,
		.policy = nl80211_policy,
		.dumpit = nl80211_dump_survey,
	},
	{
		.cmd = NL80211_CMD_SET_PMKSA,
		.doit = nl80211_setdel_pmksa,
		.policy = nl80211_policy,
		.flags = GENL_ADMIN_PERM,
		.internal_flags = NL80211_FLAG_NEED_NETDEV_UP |
				  NL80211_FLAG_NEED_RTNL,
	},
	{
		.cmd = NL80211_CMD_DEL_PMKSA,
		.doit = nl80211_setdel_pmksa,
		.policy = nl80211_policy,
		.flags = GENL_ADMIN_PERM,
		.internal_flags = NL80211_FLAG_NEED_NETDEV_UP |
				  NL80211_FLAG_NEED_RTNL,
	},
	{
		.cmd = NL80211_CMD_FLUSH_PMKSA,
		.doit = nl80211_flush_pmksa,
		.policy = nl80211_policy,
		.flags = GENL_ADMIN_PERM,
		.internal_flags = NL80211_FLAG_NEED_NETDEV_UP |
				  NL80211_FLAG_NEED_RTNL,
	},
	{
		.cmd = NL80211_CMD_REMAIN_ON_CHANNEL,
		.doit = nl80211_remain_on_channel,
		.policy = nl80211_policy,
		.flags = GENL_ADMIN_PERM,
		.internal_flags = NL80211_FLAG_NEED_WDEV_UP |
				  NL80211_FLAG_NEED_RTNL,
	},
	{
		.cmd = NL80211_CMD_CANCEL_REMAIN_ON_CHANNEL,
		.doit = nl80211_cancel_remain_on_channel,
		.policy = nl80211_policy,
		.flags = GENL_ADMIN_PERM,
		.internal_flags = NL80211_FLAG_NEED_WDEV_UP |
				  NL80211_FLAG_NEED_RTNL,
	},
	{
		.cmd = NL80211_CMD_SET_TX_BITRATE_MASK,
		.doit = nl80211_set_tx_bitrate_mask,
		.policy = nl80211_policy,
		.flags = GENL_ADMIN_PERM,
		.internal_flags = NL80211_FLAG_NEED_NETDEV |
				  NL80211_FLAG_NEED_RTNL,
	},
	{
		.cmd = NL80211_CMD_REGISTER_FRAME,
		.doit = nl80211_register_mgmt,
		.policy = nl80211_policy,
		.flags = GENL_ADMIN_PERM,
		.internal_flags = NL80211_FLAG_NEED_WDEV |
				  NL80211_FLAG_NEED_RTNL,
	},
	{
		.cmd = NL80211_CMD_FRAME,
		.doit = nl80211_tx_mgmt,
		.policy = nl80211_policy,
		.flags = GENL_ADMIN_PERM,
		.internal_flags = NL80211_FLAG_NEED_WDEV_UP |
				  NL80211_FLAG_NEED_RTNL,
	},
	{
		.cmd = NL80211_CMD_FRAME_WAIT_CANCEL,
		.doit = nl80211_tx_mgmt_cancel_wait,
		.policy = nl80211_policy,
		.flags = GENL_ADMIN_PERM,
		.internal_flags = NL80211_FLAG_NEED_WDEV_UP |
				  NL80211_FLAG_NEED_RTNL,
	},
	{
		.cmd = NL80211_CMD_SET_POWER_SAVE,
		.doit = nl80211_set_power_save,
		.policy = nl80211_policy,
		.flags = GENL_ADMIN_PERM,
		.internal_flags = NL80211_FLAG_NEED_NETDEV |
				  NL80211_FLAG_NEED_RTNL,
	},
	{
		.cmd = NL80211_CMD_GET_POWER_SAVE,
		.doit = nl80211_get_power_save,
		.policy = nl80211_policy,
		/* can be retrieved by unprivileged users */
		.internal_flags = NL80211_FLAG_NEED_NETDEV |
				  NL80211_FLAG_NEED_RTNL,
	},
	{
		.cmd = NL80211_CMD_SET_CQM,
		.doit = nl80211_set_cqm,
		.policy = nl80211_policy,
		.flags = GENL_ADMIN_PERM,
		.internal_flags = NL80211_FLAG_NEED_NETDEV |
				  NL80211_FLAG_NEED_RTNL,
	},
	{
		.cmd = NL80211_CMD_SET_CHANNEL,
		.doit = nl80211_set_channel,
		.policy = nl80211_policy,
		.flags = GENL_ADMIN_PERM,
		.internal_flags = NL80211_FLAG_NEED_NETDEV |
				  NL80211_FLAG_NEED_RTNL,
	},
	{
		.cmd = NL80211_CMD_SET_WDS_PEER,
		.doit = nl80211_set_wds_peer,
		.policy = nl80211_policy,
		.flags = GENL_ADMIN_PERM,
		.internal_flags = NL80211_FLAG_NEED_NETDEV |
				  NL80211_FLAG_NEED_RTNL,
	},
	{
		.cmd = NL80211_CMD_JOIN_MESH,
		.doit = nl80211_join_mesh,
		.policy = nl80211_policy,
		.flags = GENL_ADMIN_PERM,
		.internal_flags = NL80211_FLAG_NEED_NETDEV_UP |
				  NL80211_FLAG_NEED_RTNL,
	},
	{
		.cmd = NL80211_CMD_LEAVE_MESH,
		.doit = nl80211_leave_mesh,
		.policy = nl80211_policy,
		.flags = GENL_ADMIN_PERM,
		.internal_flags = NL80211_FLAG_NEED_NETDEV_UP |
				  NL80211_FLAG_NEED_RTNL,
	},
#ifdef CONFIG_PM
	{
		.cmd = NL80211_CMD_GET_WOWLAN,
		.doit = nl80211_get_wowlan,
		.policy = nl80211_policy,
		/* can be retrieved by unprivileged users */
		.internal_flags = NL80211_FLAG_NEED_WIPHY |
				  NL80211_FLAG_NEED_RTNL,
	},
	{
		.cmd = NL80211_CMD_SET_WOWLAN,
		.doit = nl80211_set_wowlan,
		.policy = nl80211_policy,
		.flags = GENL_ADMIN_PERM,
		.internal_flags = NL80211_FLAG_NEED_WIPHY |
				  NL80211_FLAG_NEED_RTNL,
	},
#endif
	{
		.cmd = NL80211_CMD_SET_REKEY_OFFLOAD,
		.doit = nl80211_set_rekey_data,
		.policy = nl80211_policy,
		.flags = GENL_ADMIN_PERM,
		.internal_flags = NL80211_FLAG_NEED_NETDEV_UP |
				  NL80211_FLAG_NEED_RTNL,
	},
	{
		.cmd = NL80211_CMD_TDLS_MGMT,
		.doit = nl80211_tdls_mgmt,
		.policy = nl80211_policy,
		.flags = GENL_ADMIN_PERM,
		.internal_flags = NL80211_FLAG_NEED_NETDEV_UP |
				  NL80211_FLAG_NEED_RTNL,
	},
	{
		.cmd = NL80211_CMD_TDLS_OPER,
		.doit = nl80211_tdls_oper,
		.policy = nl80211_policy,
		.flags = GENL_ADMIN_PERM,
		.internal_flags = NL80211_FLAG_NEED_NETDEV_UP |
				  NL80211_FLAG_NEED_RTNL,
	},
	{
		.cmd = NL80211_CMD_UNEXPECTED_FRAME,
		.doit = nl80211_register_unexpected_frame,
		.policy = nl80211_policy,
		.flags = GENL_ADMIN_PERM,
		.internal_flags = NL80211_FLAG_NEED_NETDEV |
				  NL80211_FLAG_NEED_RTNL,
	},
	{
		.cmd = NL80211_CMD_PROBE_CLIENT,
		.doit = nl80211_probe_client,
		.policy = nl80211_policy,
		.flags = GENL_ADMIN_PERM,
		.internal_flags = NL80211_FLAG_NEED_NETDEV_UP |
				  NL80211_FLAG_NEED_RTNL,
	},
	{
		.cmd = NL80211_CMD_REGISTER_BEACONS,
		.doit = nl80211_register_beacons,
		.policy = nl80211_policy,
		.flags = GENL_ADMIN_PERM,
		.internal_flags = NL80211_FLAG_NEED_WIPHY |
				  NL80211_FLAG_NEED_RTNL,
	},
	{
		.cmd = NL80211_CMD_SET_NOACK_MAP,
		.doit = nl80211_set_noack_map,
		.policy = nl80211_policy,
		.flags = GENL_ADMIN_PERM,
		.internal_flags = NL80211_FLAG_NEED_NETDEV |
				  NL80211_FLAG_NEED_RTNL,
	},
	{
		.cmd = NL80211_CMD_START_P2P_DEVICE,
		.doit = nl80211_start_p2p_device,
		.policy = nl80211_policy,
		.flags = GENL_ADMIN_PERM,
		.internal_flags = NL80211_FLAG_NEED_WDEV |
				  NL80211_FLAG_NEED_RTNL,
	},
	{
		.cmd = NL80211_CMD_STOP_P2P_DEVICE,
		.doit = nl80211_stop_p2p_device,
		.policy = nl80211_policy,
		.flags = GENL_ADMIN_PERM,
		.internal_flags = NL80211_FLAG_NEED_WDEV_UP |
				  NL80211_FLAG_NEED_RTNL,
	},
	{
		.cmd = NL80211_CMD_SET_MCAST_RATE,
		.doit = nl80211_set_mcast_rate,
		.policy = nl80211_policy,
		.flags = GENL_ADMIN_PERM,
		.internal_flags = NL80211_FLAG_NEED_NETDEV |
				  NL80211_FLAG_NEED_RTNL,
	},
	{
		.cmd = NL80211_CMD_SET_MAC_ACL,
		.doit = nl80211_set_mac_acl,
		.policy = nl80211_policy,
		.flags = GENL_ADMIN_PERM,
		.internal_flags = NL80211_FLAG_NEED_NETDEV |
				  NL80211_FLAG_NEED_RTNL,
	},
	{
		.cmd = NL80211_CMD_RADAR_DETECT,
		.doit = nl80211_start_radar_detection,
		.policy = nl80211_policy,
		.flags = GENL_ADMIN_PERM,
		.internal_flags = NL80211_FLAG_NEED_NETDEV_UP |
				  NL80211_FLAG_NEED_RTNL,
	},
	{
		.cmd = NL80211_CMD_GET_PROTOCOL_FEATURES,
		.doit = nl80211_get_protocol_features,
		.policy = nl80211_policy,
	},
	{
		.cmd = NL80211_CMD_UPDATE_FT_IES,
		.doit = nl80211_update_ft_ies,
		.policy = nl80211_policy,
		.flags = GENL_ADMIN_PERM,
		.internal_flags = NL80211_FLAG_NEED_NETDEV_UP |
				  NL80211_FLAG_NEED_RTNL,
	},
	{
		.cmd = NL80211_CMD_CRIT_PROTOCOL_START,
		.doit = nl80211_crit_protocol_start,
		.policy = nl80211_policy,
		.flags = GENL_ADMIN_PERM,
		.internal_flags = NL80211_FLAG_NEED_WDEV_UP |
				  NL80211_FLAG_NEED_RTNL,
	},
	{
		.cmd = NL80211_CMD_CRIT_PROTOCOL_STOP,
		.doit = nl80211_crit_protocol_stop,
		.policy = nl80211_policy,
		.flags = GENL_ADMIN_PERM,
		.internal_flags = NL80211_FLAG_NEED_WDEV_UP |
				  NL80211_FLAG_NEED_RTNL,
	},
	{
		.cmd = NL80211_CMD_GET_COALESCE,
		.doit = nl80211_get_coalesce,
		.policy = nl80211_policy,
		.internal_flags = NL80211_FLAG_NEED_WIPHY |
				  NL80211_FLAG_NEED_RTNL,
	},
	{
		.cmd = NL80211_CMD_SET_COALESCE,
		.doit = nl80211_set_coalesce,
		.policy = nl80211_policy,
		.flags = GENL_ADMIN_PERM,
		.internal_flags = NL80211_FLAG_NEED_WIPHY |
				  NL80211_FLAG_NEED_RTNL,
	},
	{
		.cmd = NL80211_CMD_CHANNEL_SWITCH,
		.doit = nl80211_channel_switch,
		.policy = nl80211_policy,
		.flags = GENL_ADMIN_PERM,
		.internal_flags = NL80211_FLAG_NEED_NETDEV_UP |
				  NL80211_FLAG_NEED_RTNL,
	},
	{
		.cmd = NL80211_CMD_VENDOR,
		.doit = nl80211_vendor_cmd,
		.policy = nl80211_policy,
		.flags = GENL_ADMIN_PERM,
		.internal_flags = NL80211_FLAG_NEED_WIPHY |
				  NL80211_FLAG_NEED_RTNL,
	},
	{
		.cmd = NL80211_CMD_SET_QOS_MAP,
		.doit = nl80211_set_qos_map,
		.policy = nl80211_policy,
		.flags = GENL_ADMIN_PERM,
		.internal_flags = NL80211_FLAG_NEED_NETDEV_UP |
				  NL80211_FLAG_NEED_RTNL,
	},
};

/* notification functions */

void nl80211_notify_dev_rename(struct cfg80211_registered_device *rdev)
{
	struct sk_buff *msg;
	struct nl80211_dump_wiphy_state state = {};

	msg = nlmsg_new(NLMSG_DEFAULT_SIZE, GFP_KERNEL);
	if (!msg)
		return;

	if (nl80211_send_wiphy(rdev, msg, 0, 0, 0, &state) < 0) {
		nlmsg_free(msg);
		return;
	}

	genlmsg_multicast_netns(&nl80211_fam, wiphy_net(&rdev->wiphy), msg, 0,
				NL80211_MCGRP_CONFIG, GFP_KERNEL);
}

static int nl80211_add_scan_req(struct sk_buff *msg,
				struct cfg80211_registered_device *rdev)
{
	struct cfg80211_scan_request *req = rdev->scan_req;
	struct nlattr *nest;
	int i;

	if (WARN_ON(!req))
		return 0;

	nest = nla_nest_start(msg, NL80211_ATTR_SCAN_SSIDS);
	if (!nest)
		goto nla_put_failure;
	for (i = 0; i < req->n_ssids; i++) {
		if (nla_put(msg, i, req->ssids[i].ssid_len, req->ssids[i].ssid))
			goto nla_put_failure;
	}
	nla_nest_end(msg, nest);

	nest = nla_nest_start(msg, NL80211_ATTR_SCAN_FREQUENCIES);
	if (!nest)
		goto nla_put_failure;
	for (i = 0; i < req->n_channels; i++) {
		if (nla_put_u32(msg, i, req->channels[i]->center_freq))
			goto nla_put_failure;
	}
	nla_nest_end(msg, nest);

	if (req->ie &&
	    nla_put(msg, NL80211_ATTR_IE, req->ie_len, req->ie))
		goto nla_put_failure;

	if (req->flags &&
	    nla_put_u32(msg, NL80211_ATTR_SCAN_FLAGS, req->flags))
		goto nla_put_failure;

	return 0;
 nla_put_failure:
	return -ENOBUFS;
}

static int nl80211_send_scan_msg(struct sk_buff *msg,
				 struct cfg80211_registered_device *rdev,
				 struct wireless_dev *wdev,
				 u32 portid, u32 seq, int flags,
				 u32 cmd)
{
	void *hdr;

	hdr = nl80211hdr_put(msg, portid, seq, flags, cmd);
	if (!hdr)
		return -1;

	if (nla_put_u32(msg, NL80211_ATTR_WIPHY, rdev->wiphy_idx) ||
	    (wdev->netdev && nla_put_u32(msg, NL80211_ATTR_IFINDEX,
					 wdev->netdev->ifindex)) ||
	    nla_put_u64(msg, NL80211_ATTR_WDEV, wdev_id(wdev)))
		goto nla_put_failure;

	/* ignore errors and send incomplete event anyway */
	nl80211_add_scan_req(msg, rdev);

	return genlmsg_end(msg, hdr);

 nla_put_failure:
	genlmsg_cancel(msg, hdr);
	return -EMSGSIZE;
}

static int
nl80211_send_sched_scan_msg(struct sk_buff *msg,
			    struct cfg80211_registered_device *rdev,
			    struct net_device *netdev,
			    u32 portid, u32 seq, int flags, u32 cmd)
{
	void *hdr;

	hdr = nl80211hdr_put(msg, portid, seq, flags, cmd);
	if (!hdr)
		return -1;

	if (nla_put_u32(msg, NL80211_ATTR_WIPHY, rdev->wiphy_idx) ||
	    nla_put_u32(msg, NL80211_ATTR_IFINDEX, netdev->ifindex))
		goto nla_put_failure;

	return genlmsg_end(msg, hdr);

 nla_put_failure:
	genlmsg_cancel(msg, hdr);
	return -EMSGSIZE;
}

void nl80211_send_scan_start(struct cfg80211_registered_device *rdev,
			     struct wireless_dev *wdev)
{
	struct sk_buff *msg;

	msg = nlmsg_new(NLMSG_DEFAULT_SIZE, GFP_KERNEL);
	if (!msg)
		return;

	if (nl80211_send_scan_msg(msg, rdev, wdev, 0, 0, 0,
				  NL80211_CMD_TRIGGER_SCAN) < 0) {
		nlmsg_free(msg);
		return;
	}

	genlmsg_multicast_netns(&nl80211_fam, wiphy_net(&rdev->wiphy), msg, 0,
				NL80211_MCGRP_SCAN, GFP_KERNEL);
}

struct sk_buff *nl80211_build_scan_msg(struct cfg80211_registered_device *rdev,
				       struct wireless_dev *wdev, bool aborted)
{
	struct sk_buff *msg;

	msg = nlmsg_new(NLMSG_DEFAULT_SIZE, GFP_KERNEL);
	if (!msg)
		return NULL;

	if (nl80211_send_scan_msg(msg, rdev, wdev, 0, 0, 0,
				  aborted ? NL80211_CMD_SCAN_ABORTED :
					    NL80211_CMD_NEW_SCAN_RESULTS) < 0) {
		nlmsg_free(msg);
		return NULL;
	}

	return msg;
}

void nl80211_send_scan_result(struct cfg80211_registered_device *rdev,
			      struct sk_buff *msg)
{
	if (!msg)
		return;

	genlmsg_multicast_netns(&nl80211_fam, wiphy_net(&rdev->wiphy), msg, 0,
				NL80211_MCGRP_SCAN, GFP_KERNEL);
}

void nl80211_send_sched_scan_results(struct cfg80211_registered_device *rdev,
				     struct net_device *netdev)
{
	struct sk_buff *msg;

	msg = nlmsg_new(NLMSG_DEFAULT_SIZE, GFP_KERNEL);
	if (!msg)
		return;

	if (nl80211_send_sched_scan_msg(msg, rdev, netdev, 0, 0, 0,
					NL80211_CMD_SCHED_SCAN_RESULTS) < 0) {
		nlmsg_free(msg);
		return;
	}

	genlmsg_multicast_netns(&nl80211_fam, wiphy_net(&rdev->wiphy), msg, 0,
				NL80211_MCGRP_SCAN, GFP_KERNEL);
}

void nl80211_send_sched_scan(struct cfg80211_registered_device *rdev,
			     struct net_device *netdev, u32 cmd)
{
	struct sk_buff *msg;

	msg = nlmsg_new(NLMSG_DEFAULT_SIZE, GFP_KERNEL);
	if (!msg)
		return;

	if (nl80211_send_sched_scan_msg(msg, rdev, netdev, 0, 0, 0, cmd) < 0) {
		nlmsg_free(msg);
		return;
	}

	genlmsg_multicast_netns(&nl80211_fam, wiphy_net(&rdev->wiphy), msg, 0,
				NL80211_MCGRP_SCAN, GFP_KERNEL);
}

/*
 * This can happen on global regulatory changes or device specific settings
 * based on custom world regulatory domains.
 */
void nl80211_send_reg_change_event(struct regulatory_request *request)
{
	struct sk_buff *msg;
	void *hdr;

	msg = nlmsg_new(NLMSG_DEFAULT_SIZE, GFP_KERNEL);
	if (!msg)
		return;

	hdr = nl80211hdr_put(msg, 0, 0, 0, NL80211_CMD_REG_CHANGE);
	if (!hdr) {
		nlmsg_free(msg);
		return;
	}

	/* Userspace can always count this one always being set */
	if (nla_put_u8(msg, NL80211_ATTR_REG_INITIATOR, request->initiator))
		goto nla_put_failure;

	if (request->alpha2[0] == '0' && request->alpha2[1] == '0') {
		if (nla_put_u8(msg, NL80211_ATTR_REG_TYPE,
			       NL80211_REGDOM_TYPE_WORLD))
			goto nla_put_failure;
	} else if (request->alpha2[0] == '9' && request->alpha2[1] == '9') {
		if (nla_put_u8(msg, NL80211_ATTR_REG_TYPE,
			       NL80211_REGDOM_TYPE_CUSTOM_WORLD))
			goto nla_put_failure;
	} else if ((request->alpha2[0] == '9' && request->alpha2[1] == '8') ||
		   request->intersect) {
		if (nla_put_u8(msg, NL80211_ATTR_REG_TYPE,
			       NL80211_REGDOM_TYPE_INTERSECTION))
			goto nla_put_failure;
	} else {
		if (nla_put_u8(msg, NL80211_ATTR_REG_TYPE,
			       NL80211_REGDOM_TYPE_COUNTRY) ||
		    nla_put_string(msg, NL80211_ATTR_REG_ALPHA2,
				   request->alpha2))
			goto nla_put_failure;
	}

	if (request->wiphy_idx != WIPHY_IDX_INVALID &&
	    nla_put_u32(msg, NL80211_ATTR_WIPHY, request->wiphy_idx))
		goto nla_put_failure;

	genlmsg_end(msg, hdr);

	rcu_read_lock();
	genlmsg_multicast_allns(&nl80211_fam, msg, 0,
				NL80211_MCGRP_REGULATORY, GFP_ATOMIC);
	rcu_read_unlock();

	return;

nla_put_failure:
	genlmsg_cancel(msg, hdr);
	nlmsg_free(msg);
}

static void nl80211_send_mlme_event(struct cfg80211_registered_device *rdev,
				    struct net_device *netdev,
				    const u8 *buf, size_t len,
				    enum nl80211_commands cmd, gfp_t gfp)
{
	struct sk_buff *msg;
	void *hdr;

	msg = nlmsg_new(NLMSG_DEFAULT_SIZE, gfp);
	if (!msg)
		return;

	hdr = nl80211hdr_put(msg, 0, 0, 0, cmd);
	if (!hdr) {
		nlmsg_free(msg);
		return;
	}

	if (nla_put_u32(msg, NL80211_ATTR_WIPHY, rdev->wiphy_idx) ||
	    nla_put_u32(msg, NL80211_ATTR_IFINDEX, netdev->ifindex) ||
	    nla_put(msg, NL80211_ATTR_FRAME, len, buf))
		goto nla_put_failure;

	genlmsg_end(msg, hdr);

	genlmsg_multicast_netns(&nl80211_fam, wiphy_net(&rdev->wiphy), msg, 0,
				NL80211_MCGRP_MLME, gfp);
	return;

 nla_put_failure:
	genlmsg_cancel(msg, hdr);
	nlmsg_free(msg);
}

void nl80211_send_rx_auth(struct cfg80211_registered_device *rdev,
			  struct net_device *netdev, const u8 *buf,
			  size_t len, gfp_t gfp)
{
	nl80211_send_mlme_event(rdev, netdev, buf, len,
				NL80211_CMD_AUTHENTICATE, gfp);
}

void nl80211_send_rx_assoc(struct cfg80211_registered_device *rdev,
			   struct net_device *netdev, const u8 *buf,
			   size_t len, gfp_t gfp)
{
	nl80211_send_mlme_event(rdev, netdev, buf, len,
				NL80211_CMD_ASSOCIATE, gfp);
}

void nl80211_send_deauth(struct cfg80211_registered_device *rdev,
			 struct net_device *netdev, const u8 *buf,
			 size_t len, gfp_t gfp)
{
	nl80211_send_mlme_event(rdev, netdev, buf, len,
				NL80211_CMD_DEAUTHENTICATE, gfp);
}

void nl80211_send_disassoc(struct cfg80211_registered_device *rdev,
			   struct net_device *netdev, const u8 *buf,
			   size_t len, gfp_t gfp)
{
	nl80211_send_mlme_event(rdev, netdev, buf, len,
				NL80211_CMD_DISASSOCIATE, gfp);
}

void cfg80211_rx_unprot_mlme_mgmt(struct net_device *dev, const u8 *buf,
				  size_t len)
{
	struct wireless_dev *wdev = dev->ieee80211_ptr;
	struct wiphy *wiphy = wdev->wiphy;
	struct cfg80211_registered_device *rdev = wiphy_to_dev(wiphy);
	const struct ieee80211_mgmt *mgmt = (void *)buf;
	u32 cmd;

	if (WARN_ON(len < 2))
		return;

	if (ieee80211_is_deauth(mgmt->frame_control))
		cmd = NL80211_CMD_UNPROT_DEAUTHENTICATE;
	else
		cmd = NL80211_CMD_UNPROT_DISASSOCIATE;

	trace_cfg80211_rx_unprot_mlme_mgmt(dev, buf, len);
	nl80211_send_mlme_event(rdev, dev, buf, len, cmd, GFP_ATOMIC);
}
EXPORT_SYMBOL(cfg80211_rx_unprot_mlme_mgmt);

static void nl80211_send_mlme_timeout(struct cfg80211_registered_device *rdev,
				      struct net_device *netdev, int cmd,
				      const u8 *addr, gfp_t gfp)
{
	struct sk_buff *msg;
	void *hdr;

	msg = nlmsg_new(NLMSG_DEFAULT_SIZE, gfp);
	if (!msg)
		return;

	hdr = nl80211hdr_put(msg, 0, 0, 0, cmd);
	if (!hdr) {
		nlmsg_free(msg);
		return;
	}

	if (nla_put_u32(msg, NL80211_ATTR_WIPHY, rdev->wiphy_idx) ||
	    nla_put_u32(msg, NL80211_ATTR_IFINDEX, netdev->ifindex) ||
	    nla_put_flag(msg, NL80211_ATTR_TIMED_OUT) ||
	    nla_put(msg, NL80211_ATTR_MAC, ETH_ALEN, addr))
		goto nla_put_failure;

	genlmsg_end(msg, hdr);

	genlmsg_multicast_netns(&nl80211_fam, wiphy_net(&rdev->wiphy), msg, 0,
				NL80211_MCGRP_MLME, gfp);
	return;

 nla_put_failure:
	genlmsg_cancel(msg, hdr);
	nlmsg_free(msg);
}

void nl80211_send_auth_timeout(struct cfg80211_registered_device *rdev,
			       struct net_device *netdev, const u8 *addr,
			       gfp_t gfp)
{
	nl80211_send_mlme_timeout(rdev, netdev, NL80211_CMD_AUTHENTICATE,
				  addr, gfp);
}

void nl80211_send_assoc_timeout(struct cfg80211_registered_device *rdev,
				struct net_device *netdev, const u8 *addr,
				gfp_t gfp)
{
	nl80211_send_mlme_timeout(rdev, netdev, NL80211_CMD_ASSOCIATE,
				  addr, gfp);
}

void nl80211_send_connect_result(struct cfg80211_registered_device *rdev,
				 struct net_device *netdev, const u8 *bssid,
				 const u8 *req_ie, size_t req_ie_len,
				 const u8 *resp_ie, size_t resp_ie_len,
				 u16 status, gfp_t gfp)
{
	struct sk_buff *msg;
	void *hdr;

	msg = nlmsg_new(NLMSG_DEFAULT_SIZE, gfp);
	if (!msg)
		return;

	hdr = nl80211hdr_put(msg, 0, 0, 0, NL80211_CMD_CONNECT);
	if (!hdr) {
		nlmsg_free(msg);
		return;
	}

	if (nla_put_u32(msg, NL80211_ATTR_WIPHY, rdev->wiphy_idx) ||
	    nla_put_u32(msg, NL80211_ATTR_IFINDEX, netdev->ifindex) ||
	    (bssid && nla_put(msg, NL80211_ATTR_MAC, ETH_ALEN, bssid)) ||
	    nla_put_u16(msg, NL80211_ATTR_STATUS_CODE, status) ||
	    (req_ie &&
	     nla_put(msg, NL80211_ATTR_REQ_IE, req_ie_len, req_ie)) ||
	    (resp_ie &&
	     nla_put(msg, NL80211_ATTR_RESP_IE, resp_ie_len, resp_ie)))
		goto nla_put_failure;

	genlmsg_end(msg, hdr);

	genlmsg_multicast_netns(&nl80211_fam, wiphy_net(&rdev->wiphy), msg, 0,
				NL80211_MCGRP_MLME, gfp);
	return;

 nla_put_failure:
	genlmsg_cancel(msg, hdr);
	nlmsg_free(msg);

}

void nl80211_send_roamed(struct cfg80211_registered_device *rdev,
			 struct net_device *netdev, const u8 *bssid,
			 const u8 *req_ie, size_t req_ie_len,
			 const u8 *resp_ie, size_t resp_ie_len, gfp_t gfp)
{
	struct sk_buff *msg;
	void *hdr;

	msg = nlmsg_new(NLMSG_DEFAULT_SIZE, gfp);
	if (!msg)
		return;

	hdr = nl80211hdr_put(msg, 0, 0, 0, NL80211_CMD_ROAM);
	if (!hdr) {
		nlmsg_free(msg);
		return;
	}

	if (nla_put_u32(msg, NL80211_ATTR_WIPHY, rdev->wiphy_idx) ||
	    nla_put_u32(msg, NL80211_ATTR_IFINDEX, netdev->ifindex) ||
	    nla_put(msg, NL80211_ATTR_MAC, ETH_ALEN, bssid) ||
	    (req_ie &&
	     nla_put(msg, NL80211_ATTR_REQ_IE, req_ie_len, req_ie)) ||
	    (resp_ie &&
	     nla_put(msg, NL80211_ATTR_RESP_IE, resp_ie_len, resp_ie)))
		goto nla_put_failure;

	genlmsg_end(msg, hdr);

	genlmsg_multicast_netns(&nl80211_fam, wiphy_net(&rdev->wiphy), msg, 0,
				NL80211_MCGRP_MLME, gfp);
	return;

 nla_put_failure:
	genlmsg_cancel(msg, hdr);
	nlmsg_free(msg);

}

void nl80211_send_disconnected(struct cfg80211_registered_device *rdev,
			       struct net_device *netdev, u16 reason,
			       const u8 *ie, size_t ie_len, bool from_ap)
{
	struct sk_buff *msg;
	void *hdr;

	msg = nlmsg_new(NLMSG_DEFAULT_SIZE, GFP_KERNEL);
	if (!msg)
		return;

	hdr = nl80211hdr_put(msg, 0, 0, 0, NL80211_CMD_DISCONNECT);
	if (!hdr) {
		nlmsg_free(msg);
		return;
	}

	if (nla_put_u32(msg, NL80211_ATTR_WIPHY, rdev->wiphy_idx) ||
	    nla_put_u32(msg, NL80211_ATTR_IFINDEX, netdev->ifindex) ||
	    (from_ap && reason &&
	     nla_put_u16(msg, NL80211_ATTR_REASON_CODE, reason)) ||
	    (from_ap &&
	     nla_put_flag(msg, NL80211_ATTR_DISCONNECTED_BY_AP)) ||
	    (ie && nla_put(msg, NL80211_ATTR_IE, ie_len, ie)))
		goto nla_put_failure;

	genlmsg_end(msg, hdr);

	genlmsg_multicast_netns(&nl80211_fam, wiphy_net(&rdev->wiphy), msg, 0,
				NL80211_MCGRP_MLME, GFP_KERNEL);
	return;

 nla_put_failure:
	genlmsg_cancel(msg, hdr);
	nlmsg_free(msg);

}

void nl80211_send_ibss_bssid(struct cfg80211_registered_device *rdev,
			     struct net_device *netdev, const u8 *bssid,
			     gfp_t gfp)
{
	struct sk_buff *msg;
	void *hdr;

	msg = nlmsg_new(NLMSG_DEFAULT_SIZE, gfp);
	if (!msg)
		return;

	hdr = nl80211hdr_put(msg, 0, 0, 0, NL80211_CMD_JOIN_IBSS);
	if (!hdr) {
		nlmsg_free(msg);
		return;
	}

	if (nla_put_u32(msg, NL80211_ATTR_WIPHY, rdev->wiphy_idx) ||
	    nla_put_u32(msg, NL80211_ATTR_IFINDEX, netdev->ifindex) ||
	    nla_put(msg, NL80211_ATTR_MAC, ETH_ALEN, bssid))
		goto nla_put_failure;

	genlmsg_end(msg, hdr);

	genlmsg_multicast_netns(&nl80211_fam, wiphy_net(&rdev->wiphy), msg, 0,
				NL80211_MCGRP_MLME, gfp);
	return;

 nla_put_failure:
	genlmsg_cancel(msg, hdr);
	nlmsg_free(msg);
}

void cfg80211_notify_new_peer_candidate(struct net_device *dev, const u8 *addr,
					const u8* ie, u8 ie_len, gfp_t gfp)
{
	struct wireless_dev *wdev = dev->ieee80211_ptr;
	struct cfg80211_registered_device *rdev = wiphy_to_dev(wdev->wiphy);
	struct sk_buff *msg;
	void *hdr;

	if (WARN_ON(wdev->iftype != NL80211_IFTYPE_MESH_POINT))
		return;

	trace_cfg80211_notify_new_peer_candidate(dev, addr);

	msg = nlmsg_new(NLMSG_DEFAULT_SIZE, gfp);
	if (!msg)
		return;

	hdr = nl80211hdr_put(msg, 0, 0, 0, NL80211_CMD_NEW_PEER_CANDIDATE);
	if (!hdr) {
		nlmsg_free(msg);
		return;
	}

	if (nla_put_u32(msg, NL80211_ATTR_WIPHY, rdev->wiphy_idx) ||
	    nla_put_u32(msg, NL80211_ATTR_IFINDEX, dev->ifindex) ||
	    nla_put(msg, NL80211_ATTR_MAC, ETH_ALEN, addr) ||
	    (ie_len && ie &&
	     nla_put(msg, NL80211_ATTR_IE, ie_len , ie)))
		goto nla_put_failure;

	genlmsg_end(msg, hdr);

	genlmsg_multicast_netns(&nl80211_fam, wiphy_net(&rdev->wiphy), msg, 0,
				NL80211_MCGRP_MLME, gfp);
	return;

 nla_put_failure:
	genlmsg_cancel(msg, hdr);
	nlmsg_free(msg);
}
EXPORT_SYMBOL(cfg80211_notify_new_peer_candidate);

void nl80211_michael_mic_failure(struct cfg80211_registered_device *rdev,
				 struct net_device *netdev, const u8 *addr,
				 enum nl80211_key_type key_type, int key_id,
				 const u8 *tsc, gfp_t gfp)
{
	struct sk_buff *msg;
	void *hdr;

	msg = nlmsg_new(NLMSG_DEFAULT_SIZE, gfp);
	if (!msg)
		return;

	hdr = nl80211hdr_put(msg, 0, 0, 0, NL80211_CMD_MICHAEL_MIC_FAILURE);
	if (!hdr) {
		nlmsg_free(msg);
		return;
	}

	if (nla_put_u32(msg, NL80211_ATTR_WIPHY, rdev->wiphy_idx) ||
	    nla_put_u32(msg, NL80211_ATTR_IFINDEX, netdev->ifindex) ||
	    (addr && nla_put(msg, NL80211_ATTR_MAC, ETH_ALEN, addr)) ||
	    nla_put_u32(msg, NL80211_ATTR_KEY_TYPE, key_type) ||
	    (key_id != -1 &&
	     nla_put_u8(msg, NL80211_ATTR_KEY_IDX, key_id)) ||
	    (tsc && nla_put(msg, NL80211_ATTR_KEY_SEQ, 6, tsc)))
		goto nla_put_failure;

	genlmsg_end(msg, hdr);

	genlmsg_multicast_netns(&nl80211_fam, wiphy_net(&rdev->wiphy), msg, 0,
				NL80211_MCGRP_MLME, gfp);
	return;

 nla_put_failure:
	genlmsg_cancel(msg, hdr);
	nlmsg_free(msg);
}

void nl80211_send_beacon_hint_event(struct wiphy *wiphy,
				    struct ieee80211_channel *channel_before,
				    struct ieee80211_channel *channel_after)
{
	struct sk_buff *msg;
	void *hdr;
	struct nlattr *nl_freq;

	msg = nlmsg_new(NLMSG_DEFAULT_SIZE, GFP_ATOMIC);
	if (!msg)
		return;

	hdr = nl80211hdr_put(msg, 0, 0, 0, NL80211_CMD_REG_BEACON_HINT);
	if (!hdr) {
		nlmsg_free(msg);
		return;
	}

	/*
	 * Since we are applying the beacon hint to a wiphy we know its
	 * wiphy_idx is valid
	 */
	if (nla_put_u32(msg, NL80211_ATTR_WIPHY, get_wiphy_idx(wiphy)))
		goto nla_put_failure;

	/* Before */
	nl_freq = nla_nest_start(msg, NL80211_ATTR_FREQ_BEFORE);
	if (!nl_freq)
		goto nla_put_failure;
	if (nl80211_msg_put_channel(msg, channel_before, false))
		goto nla_put_failure;
	nla_nest_end(msg, nl_freq);

	/* After */
	nl_freq = nla_nest_start(msg, NL80211_ATTR_FREQ_AFTER);
	if (!nl_freq)
		goto nla_put_failure;
	if (nl80211_msg_put_channel(msg, channel_after, false))
		goto nla_put_failure;
	nla_nest_end(msg, nl_freq);

	genlmsg_end(msg, hdr);

	rcu_read_lock();
	genlmsg_multicast_allns(&nl80211_fam, msg, 0,
				NL80211_MCGRP_REGULATORY, GFP_ATOMIC);
	rcu_read_unlock();

	return;

nla_put_failure:
	genlmsg_cancel(msg, hdr);
	nlmsg_free(msg);
}

static void nl80211_send_remain_on_chan_event(
	int cmd, struct cfg80211_registered_device *rdev,
	struct wireless_dev *wdev, u64 cookie,
	struct ieee80211_channel *chan,
	unsigned int duration, gfp_t gfp)
{
	struct sk_buff *msg;
	void *hdr;

	msg = nlmsg_new(NLMSG_DEFAULT_SIZE, gfp);
	if (!msg)
		return;

	hdr = nl80211hdr_put(msg, 0, 0, 0, cmd);
	if (!hdr) {
		nlmsg_free(msg);
		return;
	}

	if (nla_put_u32(msg, NL80211_ATTR_WIPHY, rdev->wiphy_idx) ||
	    (wdev->netdev && nla_put_u32(msg, NL80211_ATTR_IFINDEX,
					 wdev->netdev->ifindex)) ||
	    nla_put_u64(msg, NL80211_ATTR_WDEV, wdev_id(wdev)) ||
	    nla_put_u32(msg, NL80211_ATTR_WIPHY_FREQ, chan->center_freq) ||
	    nla_put_u32(msg, NL80211_ATTR_WIPHY_CHANNEL_TYPE,
			NL80211_CHAN_NO_HT) ||
	    nla_put_u64(msg, NL80211_ATTR_COOKIE, cookie))
		goto nla_put_failure;

	if (cmd == NL80211_CMD_REMAIN_ON_CHANNEL &&
	    nla_put_u32(msg, NL80211_ATTR_DURATION, duration))
		goto nla_put_failure;

	genlmsg_end(msg, hdr);

	genlmsg_multicast_netns(&nl80211_fam, wiphy_net(&rdev->wiphy), msg, 0,
				NL80211_MCGRP_MLME, gfp);
	return;

 nla_put_failure:
	genlmsg_cancel(msg, hdr);
	nlmsg_free(msg);
}

void cfg80211_ready_on_channel(struct wireless_dev *wdev, u64 cookie,
			       struct ieee80211_channel *chan,
			       unsigned int duration, gfp_t gfp)
{
	struct wiphy *wiphy = wdev->wiphy;
	struct cfg80211_registered_device *rdev = wiphy_to_dev(wiphy);

	trace_cfg80211_ready_on_channel(wdev, cookie, chan, duration);
	nl80211_send_remain_on_chan_event(NL80211_CMD_REMAIN_ON_CHANNEL,
					  rdev, wdev, cookie, chan,
					  duration, gfp);
}
EXPORT_SYMBOL(cfg80211_ready_on_channel);

void cfg80211_remain_on_channel_expired(struct wireless_dev *wdev, u64 cookie,
					struct ieee80211_channel *chan,
					gfp_t gfp)
{
	struct wiphy *wiphy = wdev->wiphy;
	struct cfg80211_registered_device *rdev = wiphy_to_dev(wiphy);

	trace_cfg80211_ready_on_channel_expired(wdev, cookie, chan);
	nl80211_send_remain_on_chan_event(NL80211_CMD_CANCEL_REMAIN_ON_CHANNEL,
					  rdev, wdev, cookie, chan, 0, gfp);
}
EXPORT_SYMBOL(cfg80211_remain_on_channel_expired);

void cfg80211_new_sta(struct net_device *dev, const u8 *mac_addr,
		      struct station_info *sinfo, gfp_t gfp)
{
	struct wiphy *wiphy = dev->ieee80211_ptr->wiphy;
	struct cfg80211_registered_device *rdev = wiphy_to_dev(wiphy);
	struct sk_buff *msg;

	trace_cfg80211_new_sta(dev, mac_addr, sinfo);

	msg = nlmsg_new(NLMSG_DEFAULT_SIZE, gfp);
	if (!msg)
		return;

	if (nl80211_send_station(msg, 0, 0, 0,
				 rdev, dev, mac_addr, sinfo) < 0) {
		nlmsg_free(msg);
		return;
	}

	genlmsg_multicast_netns(&nl80211_fam, wiphy_net(&rdev->wiphy), msg, 0,
				NL80211_MCGRP_MLME, gfp);
}
EXPORT_SYMBOL(cfg80211_new_sta);

void cfg80211_del_sta(struct net_device *dev, const u8 *mac_addr, gfp_t gfp)
{
	struct wiphy *wiphy = dev->ieee80211_ptr->wiphy;
	struct cfg80211_registered_device *rdev = wiphy_to_dev(wiphy);
	struct sk_buff *msg;
	void *hdr;

	trace_cfg80211_del_sta(dev, mac_addr);

	msg = nlmsg_new(NLMSG_DEFAULT_SIZE, gfp);
	if (!msg)
		return;

	hdr = nl80211hdr_put(msg, 0, 0, 0, NL80211_CMD_DEL_STATION);
	if (!hdr) {
		nlmsg_free(msg);
		return;
	}

	if (nla_put_u32(msg, NL80211_ATTR_IFINDEX, dev->ifindex) ||
	    nla_put(msg, NL80211_ATTR_MAC, ETH_ALEN, mac_addr))
		goto nla_put_failure;

	genlmsg_end(msg, hdr);

	genlmsg_multicast_netns(&nl80211_fam, wiphy_net(&rdev->wiphy), msg, 0,
				NL80211_MCGRP_MLME, gfp);
	return;

 nla_put_failure:
	genlmsg_cancel(msg, hdr);
	nlmsg_free(msg);
}
EXPORT_SYMBOL(cfg80211_del_sta);

void cfg80211_conn_failed(struct net_device *dev, const u8 *mac_addr,
			  enum nl80211_connect_failed_reason reason,
			  gfp_t gfp)
{
	struct wiphy *wiphy = dev->ieee80211_ptr->wiphy;
	struct cfg80211_registered_device *rdev = wiphy_to_dev(wiphy);
	struct sk_buff *msg;
	void *hdr;

	msg = nlmsg_new(NLMSG_GOODSIZE, gfp);
	if (!msg)
		return;

	hdr = nl80211hdr_put(msg, 0, 0, 0, NL80211_CMD_CONN_FAILED);
	if (!hdr) {
		nlmsg_free(msg);
		return;
	}

	if (nla_put_u32(msg, NL80211_ATTR_IFINDEX, dev->ifindex) ||
	    nla_put(msg, NL80211_ATTR_MAC, ETH_ALEN, mac_addr) ||
	    nla_put_u32(msg, NL80211_ATTR_CONN_FAILED_REASON, reason))
		goto nla_put_failure;

	genlmsg_end(msg, hdr);

	genlmsg_multicast_netns(&nl80211_fam, wiphy_net(&rdev->wiphy), msg, 0,
				NL80211_MCGRP_MLME, gfp);
	return;

 nla_put_failure:
	genlmsg_cancel(msg, hdr);
	nlmsg_free(msg);
}
EXPORT_SYMBOL(cfg80211_conn_failed);

static bool __nl80211_unexpected_frame(struct net_device *dev, u8 cmd,
				       const u8 *addr, gfp_t gfp)
{
	struct wireless_dev *wdev = dev->ieee80211_ptr;
	struct cfg80211_registered_device *rdev = wiphy_to_dev(wdev->wiphy);
	struct sk_buff *msg;
	void *hdr;
	u32 nlportid = ACCESS_ONCE(wdev->ap_unexpected_nlportid);

	if (!nlportid)
		return false;

	msg = nlmsg_new(100, gfp);
	if (!msg)
		return true;

	hdr = nl80211hdr_put(msg, 0, 0, 0, cmd);
	if (!hdr) {
		nlmsg_free(msg);
		return true;
	}

	if (nla_put_u32(msg, NL80211_ATTR_WIPHY, rdev->wiphy_idx) ||
	    nla_put_u32(msg, NL80211_ATTR_IFINDEX, dev->ifindex) ||
	    nla_put(msg, NL80211_ATTR_MAC, ETH_ALEN, addr))
		goto nla_put_failure;

	genlmsg_end(msg, hdr);
	genlmsg_unicast(wiphy_net(&rdev->wiphy), msg, nlportid);
	return true;

 nla_put_failure:
	genlmsg_cancel(msg, hdr);
	nlmsg_free(msg);
	return true;
}

bool cfg80211_rx_spurious_frame(struct net_device *dev,
				const u8 *addr, gfp_t gfp)
{
	struct wireless_dev *wdev = dev->ieee80211_ptr;
	bool ret;

	trace_cfg80211_rx_spurious_frame(dev, addr);

	if (WARN_ON(wdev->iftype != NL80211_IFTYPE_AP &&
		    wdev->iftype != NL80211_IFTYPE_P2P_GO)) {
		trace_cfg80211_return_bool(false);
		return false;
	}
	ret = __nl80211_unexpected_frame(dev, NL80211_CMD_UNEXPECTED_FRAME,
					 addr, gfp);
	trace_cfg80211_return_bool(ret);
	return ret;
}
EXPORT_SYMBOL(cfg80211_rx_spurious_frame);

bool cfg80211_rx_unexpected_4addr_frame(struct net_device *dev,
					const u8 *addr, gfp_t gfp)
{
	struct wireless_dev *wdev = dev->ieee80211_ptr;
	bool ret;

	trace_cfg80211_rx_unexpected_4addr_frame(dev, addr);

	if (WARN_ON(wdev->iftype != NL80211_IFTYPE_AP &&
		    wdev->iftype != NL80211_IFTYPE_P2P_GO &&
		    wdev->iftype != NL80211_IFTYPE_AP_VLAN)) {
		trace_cfg80211_return_bool(false);
		return false;
	}
	ret = __nl80211_unexpected_frame(dev,
					 NL80211_CMD_UNEXPECTED_4ADDR_FRAME,
					 addr, gfp);
	trace_cfg80211_return_bool(ret);
	return ret;
}
EXPORT_SYMBOL(cfg80211_rx_unexpected_4addr_frame);

int nl80211_send_mgmt(struct cfg80211_registered_device *rdev,
		      struct wireless_dev *wdev, u32 nlportid,
		      int freq, int sig_dbm,
		      const u8 *buf, size_t len, u32 flags, gfp_t gfp)
{
	struct net_device *netdev = wdev->netdev;
	struct sk_buff *msg;
	void *hdr;

	msg = nlmsg_new(NLMSG_DEFAULT_SIZE, gfp);
	if (!msg)
		return -ENOMEM;

	hdr = nl80211hdr_put(msg, 0, 0, 0, NL80211_CMD_FRAME);
	if (!hdr) {
		nlmsg_free(msg);
		return -ENOMEM;
	}

	if (nla_put_u32(msg, NL80211_ATTR_WIPHY, rdev->wiphy_idx) ||
	    (netdev && nla_put_u32(msg, NL80211_ATTR_IFINDEX,
					netdev->ifindex)) ||
	    nla_put_u64(msg, NL80211_ATTR_WDEV, wdev_id(wdev)) ||
	    nla_put_u32(msg, NL80211_ATTR_WIPHY_FREQ, freq) ||
	    (sig_dbm &&
	     nla_put_u32(msg, NL80211_ATTR_RX_SIGNAL_DBM, sig_dbm)) ||
	    nla_put(msg, NL80211_ATTR_FRAME, len, buf) ||
	    (flags &&
	     nla_put_u32(msg, NL80211_ATTR_RXMGMT_FLAGS, flags)))
		goto nla_put_failure;

	genlmsg_end(msg, hdr);

	return genlmsg_unicast(wiphy_net(&rdev->wiphy), msg, nlportid);

 nla_put_failure:
	genlmsg_cancel(msg, hdr);
	nlmsg_free(msg);
	return -ENOBUFS;
}

void cfg80211_mgmt_tx_status(struct wireless_dev *wdev, u64 cookie,
			     const u8 *buf, size_t len, bool ack, gfp_t gfp)
{
	struct wiphy *wiphy = wdev->wiphy;
	struct cfg80211_registered_device *rdev = wiphy_to_dev(wiphy);
	struct net_device *netdev = wdev->netdev;
	struct sk_buff *msg;
	void *hdr;

	trace_cfg80211_mgmt_tx_status(wdev, cookie, ack);

	msg = nlmsg_new(NLMSG_DEFAULT_SIZE, gfp);
	if (!msg)
		return;

	hdr = nl80211hdr_put(msg, 0, 0, 0, NL80211_CMD_FRAME_TX_STATUS);
	if (!hdr) {
		nlmsg_free(msg);
		return;
	}

	if (nla_put_u32(msg, NL80211_ATTR_WIPHY, rdev->wiphy_idx) ||
	    (netdev && nla_put_u32(msg, NL80211_ATTR_IFINDEX,
				   netdev->ifindex)) ||
	    nla_put_u64(msg, NL80211_ATTR_WDEV, wdev_id(wdev)) ||
	    nla_put(msg, NL80211_ATTR_FRAME, len, buf) ||
	    nla_put_u64(msg, NL80211_ATTR_COOKIE, cookie) ||
	    (ack && nla_put_flag(msg, NL80211_ATTR_ACK)))
		goto nla_put_failure;

	genlmsg_end(msg, hdr);

	genlmsg_multicast_netns(&nl80211_fam, wiphy_net(&rdev->wiphy), msg, 0,
				NL80211_MCGRP_MLME, gfp);
	return;

 nla_put_failure:
	genlmsg_cancel(msg, hdr);
	nlmsg_free(msg);
}
EXPORT_SYMBOL(cfg80211_mgmt_tx_status);

void cfg80211_cqm_rssi_notify(struct net_device *dev,
			      enum nl80211_cqm_rssi_threshold_event rssi_event,
			      gfp_t gfp)
{
	struct wireless_dev *wdev = dev->ieee80211_ptr;
	struct wiphy *wiphy = wdev->wiphy;
	struct cfg80211_registered_device *rdev = wiphy_to_dev(wiphy);
	struct sk_buff *msg;
	struct nlattr *pinfoattr;
	void *hdr;

	trace_cfg80211_cqm_rssi_notify(dev, rssi_event);

	msg = nlmsg_new(NLMSG_DEFAULT_SIZE, gfp);
	if (!msg)
		return;

	hdr = nl80211hdr_put(msg, 0, 0, 0, NL80211_CMD_NOTIFY_CQM);
	if (!hdr) {
		nlmsg_free(msg);
		return;
	}

	if (nla_put_u32(msg, NL80211_ATTR_WIPHY, rdev->wiphy_idx) ||
	    nla_put_u32(msg, NL80211_ATTR_IFINDEX, dev->ifindex))
		goto nla_put_failure;

	pinfoattr = nla_nest_start(msg, NL80211_ATTR_CQM);
	if (!pinfoattr)
		goto nla_put_failure;

	if (nla_put_u32(msg, NL80211_ATTR_CQM_RSSI_THRESHOLD_EVENT,
			rssi_event))
		goto nla_put_failure;

	nla_nest_end(msg, pinfoattr);

	genlmsg_end(msg, hdr);

	genlmsg_multicast_netns(&nl80211_fam, wiphy_net(&rdev->wiphy), msg, 0,
				NL80211_MCGRP_MLME, gfp);
	return;

 nla_put_failure:
	genlmsg_cancel(msg, hdr);
	nlmsg_free(msg);
}
EXPORT_SYMBOL(cfg80211_cqm_rssi_notify);

static void nl80211_gtk_rekey_notify(struct cfg80211_registered_device *rdev,
				     struct net_device *netdev, const u8 *bssid,
				     const u8 *replay_ctr, gfp_t gfp)
{
	struct sk_buff *msg;
	struct nlattr *rekey_attr;
	void *hdr;

	msg = nlmsg_new(NLMSG_DEFAULT_SIZE, gfp);
	if (!msg)
		return;

	hdr = nl80211hdr_put(msg, 0, 0, 0, NL80211_CMD_SET_REKEY_OFFLOAD);
	if (!hdr) {
		nlmsg_free(msg);
		return;
	}

	if (nla_put_u32(msg, NL80211_ATTR_WIPHY, rdev->wiphy_idx) ||
	    nla_put_u32(msg, NL80211_ATTR_IFINDEX, netdev->ifindex) ||
	    nla_put(msg, NL80211_ATTR_MAC, ETH_ALEN, bssid))
		goto nla_put_failure;

	rekey_attr = nla_nest_start(msg, NL80211_ATTR_REKEY_DATA);
	if (!rekey_attr)
		goto nla_put_failure;

	if (nla_put(msg, NL80211_REKEY_DATA_REPLAY_CTR,
		    NL80211_REPLAY_CTR_LEN, replay_ctr))
		goto nla_put_failure;

	nla_nest_end(msg, rekey_attr);

	genlmsg_end(msg, hdr);

	genlmsg_multicast_netns(&nl80211_fam, wiphy_net(&rdev->wiphy), msg, 0,
				NL80211_MCGRP_MLME, gfp);
	return;

 nla_put_failure:
	genlmsg_cancel(msg, hdr);
	nlmsg_free(msg);
}

void cfg80211_gtk_rekey_notify(struct net_device *dev, const u8 *bssid,
			       const u8 *replay_ctr, gfp_t gfp)
{
	struct wireless_dev *wdev = dev->ieee80211_ptr;
	struct wiphy *wiphy = wdev->wiphy;
	struct cfg80211_registered_device *rdev = wiphy_to_dev(wiphy);

	trace_cfg80211_gtk_rekey_notify(dev, bssid);
	nl80211_gtk_rekey_notify(rdev, dev, bssid, replay_ctr, gfp);
}
EXPORT_SYMBOL(cfg80211_gtk_rekey_notify);

static void
nl80211_pmksa_candidate_notify(struct cfg80211_registered_device *rdev,
			       struct net_device *netdev, int index,
			       const u8 *bssid, bool preauth, gfp_t gfp)
{
	struct sk_buff *msg;
	struct nlattr *attr;
	void *hdr;

	msg = nlmsg_new(NLMSG_DEFAULT_SIZE, gfp);
	if (!msg)
		return;

	hdr = nl80211hdr_put(msg, 0, 0, 0, NL80211_CMD_PMKSA_CANDIDATE);
	if (!hdr) {
		nlmsg_free(msg);
		return;
	}

	if (nla_put_u32(msg, NL80211_ATTR_WIPHY, rdev->wiphy_idx) ||
	    nla_put_u32(msg, NL80211_ATTR_IFINDEX, netdev->ifindex))
		goto nla_put_failure;

	attr = nla_nest_start(msg, NL80211_ATTR_PMKSA_CANDIDATE);
	if (!attr)
		goto nla_put_failure;

	if (nla_put_u32(msg, NL80211_PMKSA_CANDIDATE_INDEX, index) ||
	    nla_put(msg, NL80211_PMKSA_CANDIDATE_BSSID, ETH_ALEN, bssid) ||
	    (preauth &&
	     nla_put_flag(msg, NL80211_PMKSA_CANDIDATE_PREAUTH)))
		goto nla_put_failure;

	nla_nest_end(msg, attr);

	genlmsg_end(msg, hdr);

	genlmsg_multicast_netns(&nl80211_fam, wiphy_net(&rdev->wiphy), msg, 0,
				NL80211_MCGRP_MLME, gfp);
	return;

 nla_put_failure:
	genlmsg_cancel(msg, hdr);
	nlmsg_free(msg);
}

void cfg80211_pmksa_candidate_notify(struct net_device *dev, int index,
				     const u8 *bssid, bool preauth, gfp_t gfp)
{
	struct wireless_dev *wdev = dev->ieee80211_ptr;
	struct wiphy *wiphy = wdev->wiphy;
	struct cfg80211_registered_device *rdev = wiphy_to_dev(wiphy);

	trace_cfg80211_pmksa_candidate_notify(dev, index, bssid, preauth);
	nl80211_pmksa_candidate_notify(rdev, dev, index, bssid, preauth, gfp);
}
EXPORT_SYMBOL(cfg80211_pmksa_candidate_notify);

static void nl80211_ch_switch_notify(struct cfg80211_registered_device *rdev,
				     struct net_device *netdev,
				     struct cfg80211_chan_def *chandef,
				     gfp_t gfp)
{
	struct sk_buff *msg;
	void *hdr;

	msg = nlmsg_new(NLMSG_DEFAULT_SIZE, gfp);
	if (!msg)
		return;

	hdr = nl80211hdr_put(msg, 0, 0, 0, NL80211_CMD_CH_SWITCH_NOTIFY);
	if (!hdr) {
		nlmsg_free(msg);
		return;
	}

	if (nla_put_u32(msg, NL80211_ATTR_IFINDEX, netdev->ifindex))
		goto nla_put_failure;

	if (nl80211_send_chandef(msg, chandef))
		goto nla_put_failure;

	genlmsg_end(msg, hdr);

	genlmsg_multicast_netns(&nl80211_fam, wiphy_net(&rdev->wiphy), msg, 0,
				NL80211_MCGRP_MLME, gfp);
	return;

 nla_put_failure:
	genlmsg_cancel(msg, hdr);
	nlmsg_free(msg);
}

void cfg80211_ch_switch_notify(struct net_device *dev,
			       struct cfg80211_chan_def *chandef)
{
	struct wireless_dev *wdev = dev->ieee80211_ptr;
	struct wiphy *wiphy = wdev->wiphy;
	struct cfg80211_registered_device *rdev = wiphy_to_dev(wiphy);

	ASSERT_WDEV_LOCK(wdev);

	trace_cfg80211_ch_switch_notify(dev, chandef);

	if (WARN_ON(wdev->iftype != NL80211_IFTYPE_AP &&
		    wdev->iftype != NL80211_IFTYPE_P2P_GO &&
		    wdev->iftype != NL80211_IFTYPE_ADHOC &&
		    wdev->iftype != NL80211_IFTYPE_MESH_POINT))
		return;

	wdev->chandef = *chandef;
	wdev->preset_chandef = *chandef;
	nl80211_ch_switch_notify(rdev, dev, chandef, GFP_KERNEL);
}
EXPORT_SYMBOL(cfg80211_ch_switch_notify);

void cfg80211_cqm_txe_notify(struct net_device *dev,
			     const u8 *peer, u32 num_packets,
			     u32 rate, u32 intvl, gfp_t gfp)
{
	struct wireless_dev *wdev = dev->ieee80211_ptr;
	struct wiphy *wiphy = wdev->wiphy;
	struct cfg80211_registered_device *rdev = wiphy_to_dev(wiphy);
	struct sk_buff *msg;
	struct nlattr *pinfoattr;
	void *hdr;

	msg = nlmsg_new(NLMSG_GOODSIZE, gfp);
	if (!msg)
		return;

	hdr = nl80211hdr_put(msg, 0, 0, 0, NL80211_CMD_NOTIFY_CQM);
	if (!hdr) {
		nlmsg_free(msg);
		return;
	}

	if (nla_put_u32(msg, NL80211_ATTR_WIPHY, rdev->wiphy_idx) ||
	    nla_put_u32(msg, NL80211_ATTR_IFINDEX, dev->ifindex) ||
	    nla_put(msg, NL80211_ATTR_MAC, ETH_ALEN, peer))
		goto nla_put_failure;

	pinfoattr = nla_nest_start(msg, NL80211_ATTR_CQM);
	if (!pinfoattr)
		goto nla_put_failure;

	if (nla_put_u32(msg, NL80211_ATTR_CQM_TXE_PKTS, num_packets))
		goto nla_put_failure;

	if (nla_put_u32(msg, NL80211_ATTR_CQM_TXE_RATE, rate))
		goto nla_put_failure;

	if (nla_put_u32(msg, NL80211_ATTR_CQM_TXE_INTVL, intvl))
		goto nla_put_failure;

	nla_nest_end(msg, pinfoattr);

	genlmsg_end(msg, hdr);

	genlmsg_multicast_netns(&nl80211_fam, wiphy_net(&rdev->wiphy), msg, 0,
				NL80211_MCGRP_MLME, gfp);
	return;

 nla_put_failure:
	genlmsg_cancel(msg, hdr);
	nlmsg_free(msg);
}
EXPORT_SYMBOL(cfg80211_cqm_txe_notify);

void
nl80211_radar_notify(struct cfg80211_registered_device *rdev,
		     const struct cfg80211_chan_def *chandef,
		     enum nl80211_radar_event event,
		     struct net_device *netdev, gfp_t gfp)
{
	struct sk_buff *msg;
	void *hdr;

	msg = nlmsg_new(NLMSG_DEFAULT_SIZE, gfp);
	if (!msg)
		return;

	hdr = nl80211hdr_put(msg, 0, 0, 0, NL80211_CMD_RADAR_DETECT);
	if (!hdr) {
		nlmsg_free(msg);
		return;
	}

	if (nla_put_u32(msg, NL80211_ATTR_WIPHY, rdev->wiphy_idx))
		goto nla_put_failure;

	/* NOP and radar events don't need a netdev parameter */
	if (netdev) {
		struct wireless_dev *wdev = netdev->ieee80211_ptr;

		if (nla_put_u32(msg, NL80211_ATTR_IFINDEX, netdev->ifindex) ||
		    nla_put_u64(msg, NL80211_ATTR_WDEV, wdev_id(wdev)))
			goto nla_put_failure;
	}

	if (nla_put_u32(msg, NL80211_ATTR_RADAR_EVENT, event))
		goto nla_put_failure;

	if (nl80211_send_chandef(msg, chandef))
		goto nla_put_failure;

	genlmsg_end(msg, hdr);

	genlmsg_multicast_netns(&nl80211_fam, wiphy_net(&rdev->wiphy), msg, 0,
				NL80211_MCGRP_MLME, gfp);
	return;

 nla_put_failure:
	genlmsg_cancel(msg, hdr);
	nlmsg_free(msg);
}

void cfg80211_cqm_pktloss_notify(struct net_device *dev,
				 const u8 *peer, u32 num_packets, gfp_t gfp)
{
	struct wireless_dev *wdev = dev->ieee80211_ptr;
	struct wiphy *wiphy = wdev->wiphy;
	struct cfg80211_registered_device *rdev = wiphy_to_dev(wiphy);
	struct sk_buff *msg;
	struct nlattr *pinfoattr;
	void *hdr;

	trace_cfg80211_cqm_pktloss_notify(dev, peer, num_packets);

	msg = nlmsg_new(NLMSG_DEFAULT_SIZE, gfp);
	if (!msg)
		return;

	hdr = nl80211hdr_put(msg, 0, 0, 0, NL80211_CMD_NOTIFY_CQM);
	if (!hdr) {
		nlmsg_free(msg);
		return;
	}

	if (nla_put_u32(msg, NL80211_ATTR_WIPHY, rdev->wiphy_idx) ||
	    nla_put_u32(msg, NL80211_ATTR_IFINDEX, dev->ifindex) ||
	    nla_put(msg, NL80211_ATTR_MAC, ETH_ALEN, peer))
		goto nla_put_failure;

	pinfoattr = nla_nest_start(msg, NL80211_ATTR_CQM);
	if (!pinfoattr)
		goto nla_put_failure;

	if (nla_put_u32(msg, NL80211_ATTR_CQM_PKT_LOSS_EVENT, num_packets))
		goto nla_put_failure;

	nla_nest_end(msg, pinfoattr);

	genlmsg_end(msg, hdr);

	genlmsg_multicast_netns(&nl80211_fam, wiphy_net(&rdev->wiphy), msg, 0,
				NL80211_MCGRP_MLME, gfp);
	return;

 nla_put_failure:
	genlmsg_cancel(msg, hdr);
	nlmsg_free(msg);
}
EXPORT_SYMBOL(cfg80211_cqm_pktloss_notify);

void cfg80211_probe_status(struct net_device *dev, const u8 *addr,
			   u64 cookie, bool acked, gfp_t gfp)
{
	struct wireless_dev *wdev = dev->ieee80211_ptr;
	struct cfg80211_registered_device *rdev = wiphy_to_dev(wdev->wiphy);
	struct sk_buff *msg;
	void *hdr;

	trace_cfg80211_probe_status(dev, addr, cookie, acked);

	msg = nlmsg_new(NLMSG_DEFAULT_SIZE, gfp);

	if (!msg)
		return;

	hdr = nl80211hdr_put(msg, 0, 0, 0, NL80211_CMD_PROBE_CLIENT);
	if (!hdr) {
		nlmsg_free(msg);
		return;
	}

	if (nla_put_u32(msg, NL80211_ATTR_WIPHY, rdev->wiphy_idx) ||
	    nla_put_u32(msg, NL80211_ATTR_IFINDEX, dev->ifindex) ||
	    nla_put(msg, NL80211_ATTR_MAC, ETH_ALEN, addr) ||
	    nla_put_u64(msg, NL80211_ATTR_COOKIE, cookie) ||
	    (acked && nla_put_flag(msg, NL80211_ATTR_ACK)))
		goto nla_put_failure;

	genlmsg_end(msg, hdr);

	genlmsg_multicast_netns(&nl80211_fam, wiphy_net(&rdev->wiphy), msg, 0,
				NL80211_MCGRP_MLME, gfp);
	return;

 nla_put_failure:
	genlmsg_cancel(msg, hdr);
	nlmsg_free(msg);
}
EXPORT_SYMBOL(cfg80211_probe_status);

void cfg80211_report_obss_beacon(struct wiphy *wiphy,
				 const u8 *frame, size_t len,
				 int freq, int sig_dbm)
{
	struct cfg80211_registered_device *rdev = wiphy_to_dev(wiphy);
	struct sk_buff *msg;
	void *hdr;
	struct cfg80211_beacon_registration *reg;

	trace_cfg80211_report_obss_beacon(wiphy, frame, len, freq, sig_dbm);

	spin_lock_bh(&rdev->beacon_registrations_lock);
	list_for_each_entry(reg, &rdev->beacon_registrations, list) {
		msg = nlmsg_new(len + 100, GFP_ATOMIC);
		if (!msg) {
			spin_unlock_bh(&rdev->beacon_registrations_lock);
			return;
		}

		hdr = nl80211hdr_put(msg, 0, 0, 0, NL80211_CMD_FRAME);
		if (!hdr)
			goto nla_put_failure;

		if (nla_put_u32(msg, NL80211_ATTR_WIPHY, rdev->wiphy_idx) ||
		    (freq &&
		     nla_put_u32(msg, NL80211_ATTR_WIPHY_FREQ, freq)) ||
		    (sig_dbm &&
		     nla_put_u32(msg, NL80211_ATTR_RX_SIGNAL_DBM, sig_dbm)) ||
		    nla_put(msg, NL80211_ATTR_FRAME, len, frame))
			goto nla_put_failure;

		genlmsg_end(msg, hdr);

		genlmsg_unicast(wiphy_net(&rdev->wiphy), msg, reg->nlportid);
	}
	spin_unlock_bh(&rdev->beacon_registrations_lock);
	return;

 nla_put_failure:
	spin_unlock_bh(&rdev->beacon_registrations_lock);
	if (hdr)
		genlmsg_cancel(msg, hdr);
	nlmsg_free(msg);
}
EXPORT_SYMBOL(cfg80211_report_obss_beacon);

#ifdef CONFIG_PM
void cfg80211_report_wowlan_wakeup(struct wireless_dev *wdev,
				   struct cfg80211_wowlan_wakeup *wakeup,
				   gfp_t gfp)
{
	struct cfg80211_registered_device *rdev = wiphy_to_dev(wdev->wiphy);
	struct sk_buff *msg;
	void *hdr;
	int size = 200;

	trace_cfg80211_report_wowlan_wakeup(wdev->wiphy, wdev, wakeup);

	if (wakeup)
		size += wakeup->packet_present_len;

	msg = nlmsg_new(size, gfp);
	if (!msg)
		return;

	hdr = nl80211hdr_put(msg, 0, 0, 0, NL80211_CMD_SET_WOWLAN);
	if (!hdr)
		goto free_msg;

	if (nla_put_u32(msg, NL80211_ATTR_WIPHY, rdev->wiphy_idx) ||
	    nla_put_u64(msg, NL80211_ATTR_WDEV, wdev_id(wdev)))
		goto free_msg;

	if (wdev->netdev && nla_put_u32(msg, NL80211_ATTR_IFINDEX,
					wdev->netdev->ifindex))
		goto free_msg;

	if (wakeup) {
		struct nlattr *reasons;

		reasons = nla_nest_start(msg, NL80211_ATTR_WOWLAN_TRIGGERS);
		if (!reasons)
			goto free_msg;

		if (wakeup->disconnect &&
		    nla_put_flag(msg, NL80211_WOWLAN_TRIG_DISCONNECT))
			goto free_msg;
		if (wakeup->magic_pkt &&
		    nla_put_flag(msg, NL80211_WOWLAN_TRIG_MAGIC_PKT))
			goto free_msg;
		if (wakeup->gtk_rekey_failure &&
		    nla_put_flag(msg, NL80211_WOWLAN_TRIG_GTK_REKEY_FAILURE))
			goto free_msg;
		if (wakeup->eap_identity_req &&
		    nla_put_flag(msg, NL80211_WOWLAN_TRIG_EAP_IDENT_REQUEST))
			goto free_msg;
		if (wakeup->four_way_handshake &&
		    nla_put_flag(msg, NL80211_WOWLAN_TRIG_4WAY_HANDSHAKE))
			goto free_msg;
		if (wakeup->rfkill_release &&
		    nla_put_flag(msg, NL80211_WOWLAN_TRIG_RFKILL_RELEASE))
			goto free_msg;

		if (wakeup->pattern_idx >= 0 &&
		    nla_put_u32(msg, NL80211_WOWLAN_TRIG_PKT_PATTERN,
				wakeup->pattern_idx))
			goto free_msg;

		if (wakeup->tcp_match &&
		    nla_put_flag(msg, NL80211_WOWLAN_TRIG_WAKEUP_TCP_MATCH))
			goto free_msg;

		if (wakeup->tcp_connlost &&
		    nla_put_flag(msg, NL80211_WOWLAN_TRIG_WAKEUP_TCP_CONNLOST))
			goto free_msg;

		if (wakeup->tcp_nomoretokens &&
		    nla_put_flag(msg,
				 NL80211_WOWLAN_TRIG_WAKEUP_TCP_NOMORETOKENS))
			goto free_msg;

		if (wakeup->packet) {
			u32 pkt_attr = NL80211_WOWLAN_TRIG_WAKEUP_PKT_80211;
			u32 len_attr = NL80211_WOWLAN_TRIG_WAKEUP_PKT_80211_LEN;

			if (!wakeup->packet_80211) {
				pkt_attr =
					NL80211_WOWLAN_TRIG_WAKEUP_PKT_8023;
				len_attr =
					NL80211_WOWLAN_TRIG_WAKEUP_PKT_8023_LEN;
			}

			if (wakeup->packet_len &&
			    nla_put_u32(msg, len_attr, wakeup->packet_len))
				goto free_msg;

			if (nla_put(msg, pkt_attr, wakeup->packet_present_len,
				    wakeup->packet))
				goto free_msg;
		}

		nla_nest_end(msg, reasons);
	}

	genlmsg_end(msg, hdr);

	genlmsg_multicast_netns(&nl80211_fam, wiphy_net(&rdev->wiphy), msg, 0,
				NL80211_MCGRP_MLME, gfp);
	return;

 free_msg:
	nlmsg_free(msg);
}
EXPORT_SYMBOL(cfg80211_report_wowlan_wakeup);
#endif

void cfg80211_tdls_oper_request(struct net_device *dev, const u8 *peer,
				enum nl80211_tdls_operation oper,
				u16 reason_code, gfp_t gfp)
{
	struct wireless_dev *wdev = dev->ieee80211_ptr;
	struct cfg80211_registered_device *rdev = wiphy_to_dev(wdev->wiphy);
	struct sk_buff *msg;
	void *hdr;

	trace_cfg80211_tdls_oper_request(wdev->wiphy, dev, peer, oper,
					 reason_code);

	msg = nlmsg_new(NLMSG_DEFAULT_SIZE, gfp);
	if (!msg)
		return;

	hdr = nl80211hdr_put(msg, 0, 0, 0, NL80211_CMD_TDLS_OPER);
	if (!hdr) {
		nlmsg_free(msg);
		return;
	}

	if (nla_put_u32(msg, NL80211_ATTR_WIPHY, rdev->wiphy_idx) ||
	    nla_put_u32(msg, NL80211_ATTR_IFINDEX, dev->ifindex) ||
	    nla_put_u8(msg, NL80211_ATTR_TDLS_OPERATION, oper) ||
	    nla_put(msg, NL80211_ATTR_MAC, ETH_ALEN, peer) ||
	    (reason_code > 0 &&
	     nla_put_u16(msg, NL80211_ATTR_REASON_CODE, reason_code)))
		goto nla_put_failure;

	genlmsg_end(msg, hdr);

	genlmsg_multicast_netns(&nl80211_fam, wiphy_net(&rdev->wiphy), msg, 0,
				NL80211_MCGRP_MLME, gfp);
	return;

 nla_put_failure:
	genlmsg_cancel(msg, hdr);
	nlmsg_free(msg);
}
EXPORT_SYMBOL(cfg80211_tdls_oper_request);

static int nl80211_netlink_notify(struct notifier_block * nb,
				  unsigned long state,
				  void *_notify)
{
	struct netlink_notify *notify = _notify;
	struct cfg80211_registered_device *rdev;
	struct wireless_dev *wdev;
	struct cfg80211_beacon_registration *reg, *tmp;

	if (state != NETLINK_URELEASE)
		return NOTIFY_DONE;

	rcu_read_lock();

	list_for_each_entry_rcu(rdev, &cfg80211_rdev_list, list) {
		list_for_each_entry_rcu(wdev, &rdev->wdev_list, list)
			cfg80211_mlme_unregister_socket(wdev, notify->portid);

		spin_lock_bh(&rdev->beacon_registrations_lock);
		list_for_each_entry_safe(reg, tmp, &rdev->beacon_registrations,
					 list) {
			if (reg->nlportid == notify->portid) {
				list_del(&reg->list);
				kfree(reg);
				break;
			}
		}
		spin_unlock_bh(&rdev->beacon_registrations_lock);
	}

	rcu_read_unlock();

	return NOTIFY_DONE;
}

static struct notifier_block nl80211_netlink_notifier = {
	.notifier_call = nl80211_netlink_notify,
};

void cfg80211_ft_event(struct net_device *netdev,
		       struct cfg80211_ft_event_params *ft_event)
{
	struct wiphy *wiphy = netdev->ieee80211_ptr->wiphy;
	struct cfg80211_registered_device *rdev = wiphy_to_dev(wiphy);
	struct sk_buff *msg;
	void *hdr;

	trace_cfg80211_ft_event(wiphy, netdev, ft_event);

	if (!ft_event->target_ap)
		return;

	msg = nlmsg_new(NLMSG_DEFAULT_SIZE, GFP_KERNEL);
	if (!msg)
		return;

	hdr = nl80211hdr_put(msg, 0, 0, 0, NL80211_CMD_FT_EVENT);
	if (!hdr)
		goto out;

	if (nla_put_u32(msg, NL80211_ATTR_WIPHY, rdev->wiphy_idx) ||
	    nla_put_u32(msg, NL80211_ATTR_IFINDEX, netdev->ifindex) ||
	    nla_put(msg, NL80211_ATTR_MAC, ETH_ALEN, ft_event->target_ap))
		goto out;

	if (ft_event->ies &&
	    nla_put(msg, NL80211_ATTR_IE, ft_event->ies_len, ft_event->ies))
		goto out;
	if (ft_event->ric_ies &&
	    nla_put(msg, NL80211_ATTR_IE_RIC, ft_event->ric_ies_len,
		    ft_event->ric_ies))
		goto out;

	genlmsg_end(msg, hdr);

	genlmsg_multicast_netns(&nl80211_fam, wiphy_net(&rdev->wiphy), msg, 0,
				NL80211_MCGRP_MLME, GFP_KERNEL);
	return;
 out:
	nlmsg_free(msg);
}
EXPORT_SYMBOL(cfg80211_ft_event);

void cfg80211_crit_proto_stopped(struct wireless_dev *wdev, gfp_t gfp)
{
	struct cfg80211_registered_device *rdev;
	struct sk_buff *msg;
	void *hdr;
	u32 nlportid;

	rdev = wiphy_to_dev(wdev->wiphy);
	if (!rdev->crit_proto_nlportid)
		return;

	nlportid = rdev->crit_proto_nlportid;
	rdev->crit_proto_nlportid = 0;

	msg = nlmsg_new(NLMSG_DEFAULT_SIZE, gfp);
	if (!msg)
		return;

	hdr = nl80211hdr_put(msg, 0, 0, 0, NL80211_CMD_CRIT_PROTOCOL_STOP);
	if (!hdr)
		goto nla_put_failure;

	if (nla_put_u32(msg, NL80211_ATTR_WIPHY, rdev->wiphy_idx) ||
	    nla_put_u64(msg, NL80211_ATTR_WDEV, wdev_id(wdev)))
		goto nla_put_failure;

	genlmsg_end(msg, hdr);

	genlmsg_unicast(wiphy_net(&rdev->wiphy), msg, nlportid);
	return;

 nla_put_failure:
	if (hdr)
		genlmsg_cancel(msg, hdr);
	nlmsg_free(msg);

}
EXPORT_SYMBOL(cfg80211_crit_proto_stopped);

void nl80211_send_ap_stopped(struct wireless_dev *wdev)
{
	struct wiphy *wiphy = wdev->wiphy;
	struct cfg80211_registered_device *rdev = wiphy_to_dev(wiphy);
	struct sk_buff *msg;
	void *hdr;

	msg = nlmsg_new(NLMSG_DEFAULT_SIZE, GFP_KERNEL);
	if (!msg)
		return;

	hdr = nl80211hdr_put(msg, 0, 0, 0, NL80211_CMD_STOP_AP);
	if (!hdr)
		goto out;

	if (nla_put_u32(msg, NL80211_ATTR_WIPHY, rdev->wiphy_idx) ||
	    nla_put_u32(msg, NL80211_ATTR_IFINDEX, wdev->netdev->ifindex) ||
	    nla_put_u64(msg, NL80211_ATTR_WDEV, wdev_id(wdev)))
		goto out;

	genlmsg_end(msg, hdr);

	genlmsg_multicast_netns(&nl80211_fam, wiphy_net(wiphy), msg, 0,
				NL80211_MCGRP_MLME, GFP_KERNEL);
	return;
 out:
	nlmsg_free(msg);
}

/* initialisation/exit functions */

int nl80211_init(void)
{
	int err;

	err = genl_register_family_with_ops_groups(&nl80211_fam, nl80211_ops,
						   nl80211_mcgrps);
	if (err)
		return err;

	err = netlink_register_notifier(&nl80211_netlink_notifier);
	if (err)
		goto err_out;

	return 0;
 err_out:
	genl_unregister_family(&nl80211_fam);
	return err;
}

void nl80211_exit(void)
{
	netlink_unregister_notifier(&nl80211_netlink_notifier);
	genl_unregister_family(&nl80211_fam);
}<|MERGE_RESOLUTION|>--- conflicted
+++ resolved
@@ -384,10 +384,7 @@
 				   .len = IEEE80211_QOS_MAP_LEN_MAX },
 	[NL80211_ATTR_MAC_HINT] = { .len = ETH_ALEN },
 	[NL80211_ATTR_WIPHY_FREQ_HINT] = { .type = NLA_U32 },
-<<<<<<< HEAD
-=======
 	[NL80211_ATTR_TDLS_PEER_CAPABILITY] = { .type = NLA_U32 },
->>>>>>> 4e3b3bcd
 };
 
 /* policy for the key attributes */
@@ -4631,6 +4628,8 @@
 		return -EINVAL;
 	if (!tb[NL80211_ATTR_FREQ_RANGE_END])
 		return -EINVAL;
+	if (!tb[NL80211_ATTR_FREQ_RANGE_MAX_BW])
+		return -EINVAL;
 	if (!tb[NL80211_ATTR_POWER_RULE_MAX_EIRP])
 		return -EINVAL;
 
@@ -4640,9 +4639,8 @@
 		nla_get_u32(tb[NL80211_ATTR_FREQ_RANGE_START]);
 	freq_range->end_freq_khz =
 		nla_get_u32(tb[NL80211_ATTR_FREQ_RANGE_END]);
-	if (tb[NL80211_ATTR_FREQ_RANGE_MAX_BW])
-		freq_range->max_bandwidth_khz =
-			nla_get_u32(tb[NL80211_ATTR_FREQ_RANGE_MAX_BW]);
+	freq_range->max_bandwidth_khz =
+		nla_get_u32(tb[NL80211_ATTR_FREQ_RANGE_MAX_BW]);
 
 	power_rule->max_eirp =
 		nla_get_u32(tb[NL80211_ATTR_POWER_RULE_MAX_EIRP]);
