/* SPDX-License-Identifier: GPL-2.0 */
/*
 * Copyright (C) 2014, 2015 Intel Corporation; author Matt Fleming
 *
 * Early support for invoking 32-bit EFI services from a 64-bit kernel.
 *
 * Because this thunking occurs before ExitBootServices() we have to
 * restore the firmware's 32-bit GDT before we make EFI serivce calls,
 * since the firmware's 32-bit IDT is still currently installed and it
 * needs to be able to service interrupts.
 *
 * On the plus side, we don't have to worry about mangling 64-bit
 * addresses into 32-bits because we're executing with an identity
 * mapped pagetable and haven't transitioned to 64-bit virtual addresses
 * yet.
 */

#include <linux/linkage.h>
#include <asm/msr.h>
#include <asm/page_types.h>
#include <asm/processor-flags.h>
#include <asm/segment.h>

	.code64
	.text
SYM_FUNC_START(__efi64_thunk)
	push	%rbp
	push	%rbx

	leaq	1f(%rip), %rbp
	leaq	efi_gdt64(%rip), %rbx
	movl	%ebx, 2(%rbx)		/* Fixup the gdt base address */

	movl	%ds, %eax
	push	%rax
	movl	%es, %eax
	push	%rax
	movl	%ss, %eax
	push	%rax

	/*
	 * Convert x86-64 ABI params to i386 ABI
	 */
	subq	$32, %rsp
	movl	%esi, 0x0(%rsp)
	movl	%edx, 0x4(%rsp)
	movl	%ecx, 0x8(%rsp)
	movl	%r8d, 0xc(%rsp)
	movl	%r9d, 0x10(%rsp)

	sgdt	0x14(%rsp)

	/*
	 * Switch to gdt with 32-bit segments. This is the firmware GDT
	 * that was installed when the kernel started executing. This
	 * pointer was saved at the EFI stub entry point in head_64.S.
	 *
	 * Pass the saved DS selector to the 32-bit code, and use far return to
	 * restore the saved CS selector.
	 */
	leaq	efi32_boot_gdt(%rip), %rax
	lgdt	(%rax)

	movzwl	efi32_boot_ds(%rip), %edx
	movzwq	efi32_boot_cs(%rip), %rax
	pushq	%rax
	leaq	efi_enter32(%rip), %rax
	pushq	%rax
	lretq

1:	lgdt	0x14(%rsp)
	addq	$32, %rsp
	movq	%rdi, %rax

	pop	%rbx
	movl	%ebx, %ss
	pop	%rbx
	movl	%ebx, %es
	pop	%rbx
	movl	%ebx, %ds
	/* Clear out 32-bit selector from FS and GS */
	xorl	%ebx, %ebx
	movl	%ebx, %fs
	movl	%ebx, %gs

	/*
	 * Convert 32-bit status code into 64-bit.
	 */
	roll	$1, %eax
	rorq	$1, %rax

	pop	%rbx
	pop	%rbp
	ret
SYM_FUNC_END(__efi64_thunk)

	.code32
/*
 * EFI service pointer must be in %edi.
 *
 * The stack should represent the 32-bit calling convention.
 */
SYM_FUNC_START_LOCAL(efi_enter32)
	/* Load firmware selector into data and stack segment registers */
	movl	%edx, %ds
	movl	%edx, %es
	movl	%edx, %fs
	movl	%edx, %gs
	movl	%edx, %ss

	/* Reload pgtables */
	movl	%cr3, %eax
	movl	%eax, %cr3

	/* Disable paging */
	movl	%cr0, %eax
	btrl	$X86_CR0_PG_BIT, %eax
	movl	%eax, %cr0

	/* Disable long mode via EFER */
	movl	$MSR_EFER, %ecx
	rdmsr
	btrl	$_EFER_LME, %eax
	wrmsr

	call	*%edi

	/* We must preserve return value */
	movl	%eax, %edi

	/*
	 * Some firmware will return with interrupts enabled. Be sure to
	 * disable them before we switch GDTs.
	 */
	cli

	lgdtl	(%ebx)

	movl	%cr4, %eax
	btsl	$(X86_CR4_PAE_BIT), %eax
	movl	%eax, %cr4

	movl	%cr3, %eax
	movl	%eax, %cr3

	movl	$MSR_EFER, %ecx
	rdmsr
	btsl	$_EFER_LME, %eax
	wrmsr

	xorl	%eax, %eax
	lldt	%ax

	pushl	$__KERNEL_CS
	pushl	%ebp

	/* Enable paging */
	movl	%cr0, %eax
	btsl	$X86_CR0_PG_BIT, %eax
	movl	%eax, %cr0
	lret
SYM_FUNC_END(efi_enter32)

	.data
	.balign	8
SYM_DATA_START(efi32_boot_gdt)
	.word	0
	.quad	0
SYM_DATA_END(efi32_boot_gdt)

<<<<<<< HEAD
=======
SYM_DATA_START(efi32_boot_cs)
	.word	0
SYM_DATA_END(efi32_boot_cs)

SYM_DATA_START(efi32_boot_ds)
	.word	0
SYM_DATA_END(efi32_boot_ds)

>>>>>>> 04d5ce62
SYM_DATA_START(efi_gdt64)
	.word	efi_gdt64_end - efi_gdt64
	.long	0			/* Filled out by user */
	.word	0
	.quad	0x0000000000000000	/* NULL descriptor */
	.quad	0x00af9a000000ffff	/* __KERNEL_CS */
	.quad	0x00cf92000000ffff	/* __KERNEL_DS */
	.quad	0x0080890000000000	/* TS descriptor */
	.quad   0x0000000000000000	/* TS continued */
SYM_DATA_END_LABEL(efi_gdt64, SYM_L_LOCAL, efi_gdt64_end)<|MERGE_RESOLUTION|>--- conflicted
+++ resolved
@@ -168,8 +168,6 @@
 	.quad	0
 SYM_DATA_END(efi32_boot_gdt)
 
-<<<<<<< HEAD
-=======
 SYM_DATA_START(efi32_boot_cs)
 	.word	0
 SYM_DATA_END(efi32_boot_cs)
@@ -178,7 +176,6 @@
 	.word	0
 SYM_DATA_END(efi32_boot_ds)
 
->>>>>>> 04d5ce62
 SYM_DATA_START(efi_gdt64)
 	.word	efi_gdt64_end - efi_gdt64
 	.long	0			/* Filled out by user */
