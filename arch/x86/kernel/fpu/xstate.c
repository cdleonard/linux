// SPDX-License-Identifier: GPL-2.0-only
/*
 * xsave/xrstor support.
 *
 * Author: Suresh Siddha <suresh.b.siddha@intel.com>
 */
#include <linux/compat.h>
#include <linux/cpu.h>
#include <linux/mman.h>
#include <linux/pkeys.h>
#include <linux/seq_file.h>
#include <linux/proc_fs.h>

#include <asm/fpu/api.h>
#include <asm/fpu/internal.h>
#include <asm/fpu/signal.h>
#include <asm/fpu/regset.h>
#include <asm/fpu/xstate.h>

#include <asm/tlbflush.h>
#include <asm/cpufeature.h>

/*
 * Although we spell it out in here, the Processor Trace
 * xfeature is completely unused.  We use other mechanisms
 * to save/restore PT state in Linux.
 */
static const char *xfeature_names[] =
{
	"x87 floating point registers"	,
	"SSE registers"			,
	"AVX registers"			,
	"MPX bounds registers"		,
	"MPX CSR"			,
	"AVX-512 opmask"		,
	"AVX-512 Hi256"			,
	"AVX-512 ZMM_Hi256"		,
	"Processor Trace (unused)"	,
	"Protection Keys User registers",
	"unknown xstate feature"	,
};

static short xsave_cpuid_features[] __initdata = {
	X86_FEATURE_FPU,
	X86_FEATURE_XMM,
	X86_FEATURE_AVX,
	X86_FEATURE_MPX,
	X86_FEATURE_MPX,
	X86_FEATURE_AVX512F,
	X86_FEATURE_AVX512F,
	X86_FEATURE_AVX512F,
	X86_FEATURE_INTEL_PT,
	X86_FEATURE_PKU,
};

/*
 * Mask of xstate features supported by the CPU and the kernel:
 */
u64 xfeatures_mask __read_mostly;

static unsigned int xstate_offsets[XFEATURE_MAX] = { [ 0 ... XFEATURE_MAX - 1] = -1};
static unsigned int xstate_sizes[XFEATURE_MAX]   = { [ 0 ... XFEATURE_MAX - 1] = -1};
static unsigned int xstate_comp_offsets[XFEATURE_MAX] = { [ 0 ... XFEATURE_MAX - 1] = -1};

/*
 * The XSAVE area of kernel can be in standard or compacted format;
 * it is always in standard format for user mode. This is the user
 * mode standard format size used for signal and ptrace frames.
 */
unsigned int fpu_user_xstate_size;

/*
 * Return whether the system supports a given xfeature.
 *
 * Also return the name of the (most advanced) feature that the caller requested:
 */
int cpu_has_xfeatures(u64 xfeatures_needed, const char **feature_name)
{
	u64 xfeatures_missing = xfeatures_needed & ~xfeatures_mask;

	if (unlikely(feature_name)) {
		long xfeature_idx, max_idx;
		u64 xfeatures_print;
		/*
		 * So we use FLS here to be able to print the most advanced
		 * feature that was requested but is missing. So if a driver
		 * asks about "XFEATURE_MASK_SSE | XFEATURE_MASK_YMM" we'll print the
		 * missing AVX feature - this is the most informative message
		 * to users:
		 */
		if (xfeatures_missing)
			xfeatures_print = xfeatures_missing;
		else
			xfeatures_print = xfeatures_needed;

		xfeature_idx = fls64(xfeatures_print)-1;
		max_idx = ARRAY_SIZE(xfeature_names)-1;
		xfeature_idx = min(xfeature_idx, max_idx);

		*feature_name = xfeature_names[xfeature_idx];
	}

	if (xfeatures_missing)
		return 0;

	return 1;
}
EXPORT_SYMBOL_GPL(cpu_has_xfeatures);

static int xfeature_is_supervisor(int xfeature_nr)
{
	/*
	 * We currently do not support supervisor states, but if
	 * we did, we could find out like this.
	 *
	 * SDM says: If state component 'i' is a user state component,
	 * ECX[0] return 0; if state component i is a supervisor
	 * state component, ECX[0] returns 1.
	 */
	u32 eax, ebx, ecx, edx;

	cpuid_count(XSTATE_CPUID, xfeature_nr, &eax, &ebx, &ecx, &edx);
	return !!(ecx & 1);
}

static int xfeature_is_user(int xfeature_nr)
{
	return !xfeature_is_supervisor(xfeature_nr);
}

/*
 * When executing XSAVEOPT (or other optimized XSAVE instructions), if
 * a processor implementation detects that an FPU state component is still
 * (or is again) in its initialized state, it may clear the corresponding
 * bit in the header.xfeatures field, and can skip the writeout of registers
 * to the corresponding memory layout.
 *
 * This means that when the bit is zero, the state component might still contain
 * some previous - non-initialized register state.
 *
 * Before writing xstate information to user-space we sanitize those components,
 * to always ensure that the memory layout of a feature will be in the init state
 * if the corresponding header bit is zero. This is to ensure that user-space doesn't
 * see some stale state in the memory layout during signal handling, debugging etc.
 */
void fpstate_sanitize_xstate(struct fpu *fpu)
{
	struct fxregs_state *fx = &fpu->state.fxsave;
	int feature_bit;
	u64 xfeatures;

	if (!use_xsaveopt())
		return;

	xfeatures = fpu->state.xsave.header.xfeatures;

	/*
	 * None of the feature bits are in init state. So nothing else
	 * to do for us, as the memory layout is up to date.
	 */
	if ((xfeatures & xfeatures_mask) == xfeatures_mask)
		return;

	/*
	 * FP is in init state
	 */
	if (!(xfeatures & XFEATURE_MASK_FP)) {
		fx->cwd = 0x37f;
		fx->swd = 0;
		fx->twd = 0;
		fx->fop = 0;
		fx->rip = 0;
		fx->rdp = 0;
		memset(&fx->st_space[0], 0, 128);
	}

	/*
	 * SSE is in init state
	 */
	if (!(xfeatures & XFEATURE_MASK_SSE))
		memset(&fx->xmm_space[0], 0, 256);

	/*
	 * First two features are FPU and SSE, which above we handled
	 * in a special way already:
	 */
	feature_bit = 0x2;
	xfeatures = (xfeatures_mask & ~xfeatures) >> 2;

	/*
	 * Update all the remaining memory layouts according to their
	 * standard xstate layout, if their header bit is in the init
	 * state:
	 */
	while (xfeatures) {
		if (xfeatures & 0x1) {
			int offset = xstate_comp_offsets[feature_bit];
			int size = xstate_sizes[feature_bit];

			memcpy((void *)fx + offset,
			       (void *)&init_fpstate.xsave + offset,
			       size);
		}

		xfeatures >>= 1;
		feature_bit++;
	}
}

/*
 * Enable the extended processor state save/restore feature.
 * Called once per CPU onlining.
 */
void fpu__init_cpu_xstate(void)
{
	if (!boot_cpu_has(X86_FEATURE_XSAVE) || !xfeatures_mask)
		return;
	/*
	 * Make it clear that XSAVES supervisor states are not yet
	 * implemented should anyone expect it to work by changing
	 * bits in XFEATURE_MASK_* macros and XCR0.
	 */
	WARN_ONCE((xfeatures_mask & XFEATURE_MASK_SUPERVISOR),
		"x86/fpu: XSAVES supervisor states are not yet implemented.\n");

	xfeatures_mask &= ~XFEATURE_MASK_SUPERVISOR;

	cr4_set_bits(X86_CR4_OSXSAVE);
	xsetbv(XCR_XFEATURE_ENABLED_MASK, xfeatures_mask);
}

/*
 * Note that in the future we will likely need a pair of
 * functions here: one for user xstates and the other for
 * system xstates.  For now, they are the same.
 */
static int xfeature_enabled(enum xfeature xfeature)
{
	return !!(xfeatures_mask & (1UL << xfeature));
}

/*
 * Record the offsets and sizes of various xstates contained
 * in the XSAVE state memory layout.
 */
static void __init setup_xstate_features(void)
{
	u32 eax, ebx, ecx, edx, i;
	/* start at the beginnning of the "extended state" */
	unsigned int last_good_offset = offsetof(struct xregs_state,
						 extended_state_area);
	/*
	 * The FP xstates and SSE xstates are legacy states. They are always
	 * in the fixed offsets in the xsave area in either compacted form
	 * or standard form.
	 */
<<<<<<< HEAD
	xstate_offsets[XFEATURE_FP]	= 0;
	xstate_sizes[XFEATURE_FP]	= offsetof(struct fxregs_state,
						   xmm_space);

	xstate_offsets[XFEATURE_SSE]	= xstate_sizes[XFEATURE_FP];
	xstate_sizes[XFEATURE_SSE]	= FIELD_SIZEOF(struct fxregs_state,
						       xmm_space);
=======
	xstate_offsets[0] = 0;
	xstate_sizes[0] = offsetof(struct fxregs_state, xmm_space);
	xstate_offsets[1] = xstate_sizes[0];
	xstate_sizes[1] = sizeof_member(struct fxregs_state, xmm_space);
>>>>>>> ec2f8778

	for (i = FIRST_EXTENDED_XFEATURE; i < XFEATURE_MAX; i++) {
		if (!xfeature_enabled(i))
			continue;

		cpuid_count(XSTATE_CPUID, i, &eax, &ebx, &ecx, &edx);

		/*
		 * If an xfeature is supervisor state, the offset
		 * in EBX is invalid. We leave it to -1.
		 */
		if (xfeature_is_user(i))
			xstate_offsets[i] = ebx;

		xstate_sizes[i] = eax;
		/*
		 * In our xstate size checks, we assume that the
		 * highest-numbered xstate feature has the
		 * highest offset in the buffer.  Ensure it does.
		 */
		WARN_ONCE(last_good_offset > xstate_offsets[i],
			"x86/fpu: misordered xstate at %d\n", last_good_offset);
		last_good_offset = xstate_offsets[i];
	}
}

static void __init print_xstate_feature(u64 xstate_mask)
{
	const char *feature_name;

	if (cpu_has_xfeatures(xstate_mask, &feature_name))
		pr_info("x86/fpu: Supporting XSAVE feature 0x%03Lx: '%s'\n", xstate_mask, feature_name);
}

/*
 * Print out all the supported xstate features:
 */
static void __init print_xstate_features(void)
{
	print_xstate_feature(XFEATURE_MASK_FP);
	print_xstate_feature(XFEATURE_MASK_SSE);
	print_xstate_feature(XFEATURE_MASK_YMM);
	print_xstate_feature(XFEATURE_MASK_BNDREGS);
	print_xstate_feature(XFEATURE_MASK_BNDCSR);
	print_xstate_feature(XFEATURE_MASK_OPMASK);
	print_xstate_feature(XFEATURE_MASK_ZMM_Hi256);
	print_xstate_feature(XFEATURE_MASK_Hi16_ZMM);
	print_xstate_feature(XFEATURE_MASK_PKRU);
}

/*
 * This check is important because it is easy to get XSTATE_*
 * confused with XSTATE_BIT_*.
 */
#define CHECK_XFEATURE(nr) do {		\
	WARN_ON(nr < FIRST_EXTENDED_XFEATURE);	\
	WARN_ON(nr >= XFEATURE_MAX);	\
} while (0)

/*
 * We could cache this like xstate_size[], but we only use
 * it here, so it would be a waste of space.
 */
static int xfeature_is_aligned(int xfeature_nr)
{
	u32 eax, ebx, ecx, edx;

	CHECK_XFEATURE(xfeature_nr);
	cpuid_count(XSTATE_CPUID, xfeature_nr, &eax, &ebx, &ecx, &edx);
	/*
	 * The value returned by ECX[1] indicates the alignment
	 * of state component 'i' when the compacted format
	 * of the extended region of an XSAVE area is used:
	 */
	return !!(ecx & 2);
}

/*
 * This function sets up offsets and sizes of all extended states in
 * xsave area. This supports both standard format and compacted format
 * of the xsave aread.
 */
static void __init setup_xstate_comp(void)
{
	unsigned int xstate_comp_sizes[XFEATURE_MAX];
	int i;

	/*
	 * The FP xstates and SSE xstates are legacy states. They are always
	 * in the fixed offsets in the xsave area in either compacted form
	 * or standard form.
	 */
	xstate_comp_offsets[XFEATURE_FP] = 0;
	xstate_comp_offsets[XFEATURE_SSE] = offsetof(struct fxregs_state,
						     xmm_space);

	if (!boot_cpu_has(X86_FEATURE_XSAVES)) {
		for (i = FIRST_EXTENDED_XFEATURE; i < XFEATURE_MAX; i++) {
			if (xfeature_enabled(i)) {
				xstate_comp_offsets[i] = xstate_offsets[i];
				xstate_comp_sizes[i] = xstate_sizes[i];
			}
		}
		return;
	}

	xstate_comp_offsets[FIRST_EXTENDED_XFEATURE] =
		FXSAVE_SIZE + XSAVE_HDR_SIZE;

	for (i = FIRST_EXTENDED_XFEATURE; i < XFEATURE_MAX; i++) {
		if (xfeature_enabled(i))
			xstate_comp_sizes[i] = xstate_sizes[i];
		else
			xstate_comp_sizes[i] = 0;

		if (i > FIRST_EXTENDED_XFEATURE) {
			xstate_comp_offsets[i] = xstate_comp_offsets[i-1]
					+ xstate_comp_sizes[i-1];

			if (xfeature_is_aligned(i))
				xstate_comp_offsets[i] =
					ALIGN(xstate_comp_offsets[i], 64);
		}
	}
}

/*
 * Print out xstate component offsets and sizes
 */
static void __init print_xstate_offset_size(void)
{
	int i;

	for (i = FIRST_EXTENDED_XFEATURE; i < XFEATURE_MAX; i++) {
		if (!xfeature_enabled(i))
			continue;
		pr_info("x86/fpu: xstate_offset[%d]: %4d, xstate_sizes[%d]: %4d\n",
			 i, xstate_comp_offsets[i], i, xstate_sizes[i]);
	}
}

/*
 * setup the xstate image representing the init state
 */
static void __init setup_init_fpu_buf(void)
{
	static int on_boot_cpu __initdata = 1;

	WARN_ON_FPU(!on_boot_cpu);
	on_boot_cpu = 0;

	if (!boot_cpu_has(X86_FEATURE_XSAVE))
		return;

	setup_xstate_features();
	print_xstate_features();

	if (boot_cpu_has(X86_FEATURE_XSAVES))
		init_fpstate.xsave.header.xcomp_bv = (u64)1 << 63 | xfeatures_mask;

	/*
	 * Init all the features state with header.xfeatures being 0x0
	 */
	copy_kernel_to_xregs_booting(&init_fpstate.xsave);

	/*
	 * Dump the init state again. This is to identify the init state
	 * of any feature which is not represented by all zero's.
	 */
	copy_xregs_to_kernel_booting(&init_fpstate.xsave);
}

static int xfeature_uncompacted_offset(int xfeature_nr)
{
	u32 eax, ebx, ecx, edx;

	/*
	 * Only XSAVES supports supervisor states and it uses compacted
	 * format. Checking a supervisor state's uncompacted offset is
	 * an error.
	 */
	if (XFEATURE_MASK_SUPERVISOR & BIT_ULL(xfeature_nr)) {
		WARN_ONCE(1, "No fixed offset for xstate %d\n", xfeature_nr);
		return -1;
	}

	CHECK_XFEATURE(xfeature_nr);
	cpuid_count(XSTATE_CPUID, xfeature_nr, &eax, &ebx, &ecx, &edx);
	return ebx;
}

static int xfeature_size(int xfeature_nr)
{
	u32 eax, ebx, ecx, edx;

	CHECK_XFEATURE(xfeature_nr);
	cpuid_count(XSTATE_CPUID, xfeature_nr, &eax, &ebx, &ecx, &edx);
	return eax;
}

/*
 * 'XSAVES' implies two different things:
 * 1. saving of supervisor/system state
 * 2. using the compacted format
 *
 * Use this function when dealing with the compacted format so
 * that it is obvious which aspect of 'XSAVES' is being handled
 * by the calling code.
 */
int using_compacted_format(void)
{
	return boot_cpu_has(X86_FEATURE_XSAVES);
}

/* Validate an xstate header supplied by userspace (ptrace or sigreturn) */
int validate_xstate_header(const struct xstate_header *hdr)
{
	/* No unknown or supervisor features may be set */
	if (hdr->xfeatures & (~xfeatures_mask | XFEATURE_MASK_SUPERVISOR))
		return -EINVAL;

	/* Userspace must use the uncompacted format */
	if (hdr->xcomp_bv)
		return -EINVAL;

	/*
	 * If 'reserved' is shrunken to add a new field, make sure to validate
	 * that new field here!
	 */
	BUILD_BUG_ON(sizeof(hdr->reserved) != 48);

	/* No reserved bits may be set */
	if (memchr_inv(hdr->reserved, 0, sizeof(hdr->reserved)))
		return -EINVAL;

	return 0;
}

static void __xstate_dump_leaves(void)
{
	int i;
	u32 eax, ebx, ecx, edx;
	static int should_dump = 1;

	if (!should_dump)
		return;
	should_dump = 0;
	/*
	 * Dump out a few leaves past the ones that we support
	 * just in case there are some goodies up there
	 */
	for (i = 0; i < XFEATURE_MAX + 10; i++) {
		cpuid_count(XSTATE_CPUID, i, &eax, &ebx, &ecx, &edx);
		pr_warn("CPUID[%02x, %02x]: eax=%08x ebx=%08x ecx=%08x edx=%08x\n",
			XSTATE_CPUID, i, eax, ebx, ecx, edx);
	}
}

#define XSTATE_WARN_ON(x) do {							\
	if (WARN_ONCE(x, "XSAVE consistency problem, dumping leaves")) {	\
		__xstate_dump_leaves();						\
	}									\
} while (0)

#define XCHECK_SZ(sz, nr, nr_macro, __struct) do {			\
	if ((nr == nr_macro) &&						\
	    WARN_ONCE(sz != sizeof(__struct),				\
		"%s: struct is %zu bytes, cpu state %d bytes\n",	\
		__stringify(nr_macro), sizeof(__struct), sz)) {		\
		__xstate_dump_leaves();					\
	}								\
} while (0)

/*
 * We have a C struct for each 'xstate'.  We need to ensure
 * that our software representation matches what the CPU
 * tells us about the state's size.
 */
static void check_xstate_against_struct(int nr)
{
	/*
	 * Ask the CPU for the size of the state.
	 */
	int sz = xfeature_size(nr);
	/*
	 * Match each CPU state with the corresponding software
	 * structure.
	 */
	XCHECK_SZ(sz, nr, XFEATURE_YMM,       struct ymmh_struct);
	XCHECK_SZ(sz, nr, XFEATURE_BNDREGS,   struct mpx_bndreg_state);
	XCHECK_SZ(sz, nr, XFEATURE_BNDCSR,    struct mpx_bndcsr_state);
	XCHECK_SZ(sz, nr, XFEATURE_OPMASK,    struct avx_512_opmask_state);
	XCHECK_SZ(sz, nr, XFEATURE_ZMM_Hi256, struct avx_512_zmm_uppers_state);
	XCHECK_SZ(sz, nr, XFEATURE_Hi16_ZMM,  struct avx_512_hi16_state);
	XCHECK_SZ(sz, nr, XFEATURE_PKRU,      struct pkru_state);

	/*
	 * Make *SURE* to add any feature numbers in below if
	 * there are "holes" in the xsave state component
	 * numbers.
	 */
	if ((nr < XFEATURE_YMM) ||
	    (nr >= XFEATURE_MAX) ||
	    (nr == XFEATURE_PT_UNIMPLEMENTED_SO_FAR)) {
		WARN_ONCE(1, "no structure for xstate: %d\n", nr);
		XSTATE_WARN_ON(1);
	}
}

/*
 * This essentially double-checks what the cpu told us about
 * how large the XSAVE buffer needs to be.  We are recalculating
 * it to be safe.
 */
static void do_extra_xstate_size_checks(void)
{
	int paranoid_xstate_size = FXSAVE_SIZE + XSAVE_HDR_SIZE;
	int i;

	for (i = FIRST_EXTENDED_XFEATURE; i < XFEATURE_MAX; i++) {
		if (!xfeature_enabled(i))
			continue;

		check_xstate_against_struct(i);
		/*
		 * Supervisor state components can be managed only by
		 * XSAVES, which is compacted-format only.
		 */
		if (!using_compacted_format())
			XSTATE_WARN_ON(xfeature_is_supervisor(i));

		/* Align from the end of the previous feature */
		if (xfeature_is_aligned(i))
			paranoid_xstate_size = ALIGN(paranoid_xstate_size, 64);
		/*
		 * The offset of a given state in the non-compacted
		 * format is given to us in a CPUID leaf.  We check
		 * them for being ordered (increasing offsets) in
		 * setup_xstate_features().
		 */
		if (!using_compacted_format())
			paranoid_xstate_size = xfeature_uncompacted_offset(i);
		/*
		 * The compacted-format offset always depends on where
		 * the previous state ended.
		 */
		paranoid_xstate_size += xfeature_size(i);
	}
	XSTATE_WARN_ON(paranoid_xstate_size != fpu_kernel_xstate_size);
}


/*
 * Get total size of enabled xstates in XCR0/xfeatures_mask.
 *
 * Note the SDM's wording here.  "sub-function 0" only enumerates
 * the size of the *user* states.  If we use it to size a buffer
 * that we use 'XSAVES' on, we could potentially overflow the
 * buffer because 'XSAVES' saves system states too.
 *
 * Note that we do not currently set any bits on IA32_XSS so
 * 'XCR0 | IA32_XSS == XCR0' for now.
 */
static unsigned int __init get_xsaves_size(void)
{
	unsigned int eax, ebx, ecx, edx;
	/*
	 * - CPUID function 0DH, sub-function 1:
	 *    EBX enumerates the size (in bytes) required by
	 *    the XSAVES instruction for an XSAVE area
	 *    containing all the state components
	 *    corresponding to bits currently set in
	 *    XCR0 | IA32_XSS.
	 */
	cpuid_count(XSTATE_CPUID, 1, &eax, &ebx, &ecx, &edx);
	return ebx;
}

static unsigned int __init get_xsave_size(void)
{
	unsigned int eax, ebx, ecx, edx;
	/*
	 * - CPUID function 0DH, sub-function 0:
	 *    EBX enumerates the size (in bytes) required by
	 *    the XSAVE instruction for an XSAVE area
	 *    containing all the *user* state components
	 *    corresponding to bits currently set in XCR0.
	 */
	cpuid_count(XSTATE_CPUID, 0, &eax, &ebx, &ecx, &edx);
	return ebx;
}

/*
 * Will the runtime-enumerated 'xstate_size' fit in the init
 * task's statically-allocated buffer?
 */
static bool is_supported_xstate_size(unsigned int test_xstate_size)
{
	if (test_xstate_size <= sizeof(union fpregs_state))
		return true;

	pr_warn("x86/fpu: xstate buffer too small (%zu < %d), disabling xsave\n",
			sizeof(union fpregs_state), test_xstate_size);
	return false;
}

static int __init init_xstate_size(void)
{
	/* Recompute the context size for enabled features: */
	unsigned int possible_xstate_size;
	unsigned int xsave_size;

	xsave_size = get_xsave_size();

	if (boot_cpu_has(X86_FEATURE_XSAVES))
		possible_xstate_size = get_xsaves_size();
	else
		possible_xstate_size = xsave_size;

	/* Ensure we have the space to store all enabled: */
	if (!is_supported_xstate_size(possible_xstate_size))
		return -EINVAL;

	/*
	 * The size is OK, we are definitely going to use xsave,
	 * make it known to the world that we need more space.
	 */
	fpu_kernel_xstate_size = possible_xstate_size;
	do_extra_xstate_size_checks();

	/*
	 * User space is always in standard format.
	 */
	fpu_user_xstate_size = xsave_size;
	return 0;
}

/*
 * We enabled the XSAVE hardware, but something went wrong and
 * we can not use it.  Disable it.
 */
static void fpu__init_disable_system_xstate(void)
{
	xfeatures_mask = 0;
	cr4_clear_bits(X86_CR4_OSXSAVE);
	setup_clear_cpu_cap(X86_FEATURE_XSAVE);
}

/*
 * Enable and initialize the xsave feature.
 * Called once per system bootup.
 */
void __init fpu__init_system_xstate(void)
{
	unsigned int eax, ebx, ecx, edx;
	static int on_boot_cpu __initdata = 1;
	int err;
	int i;

	WARN_ON_FPU(!on_boot_cpu);
	on_boot_cpu = 0;

	if (!boot_cpu_has(X86_FEATURE_FPU)) {
		pr_info("x86/fpu: No FPU detected\n");
		return;
	}

	if (!boot_cpu_has(X86_FEATURE_XSAVE)) {
		pr_info("x86/fpu: x87 FPU will use %s\n",
			boot_cpu_has(X86_FEATURE_FXSR) ? "FXSAVE" : "FSAVE");
		return;
	}

	if (boot_cpu_data.cpuid_level < XSTATE_CPUID) {
		WARN_ON_FPU(1);
		return;
	}

	cpuid_count(XSTATE_CPUID, 0, &eax, &ebx, &ecx, &edx);
	xfeatures_mask = eax + ((u64)edx << 32);

	if ((xfeatures_mask & XFEATURE_MASK_FPSSE) != XFEATURE_MASK_FPSSE) {
		/*
		 * This indicates that something really unexpected happened
		 * with the enumeration.  Disable XSAVE and try to continue
		 * booting without it.  This is too early to BUG().
		 */
		pr_err("x86/fpu: FP/SSE not present amongst the CPU's xstate features: 0x%llx.\n", xfeatures_mask);
		goto out_disable;
	}

	/*
	 * Clear XSAVE features that are disabled in the normal CPUID.
	 */
	for (i = 0; i < ARRAY_SIZE(xsave_cpuid_features); i++) {
		if (!boot_cpu_has(xsave_cpuid_features[i]))
			xfeatures_mask &= ~BIT(i);
	}

	xfeatures_mask &= fpu__get_supported_xfeatures_mask();

	/* Enable xstate instructions to be able to continue with initialization: */
	fpu__init_cpu_xstate();
	err = init_xstate_size();
	if (err)
		goto out_disable;

	/*
	 * Update info used for ptrace frames; use standard-format size and no
	 * supervisor xstates:
	 */
	update_regset_xstate_info(fpu_user_xstate_size,	xfeatures_mask & ~XFEATURE_MASK_SUPERVISOR);

	fpu__init_prepare_fx_sw_frame();
	setup_init_fpu_buf();
	setup_xstate_comp();
	print_xstate_offset_size();

	pr_info("x86/fpu: Enabled xstate features 0x%llx, context size is %d bytes, using '%s' format.\n",
		xfeatures_mask,
		fpu_kernel_xstate_size,
		boot_cpu_has(X86_FEATURE_XSAVES) ? "compacted" : "standard");
	return;

out_disable:
	/* something went wrong, try to boot without any XSAVE support */
	fpu__init_disable_system_xstate();
}

/*
 * Restore minimal FPU state after suspend:
 */
void fpu__resume_cpu(void)
{
	/*
	 * Restore XCR0 on xsave capable CPUs:
	 */
	if (boot_cpu_has(X86_FEATURE_XSAVE))
		xsetbv(XCR_XFEATURE_ENABLED_MASK, xfeatures_mask);
}

/*
 * Given an xstate feature nr, calculate where in the xsave
 * buffer the state is.  Callers should ensure that the buffer
 * is valid.
 */
static void *__raw_xsave_addr(struct xregs_state *xsave, int xfeature_nr)
{
	if (!xfeature_enabled(xfeature_nr)) {
		WARN_ON_FPU(1);
		return NULL;
	}

	return (void *)xsave + xstate_comp_offsets[xfeature_nr];
}
/*
 * Given the xsave area and a state inside, this function returns the
 * address of the state.
 *
 * This is the API that is called to get xstate address in either
 * standard format or compacted format of xsave area.
 *
 * Note that if there is no data for the field in the xsave buffer
 * this will return NULL.
 *
 * Inputs:
 *	xstate: the thread's storage area for all FPU data
 *	xfeature_nr: state which is defined in xsave.h (e.g. XFEATURE_FP,
 *	XFEATURE_SSE, etc...)
 * Output:
 *	address of the state in the xsave area, or NULL if the
 *	field is not present in the xsave buffer.
 */
void *get_xsave_addr(struct xregs_state *xsave, int xfeature_nr)
{
	/*
	 * Do we even *have* xsave state?
	 */
	if (!boot_cpu_has(X86_FEATURE_XSAVE))
		return NULL;

	/*
	 * We should not ever be requesting features that we
	 * have not enabled.  Remember that xfeatures_mask is
	 * what we write to the XCR0 register.
	 */
	WARN_ONCE(!(xfeatures_mask & BIT_ULL(xfeature_nr)),
		  "get of unsupported state");
	/*
	 * This assumes the last 'xsave*' instruction to
	 * have requested that 'xfeature_nr' be saved.
	 * If it did not, we might be seeing and old value
	 * of the field in the buffer.
	 *
	 * This can happen because the last 'xsave' did not
	 * request that this feature be saved (unlikely)
	 * or because the "init optimization" caused it
	 * to not be saved.
	 */
	if (!(xsave->header.xfeatures & BIT_ULL(xfeature_nr)))
		return NULL;

	return __raw_xsave_addr(xsave, xfeature_nr);
}
EXPORT_SYMBOL_GPL(get_xsave_addr);

/*
 * This wraps up the common operations that need to occur when retrieving
 * data from xsave state.  It first ensures that the current task was
 * using the FPU and retrieves the data in to a buffer.  It then calculates
 * the offset of the requested field in the buffer.
 *
 * This function is safe to call whether the FPU is in use or not.
 *
 * Note that this only works on the current task.
 *
 * Inputs:
 *	@xfeature_nr: state which is defined in xsave.h (e.g. XFEATURE_FP,
 *	XFEATURE_SSE, etc...)
 * Output:
 *	address of the state in the xsave area or NULL if the state
 *	is not present or is in its 'init state'.
 */
const void *get_xsave_field_ptr(int xfeature_nr)
{
	struct fpu *fpu = &current->thread.fpu;

	/*
	 * fpu__save() takes the CPU's xstate registers
	 * and saves them off to the 'fpu memory buffer.
	 */
	fpu__save(fpu);

	return get_xsave_addr(&fpu->state.xsave, xfeature_nr);
}

#ifdef CONFIG_ARCH_HAS_PKEYS

#define NR_VALID_PKRU_BITS (CONFIG_NR_PROTECTION_KEYS * 2)
#define PKRU_VALID_MASK (NR_VALID_PKRU_BITS - 1)
/*
 * This will go out and modify PKRU register to set the access
 * rights for @pkey to @init_val.
 */
int arch_set_user_pkey_access(struct task_struct *tsk, int pkey,
		unsigned long init_val)
{
	u32 old_pkru;
	int pkey_shift = (pkey * PKRU_BITS_PER_PKEY);
	u32 new_pkru_bits = 0;

	/*
	 * This check implies XSAVE support.  OSPKE only gets
	 * set if we enable XSAVE and we enable PKU in XCR0.
	 */
	if (!boot_cpu_has(X86_FEATURE_OSPKE))
		return -EINVAL;

	/* Set the bits we need in PKRU:  */
	if (init_val & PKEY_DISABLE_ACCESS)
		new_pkru_bits |= PKRU_AD_BIT;
	if (init_val & PKEY_DISABLE_WRITE)
		new_pkru_bits |= PKRU_WD_BIT;

	/* Shift the bits in to the correct place in PKRU for pkey: */
	new_pkru_bits <<= pkey_shift;

	/* Get old PKRU and mask off any old bits in place: */
	old_pkru = read_pkru();
	old_pkru &= ~((PKRU_AD_BIT|PKRU_WD_BIT) << pkey_shift);

	/* Write old part along with new part: */
	write_pkru(old_pkru | new_pkru_bits);

	return 0;
}
#endif /* ! CONFIG_ARCH_HAS_PKEYS */

/*
 * Weird legacy quirk: SSE and YMM states store information in the
 * MXCSR and MXCSR_FLAGS fields of the FP area. That means if the FP
 * area is marked as unused in the xfeatures header, we need to copy
 * MXCSR and MXCSR_FLAGS if either SSE or YMM are in use.
 */
static inline bool xfeatures_mxcsr_quirk(u64 xfeatures)
{
	if (!(xfeatures & (XFEATURE_MASK_SSE|XFEATURE_MASK_YMM)))
		return false;

	if (xfeatures & XFEATURE_MASK_FP)
		return false;

	return true;
}

/*
 * This is similar to user_regset_copyout(), but will not add offset to
 * the source data pointer or increment pos, count, kbuf, and ubuf.
 */
static inline void
__copy_xstate_to_kernel(void *kbuf, const void *data,
			unsigned int offset, unsigned int size, unsigned int size_total)
{
	if (offset < size_total) {
		unsigned int copy = min(size, size_total - offset);

		memcpy(kbuf + offset, data, copy);
	}
}

/*
 * Convert from kernel XSAVES compacted format to standard format and copy
 * to a kernel-space ptrace buffer.
 *
 * It supports partial copy but pos always starts from zero. This is called
 * from xstateregs_get() and there we check the CPU has XSAVES.
 */
int copy_xstate_to_kernel(void *kbuf, struct xregs_state *xsave, unsigned int offset_start, unsigned int size_total)
{
	unsigned int offset, size;
	struct xstate_header header;
	int i;

	/*
	 * Currently copy_regset_to_user() starts from pos 0:
	 */
	if (unlikely(offset_start != 0))
		return -EFAULT;

	/*
	 * The destination is a ptrace buffer; we put in only user xstates:
	 */
	memset(&header, 0, sizeof(header));
	header.xfeatures = xsave->header.xfeatures;
	header.xfeatures &= ~XFEATURE_MASK_SUPERVISOR;

	/*
	 * Copy xregs_state->header:
	 */
	offset = offsetof(struct xregs_state, header);
	size = sizeof(header);

	__copy_xstate_to_kernel(kbuf, &header, offset, size, size_total);

	for (i = 0; i < XFEATURE_MAX; i++) {
		/*
		 * Copy only in-use xstates:
		 */
		if ((header.xfeatures >> i) & 1) {
			void *src = __raw_xsave_addr(xsave, i);

			offset = xstate_offsets[i];
			size = xstate_sizes[i];

			/* The next component has to fit fully into the output buffer: */
			if (offset + size > size_total)
				break;

			__copy_xstate_to_kernel(kbuf, src, offset, size, size_total);
		}

	}

	if (xfeatures_mxcsr_quirk(header.xfeatures)) {
		offset = offsetof(struct fxregs_state, mxcsr);
		size = MXCSR_AND_FLAGS_SIZE;
		__copy_xstate_to_kernel(kbuf, &xsave->i387.mxcsr, offset, size, size_total);
	}

	/*
	 * Fill xsave->i387.sw_reserved value for ptrace frame:
	 */
	offset = offsetof(struct fxregs_state, sw_reserved);
	size = sizeof(xstate_fx_sw_bytes);

	__copy_xstate_to_kernel(kbuf, xstate_fx_sw_bytes, offset, size, size_total);

	return 0;
}

static inline int
__copy_xstate_to_user(void __user *ubuf, const void *data, unsigned int offset, unsigned int size, unsigned int size_total)
{
	if (!size)
		return 0;

	if (offset < size_total) {
		unsigned int copy = min(size, size_total - offset);

		if (__copy_to_user(ubuf + offset, data, copy))
			return -EFAULT;
	}
	return 0;
}

/*
 * Convert from kernel XSAVES compacted format to standard format and copy
 * to a user-space buffer. It supports partial copy but pos always starts from
 * zero. This is called from xstateregs_get() and there we check the CPU
 * has XSAVES.
 */
int copy_xstate_to_user(void __user *ubuf, struct xregs_state *xsave, unsigned int offset_start, unsigned int size_total)
{
	unsigned int offset, size;
	int ret, i;
	struct xstate_header header;

	/*
	 * Currently copy_regset_to_user() starts from pos 0:
	 */
	if (unlikely(offset_start != 0))
		return -EFAULT;

	/*
	 * The destination is a ptrace buffer; we put in only user xstates:
	 */
	memset(&header, 0, sizeof(header));
	header.xfeatures = xsave->header.xfeatures;
	header.xfeatures &= ~XFEATURE_MASK_SUPERVISOR;

	/*
	 * Copy xregs_state->header:
	 */
	offset = offsetof(struct xregs_state, header);
	size = sizeof(header);

	ret = __copy_xstate_to_user(ubuf, &header, offset, size, size_total);
	if (ret)
		return ret;

	for (i = 0; i < XFEATURE_MAX; i++) {
		/*
		 * Copy only in-use xstates:
		 */
		if ((header.xfeatures >> i) & 1) {
			void *src = __raw_xsave_addr(xsave, i);

			offset = xstate_offsets[i];
			size = xstate_sizes[i];

			/* The next component has to fit fully into the output buffer: */
			if (offset + size > size_total)
				break;

			ret = __copy_xstate_to_user(ubuf, src, offset, size, size_total);
			if (ret)
				return ret;
		}

	}

	if (xfeatures_mxcsr_quirk(header.xfeatures)) {
		offset = offsetof(struct fxregs_state, mxcsr);
		size = MXCSR_AND_FLAGS_SIZE;
		__copy_xstate_to_user(ubuf, &xsave->i387.mxcsr, offset, size, size_total);
	}

	/*
	 * Fill xsave->i387.sw_reserved value for ptrace frame:
	 */
	offset = offsetof(struct fxregs_state, sw_reserved);
	size = sizeof(xstate_fx_sw_bytes);

	ret = __copy_xstate_to_user(ubuf, xstate_fx_sw_bytes, offset, size, size_total);
	if (ret)
		return ret;

	return 0;
}

/*
 * Convert from a ptrace standard-format kernel buffer to kernel XSAVES format
 * and copy to the target thread. This is called from xstateregs_set().
 */
int copy_kernel_to_xstate(struct xregs_state *xsave, const void *kbuf)
{
	unsigned int offset, size;
	int i;
	struct xstate_header hdr;

	offset = offsetof(struct xregs_state, header);
	size = sizeof(hdr);

	memcpy(&hdr, kbuf + offset, size);

	if (validate_xstate_header(&hdr))
		return -EINVAL;

	for (i = 0; i < XFEATURE_MAX; i++) {
		u64 mask = ((u64)1 << i);

		if (hdr.xfeatures & mask) {
			void *dst = __raw_xsave_addr(xsave, i);

			offset = xstate_offsets[i];
			size = xstate_sizes[i];

			memcpy(dst, kbuf + offset, size);
		}
	}

	if (xfeatures_mxcsr_quirk(hdr.xfeatures)) {
		offset = offsetof(struct fxregs_state, mxcsr);
		size = MXCSR_AND_FLAGS_SIZE;
		memcpy(&xsave->i387.mxcsr, kbuf + offset, size);
	}

	/*
	 * The state that came in from userspace was user-state only.
	 * Mask all the user states out of 'xfeatures':
	 */
	xsave->header.xfeatures &= XFEATURE_MASK_SUPERVISOR;

	/*
	 * Add back in the features that came in from userspace:
	 */
	xsave->header.xfeatures |= hdr.xfeatures;

	return 0;
}

/*
 * Convert from a ptrace or sigreturn standard-format user-space buffer to
 * kernel XSAVES format and copy to the target thread. This is called from
 * xstateregs_set(), as well as potentially from the sigreturn() and
 * rt_sigreturn() system calls.
 */
int copy_user_to_xstate(struct xregs_state *xsave, const void __user *ubuf)
{
	unsigned int offset, size;
	int i;
	struct xstate_header hdr;

	offset = offsetof(struct xregs_state, header);
	size = sizeof(hdr);

	if (__copy_from_user(&hdr, ubuf + offset, size))
		return -EFAULT;

	if (validate_xstate_header(&hdr))
		return -EINVAL;

	for (i = 0; i < XFEATURE_MAX; i++) {
		u64 mask = ((u64)1 << i);

		if (hdr.xfeatures & mask) {
			void *dst = __raw_xsave_addr(xsave, i);

			offset = xstate_offsets[i];
			size = xstate_sizes[i];

			if (__copy_from_user(dst, ubuf + offset, size))
				return -EFAULT;
		}
	}

	if (xfeatures_mxcsr_quirk(hdr.xfeatures)) {
		offset = offsetof(struct fxregs_state, mxcsr);
		size = MXCSR_AND_FLAGS_SIZE;
		if (__copy_from_user(&xsave->i387.mxcsr, ubuf + offset, size))
			return -EFAULT;
	}

	/*
	 * The state that came in from userspace was user-state only.
	 * Mask all the user states out of 'xfeatures':
	 */
	xsave->header.xfeatures &= XFEATURE_MASK_SUPERVISOR;

	/*
	 * Add back in the features that came in from userspace:
	 */
	xsave->header.xfeatures |= hdr.xfeatures;

	return 0;
}

#ifdef CONFIG_PROC_PID_ARCH_STATUS
/*
 * Report the amount of time elapsed in millisecond since last AVX512
 * use in the task.
 */
static void avx512_status(struct seq_file *m, struct task_struct *task)
{
	unsigned long timestamp = READ_ONCE(task->thread.fpu.avx512_timestamp);
	long delta;

	if (!timestamp) {
		/*
		 * Report -1 if no AVX512 usage
		 */
		delta = -1;
	} else {
		delta = (long)(jiffies - timestamp);
		/*
		 * Cap to LONG_MAX if time difference > LONG_MAX
		 */
		if (delta < 0)
			delta = LONG_MAX;
		delta = jiffies_to_msecs(delta);
	}

	seq_put_decimal_ll(m, "AVX512_elapsed_ms:\t", delta);
	seq_putc(m, '\n');
}

/*
 * Report architecture specific information
 */
int proc_pid_arch_status(struct seq_file *m, struct pid_namespace *ns,
			struct pid *pid, struct task_struct *task)
{
	/*
	 * Report AVX512 state if the processor and build option supported.
	 */
	if (cpu_feature_enabled(X86_FEATURE_AVX512F))
		avx512_status(m, task);

	return 0;
}
#endif /* CONFIG_PROC_PID_ARCH_STATUS */<|MERGE_RESOLUTION|>--- conflicted
+++ resolved
@@ -254,20 +254,13 @@
 	 * in the fixed offsets in the xsave area in either compacted form
 	 * or standard form.
 	 */
-<<<<<<< HEAD
 	xstate_offsets[XFEATURE_FP]	= 0;
 	xstate_sizes[XFEATURE_FP]	= offsetof(struct fxregs_state,
 						   xmm_space);
 
 	xstate_offsets[XFEATURE_SSE]	= xstate_sizes[XFEATURE_FP];
-	xstate_sizes[XFEATURE_SSE]	= FIELD_SIZEOF(struct fxregs_state,
-						       xmm_space);
-=======
-	xstate_offsets[0] = 0;
-	xstate_sizes[0] = offsetof(struct fxregs_state, xmm_space);
-	xstate_offsets[1] = xstate_sizes[0];
-	xstate_sizes[1] = sizeof_member(struct fxregs_state, xmm_space);
->>>>>>> ec2f8778
+	xstate_sizes[XFEATURE_SSE]	= sizeof_member(struct fxregs_state,
+							xmm_space);
 
 	for (i = FIRST_EXTENDED_XFEATURE; i < XFEATURE_MAX; i++) {
 		if (!xfeature_enabled(i))
