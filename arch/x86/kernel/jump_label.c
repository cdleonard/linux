--- conflicted
+++ resolved
@@ -81,11 +81,7 @@
 		return;
 	}
 
-<<<<<<< HEAD
-	text_poke_bp((void *)jump_entry_code(entry), &code, JUMP_LABEL_NOP_SIZE, NULL);
-=======
 	text_poke_bp((void *)jump_entry_code(entry), opcode, JUMP_LABEL_NOP_SIZE, NULL);
->>>>>>> e16a4449
 }
 
 static void __ref jump_label_transform(struct jump_entry *entry,
@@ -116,48 +112,11 @@
 		return true;
 	}
 
-<<<<<<< HEAD
-	/*
-	 * No more space in the vector, tell upper layer to apply
-	 * the queue before continuing.
-	 */
-	if (tp_vec_nr == TP_VEC_MAX)
-		return false;
-
-	tp = &tp_vec[tp_vec_nr];
-
-	entry_code = (void *)jump_entry_code(entry);
-
-	/*
-	 * The INT3 handler will do a bsearch in the queue, so we need entries
-	 * to be sorted. We can survive an unsorted list by rejecting the entry,
-	 * forcing the generic jump_label code to apply the queue. Warning once,
-	 * to raise the attention to the case of an unsorted entry that is
-	 * better not happen, because, in the worst case we will perform in the
-	 * same way as we do without batching - with some more overhead.
-	 */
-	if (tp_vec_nr > 0) {
-		int prev = tp_vec_nr - 1;
-		struct text_poke_loc *prev_tp = &tp_vec[prev];
-
-		if (WARN_ON_ONCE(prev_tp->addr > entry_code))
-			return false;
-	}
-
-	__jump_label_set_jump_code(entry, type,
-				   (union jump_code_union *)&tp->text, 0);
-
-	text_poke_loc_init(tp, entry_code, NULL, JUMP_LABEL_NOP_SIZE, NULL);
-
-	tp_vec_nr++;
-
-=======
 	mutex_lock(&text_mutex);
 	opcode = __jump_label_set_jump_code(entry, type, 0);
 	text_poke_queue((void *)jump_entry_code(entry),
 			opcode, JUMP_LABEL_NOP_SIZE, NULL);
 	mutex_unlock(&text_mutex);
->>>>>>> e16a4449
 	return true;
 }
 
