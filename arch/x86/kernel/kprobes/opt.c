--- conflicted
+++ resolved
@@ -447,23 +447,13 @@
 void arch_unoptimize_kprobe(struct optimized_kprobe *op)
 {
 	u8 insn_buff[RELATIVEJUMP_SIZE];
-	u8 emulate_buff[RELATIVEJUMP_SIZE];
 
 	/* Set int3 to first byte for kprobes */
 	insn_buff[0] = BREAKPOINT_INSTRUCTION;
 	memcpy(insn_buff + 1, op->optinsn.copied_insn, RELATIVE_ADDR_SIZE);
 
-<<<<<<< HEAD
-	emulate_buff[0] = RELATIVEJUMP_OPCODE;
-	*(s32 *)(&emulate_buff[1]) = (s32)((long)op->optinsn.insn -
-			((long)op->kp.addr + RELATIVEJUMP_SIZE));
-
-	text_poke_bp(op->kp.addr, insn_buff, RELATIVEJUMP_SIZE,
-		     emulate_buff);
-=======
 	text_poke_bp(op->kp.addr, insn_buff, RELATIVEJUMP_SIZE,
 		     text_gen_insn(JMP32_INSN_OPCODE, op->kp.addr, op->optinsn.insn));
->>>>>>> bf885bf6
 }
 
 /*
