--- conflicted
+++ resolved
@@ -1014,12 +1014,8 @@
 			return 0;
 	}
 
-<<<<<<< HEAD
-	ip += tp->len;
-=======
 	len = text_opcode_size(tp->opcode);
 	ip += len;
->>>>>>> e16a4449
 
 	switch (tp->opcode) {
 	case INT3_INSN_OPCODE:
@@ -1100,19 +1096,12 @@
 	 * Second step: update all but the first byte of the patched range.
 	 */
 	for (do_sync = 0, i = 0; i < nr_entries; i++) {
-<<<<<<< HEAD
-		if (tp[i].len - sizeof(int3) > 0) {
-			text_poke((char *)tp[i].addr + sizeof(int3),
-				  (const char *)tp[i].text + sizeof(int3),
-				  tp[i].len - sizeof(int3));
-=======
 		int len = text_opcode_size(tp[i].opcode);
 
 		if (len - INT3_INSN_SIZE > 0) {
 			text_poke(text_poke_addr(&tp[i]) + INT3_INSN_SIZE,
 				  (const char *)tp[i].text + INT3_INSN_SIZE,
 				  len - INT3_INSN_SIZE);
->>>>>>> e16a4449
 			do_sync++;
 		}
 	}
@@ -1134,20 +1123,12 @@
 		if (tp[i].text[0] == INT3_INSN_OPCODE)
 			continue;
 
-<<<<<<< HEAD
-		text_poke(tp[i].addr, tp[i].text, sizeof(int3));
-=======
 		text_poke(text_poke_addr(&tp[i]), tp[i].text, INT3_INSN_SIZE);
->>>>>>> e16a4449
 		do_sync++;
 	}
 
 	if (do_sync)
-<<<<<<< HEAD
-		on_each_cpu(do_sync_core, NULL, 1);
-=======
 		text_poke_sync();
->>>>>>> e16a4449
 
 	/*
 	 * sync_core() implies an smp_mb() and orders this store against
@@ -1162,15 +1143,7 @@
 {
 	struct insn insn;
 
-<<<<<<< HEAD
-	if (!opcode)
-		opcode = (void *)tp->text;
-	else
-		memcpy((void *)tp->text, opcode, len);
-
-=======
 	memcpy((void *)tp->text, opcode, len);
->>>>>>> e16a4449
 	if (!emulate)
 		emulate = opcode;
 
@@ -1180,12 +1153,7 @@
 	BUG_ON(!insn_complete(&insn));
 	BUG_ON(len != insn.length);
 
-<<<<<<< HEAD
-	tp->addr = addr;
-	tp->len = len;
-=======
 	tp->rel_addr = addr - (void *)_stext;
->>>>>>> e16a4449
 	tp->opcode = insn.opcode.bytes[0];
 
 	switch (tp->opcode) {
@@ -1219,8 +1187,6 @@
 	}
 }
 
-<<<<<<< HEAD
-=======
 /*
  * We hard rely on the tp_vec being ordered; ensure this is so by flushing
  * early if needed.
@@ -1270,7 +1236,6 @@
 	text_poke_loc_init(tp, addr, opcode, len, emulate);
 }
 
->>>>>>> e16a4449
 /**
  * text_poke_bp() -- update instructions on live kernel on SMP
  * @addr:	address to patch
@@ -1282,12 +1247,6 @@
  * dynamically allocated memory. This function should be used when it is
  * not possible to allocate memory.
  */
-<<<<<<< HEAD
-void text_poke_bp(void *addr, const void *opcode, size_t len, const void *emulate)
-{
-	struct text_poke_loc tp;
-
-=======
 void __ref text_poke_bp(void *addr, const void *opcode, size_t len, const void *emulate)
 {
 	struct text_poke_loc tp;
@@ -1297,7 +1256,6 @@
 		return;
 	}
 
->>>>>>> e16a4449
 	text_poke_loc_init(&tp, addr, opcode, len, emulate);
 	text_poke_bp_batch(&tp, 1);
 }