--- conflicted
+++ resolved
@@ -569,9 +569,7 @@
 #  error "Kernel PMDs should be 1, 2 or 3"
 # endif
 	.align PAGE_SIZE		/* needs to be page-sized too */
-<<<<<<< HEAD
 SYM_DATA_END(initial_page_table)
-=======
 
 #ifdef CONFIG_PAGE_TABLE_ISOLATION
 	/*
@@ -582,7 +580,6 @@
 	.fill 1024, 4, 0
 #endif
 
->>>>>>> 7543765d
 #endif
 
 .data
