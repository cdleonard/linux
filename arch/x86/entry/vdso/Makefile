# SPDX-License-Identifier: GPL-2.0
#
# Building vDSO images for x86.
#

KBUILD_CFLAGS += $(DISABLE_LTO)
KASAN_SANITIZE			:= n
UBSAN_SANITIZE			:= n
OBJECT_FILES_NON_STANDARD	:= y

# Prevents link failures: __sanitizer_cov_trace_pc() is not linked in.
KCOV_INSTRUMENT		:= n

VDSO64-$(CONFIG_X86_64)		:= y
VDSOX32-$(CONFIG_X86_X32_ABI)	:= y
VDSO32-$(CONFIG_X86_32)		:= y
VDSO32-$(CONFIG_IA32_EMULATION)	:= y

# files to link into the vdso
vobjs-y := vdso-note.o vclock_gettime.o vgetcpu.o

# files to link into kernel
obj-y				+= vma.o
OBJECT_FILES_NON_STANDARD_vma.o	:= n

# vDSO images to build
vdso_img-$(VDSO64-y)		+= 64
vdso_img-$(VDSOX32-y)		+= x32
vdso_img-$(VDSO32-y)		+= 32

obj-$(VDSO32-y)			+= vdso32-setup.o

vobjs := $(foreach F,$(vobjs-y),$(obj)/$F)

$(obj)/vdso.o: $(obj)/vdso.so

targets += vdso.lds $(vobjs-y)

# Build the vDSO image C files and link them in.
vdso_img_objs := $(vdso_img-y:%=vdso-image-%.o)
vdso_img_cfiles := $(vdso_img-y:%=vdso-image-%.c)
vdso_img_sodbg := $(vdso_img-y:%=vdso%.so.dbg)
obj-y += $(vdso_img_objs)
targets += $(vdso_img_cfiles)
targets += $(vdso_img_sodbg) $(vdso_img-y:%=vdso%.so)

CPPFLAGS_vdso.lds += -P -C

VDSO_LDFLAGS_vdso.lds = -m elf_x86_64 -soname linux-vdso.so.1 --no-undefined \
			-z max-page-size=4096 -z common-page-size=4096

$(obj)/vdso64.so.dbg: $(obj)/vdso.lds $(vobjs) FORCE
	$(call if_changed,vdso)

HOST_EXTRACFLAGS += -I$(srctree)/tools/include -I$(srctree)/include/uapi -I$(srctree)/arch/$(SUBARCH)/include/uapi
hostprogs-y			+= vdso2c

quiet_cmd_vdso2c = VDSO2C  $@
      cmd_vdso2c = $(obj)/vdso2c $< $(<:%.dbg=%) $@

$(obj)/vdso-image-%.c: $(obj)/vdso%.so.dbg $(obj)/vdso%.so $(obj)/vdso2c FORCE
	$(call if_changed,vdso2c)

#
# Don't omit frame pointers for ease of userspace debugging, but do
# optimize sibling calls.
#
CFL := $(PROFILING) -mcmodel=small -fPIC -O2 -fasynchronous-unwind-tables -m64 \
       $(filter -g%,$(KBUILD_CFLAGS)) $(call cc-option, -fno-stack-protector) \
       -fno-omit-frame-pointer -foptimize-sibling-calls \
       -DDISABLE_BRANCH_PROFILING -DBUILD_VDSO $(RETPOLINE_VDSO_CFLAGS)

<<<<<<< HEAD
=======
ifdef CONFIG_RETPOLINE
ifneq ($(RETPOLINE_VDSO_CFLAGS),)
  CFL += $(RETPOLINE_VDSO_CFLAGS)
endif
endif

>>>>>>> 0fd79184
$(vobjs): KBUILD_CFLAGS := $(filter-out $(GCC_PLUGINS_CFLAGS) $(RETPOLINE_CFLAGS),$(KBUILD_CFLAGS)) $(CFL)

#
# vDSO code runs in userspace and -pg doesn't help with profiling anyway.
#
CFLAGS_REMOVE_vdso-note.o = -pg
CFLAGS_REMOVE_vclock_gettime.o = -pg
CFLAGS_REMOVE_vgetcpu.o = -pg
CFLAGS_REMOVE_vvar.o = -pg

#
# X32 processes use x32 vDSO to access 64bit kernel data.
#
# Build x32 vDSO image:
# 1. Compile x32 vDSO as 64bit.
# 2. Convert object files to x32.
# 3. Build x32 VDSO image with x32 objects, which contains 64bit codes
# so that it can reach 64bit address space with 64bit pointers.
#

CPPFLAGS_vdsox32.lds = $(CPPFLAGS_vdso.lds)
VDSO_LDFLAGS_vdsox32.lds = -m elf32_x86_64 -soname linux-vdso.so.1 \
			   -z max-page-size=4096 -z common-page-size=4096

# x32-rebranded versions
vobjx32s-y := $(vobjs-y:.o=-x32.o)

# same thing, but in the output directory
vobjx32s := $(foreach F,$(vobjx32s-y),$(obj)/$F)

# Convert 64bit object file to x32 for x32 vDSO.
quiet_cmd_x32 = X32     $@
      cmd_x32 = $(OBJCOPY) -O elf32-x86-64 $< $@

$(obj)/%-x32.o: $(obj)/%.o FORCE
	$(call if_changed,x32)

targets += vdsox32.lds $(vobjx32s-y)

$(obj)/%.so: OBJCOPYFLAGS := -S
$(obj)/%.so: $(obj)/%.so.dbg
	$(call if_changed,objcopy)

$(obj)/vdsox32.so.dbg: $(obj)/vdsox32.lds $(vobjx32s) FORCE
	$(call if_changed,vdso)

CPPFLAGS_vdso32.lds = $(CPPFLAGS_vdso.lds)
VDSO_LDFLAGS_vdso32.lds = -m elf_i386 -soname linux-gate.so.1

targets += vdso32/vdso32.lds
targets += vdso32/note.o vdso32/system_call.o vdso32/sigreturn.o
targets += vdso32/vclock_gettime.o

KBUILD_AFLAGS_32 := $(filter-out -m64,$(KBUILD_AFLAGS)) -DBUILD_VDSO
$(obj)/vdso32.so.dbg: KBUILD_AFLAGS = $(KBUILD_AFLAGS_32)
$(obj)/vdso32.so.dbg: asflags-$(CONFIG_X86_64) += -m32

KBUILD_CFLAGS_32 := $(filter-out -m64,$(KBUILD_CFLAGS))
KBUILD_CFLAGS_32 := $(filter-out -mcmodel=kernel,$(KBUILD_CFLAGS_32))
KBUILD_CFLAGS_32 := $(filter-out -fno-pic,$(KBUILD_CFLAGS_32))
KBUILD_CFLAGS_32 := $(filter-out -mfentry,$(KBUILD_CFLAGS_32))
KBUILD_CFLAGS_32 := $(filter-out $(GCC_PLUGINS_CFLAGS),$(KBUILD_CFLAGS_32))
KBUILD_CFLAGS_32 := $(filter-out $(RETPOLINE_CFLAGS),$(KBUILD_CFLAGS_32))
KBUILD_CFLAGS_32 += -m32 -msoft-float -mregparm=0 -fpic
KBUILD_CFLAGS_32 += $(call cc-option, -fno-stack-protector)
KBUILD_CFLAGS_32 += $(call cc-option, -foptimize-sibling-calls)
KBUILD_CFLAGS_32 += -fno-omit-frame-pointer
KBUILD_CFLAGS_32 += -DDISABLE_BRANCH_PROFILING
<<<<<<< HEAD
KBUILD_CFLAGS_32 += $(RETPOLINE_VDSO_CFLAGS)
=======

ifdef CONFIG_RETPOLINE
ifneq ($(RETPOLINE_VDSO_CFLAGS),)
  KBUILD_CFLAGS_32 += $(RETPOLINE_VDSO_CFLAGS)
endif
endif

>>>>>>> 0fd79184
$(obj)/vdso32.so.dbg: KBUILD_CFLAGS = $(KBUILD_CFLAGS_32)

$(obj)/vdso32.so.dbg: FORCE \
		      $(obj)/vdso32/vdso32.lds \
		      $(obj)/vdso32/vclock_gettime.o \
		      $(obj)/vdso32/note.o \
		      $(obj)/vdso32/system_call.o \
		      $(obj)/vdso32/sigreturn.o
	$(call if_changed,vdso)

#
# The DSO images are built using a special linker script.
#
quiet_cmd_vdso = VDSO    $@
      cmd_vdso = $(LD) -nostdlib -o $@ \
		       $(VDSO_LDFLAGS) $(VDSO_LDFLAGS_$(filter %.lds,$(^F))) \
		       -T $(filter %.lds,$^) $(filter %.o,$^) && \
		 sh $(srctree)/$(src)/checkundef.sh '$(NM)' '$@'

VDSO_LDFLAGS = -shared $(call ld-option, --hash-style=both) \
	$(call ld-option, --build-id) -Bsymbolic
GCOV_PROFILE := n

#
# Install the unstripped copies of vdso*.so.  If our toolchain supports
# build-id, install .build-id links as well.
#
quiet_cmd_vdso_install = INSTALL $(@:install_%=%)
define cmd_vdso_install
	cp $< "$(MODLIB)/vdso/$(@:install_%=%)"; \
	if readelf -n $< |grep -q 'Build ID'; then \
	  buildid=`readelf -n $< |grep 'Build ID' |sed -e 's/^.*Build ID: \(.*\)$$/\1/'`; \
	  first=`echo $$buildid | cut -b-2`; \
	  last=`echo $$buildid | cut -b3-`; \
	  mkdir -p "$(MODLIB)/vdso/.build-id/$$first"; \
	  ln -sf "../../$(@:install_%=%)" "$(MODLIB)/vdso/.build-id/$$first/$$last.debug"; \
	fi
endef

vdso_img_insttargets := $(vdso_img_sodbg:%.dbg=install_%)

$(MODLIB)/vdso: FORCE
	@mkdir -p $(MODLIB)/vdso

$(vdso_img_insttargets): install_%: $(obj)/%.dbg $(MODLIB)/vdso
	$(call cmd,vdso_install)

PHONY += vdso_install $(vdso_img_insttargets)
vdso_install: $(vdso_img_insttargets)

clean-files := vdso32.so vdso32.so.dbg vdso64* vdso-image-*.c vdsox32.so*<|MERGE_RESOLUTION|>--- conflicted
+++ resolved
@@ -68,17 +68,14 @@
 CFL := $(PROFILING) -mcmodel=small -fPIC -O2 -fasynchronous-unwind-tables -m64 \
        $(filter -g%,$(KBUILD_CFLAGS)) $(call cc-option, -fno-stack-protector) \
        -fno-omit-frame-pointer -foptimize-sibling-calls \
-       -DDISABLE_BRANCH_PROFILING -DBUILD_VDSO $(RETPOLINE_VDSO_CFLAGS)
-
-<<<<<<< HEAD
-=======
+       -DDISABLE_BRANCH_PROFILING -DBUILD_VDSO
+
 ifdef CONFIG_RETPOLINE
 ifneq ($(RETPOLINE_VDSO_CFLAGS),)
   CFL += $(RETPOLINE_VDSO_CFLAGS)
 endif
 endif
 
->>>>>>> 0fd79184
 $(vobjs): KBUILD_CFLAGS := $(filter-out $(GCC_PLUGINS_CFLAGS) $(RETPOLINE_CFLAGS),$(KBUILD_CFLAGS)) $(CFL)
 
 #
@@ -147,9 +144,6 @@
 KBUILD_CFLAGS_32 += $(call cc-option, -foptimize-sibling-calls)
 KBUILD_CFLAGS_32 += -fno-omit-frame-pointer
 KBUILD_CFLAGS_32 += -DDISABLE_BRANCH_PROFILING
-<<<<<<< HEAD
-KBUILD_CFLAGS_32 += $(RETPOLINE_VDSO_CFLAGS)
-=======
 
 ifdef CONFIG_RETPOLINE
 ifneq ($(RETPOLINE_VDSO_CFLAGS),)
@@ -157,7 +151,6 @@
 endif
 endif
 
->>>>>>> 0fd79184
 $(obj)/vdso32.so.dbg: KBUILD_CFLAGS = $(KBUILD_CFLAGS_32)
 
 $(obj)/vdso32.so.dbg: FORCE \
