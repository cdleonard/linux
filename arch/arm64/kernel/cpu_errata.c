// SPDX-License-Identifier: GPL-2.0-only
/*
 * Contains CPU specific errata definitions
 *
 * Copyright (C) 2014 ARM Ltd.
 */

#include <linux/arm-smccc.h>
#include <linux/types.h>
#include <linux/cpu.h>
#include <asm/cpu.h>
#include <asm/cputype.h>
#include <asm/cpufeature.h>
#include <asm/smp_plat.h>

static bool __maybe_unused
is_affected_midr_range(const struct arm64_cpu_capabilities *entry, int scope)
{
	const struct arm64_midr_revidr *fix;
	u32 midr = read_cpuid_id(), revidr;

	WARN_ON(scope != SCOPE_LOCAL_CPU || preemptible());
	if (!is_midr_in_range(midr, &entry->midr_range))
		return false;

	midr &= MIDR_REVISION_MASK | MIDR_VARIANT_MASK;
	revidr = read_cpuid(REVIDR_EL1);
	for (fix = entry->fixed_revs; fix && fix->revidr_mask; fix++)
		if (midr == fix->midr_rv && (revidr & fix->revidr_mask))
			return false;

	return true;
}

static bool __maybe_unused
is_affected_midr_range_list(const struct arm64_cpu_capabilities *entry,
			    int scope)
{
	WARN_ON(scope != SCOPE_LOCAL_CPU || preemptible());
	return is_midr_in_range_list(read_cpuid_id(), entry->midr_range_list);
}

static bool __maybe_unused
is_kryo_midr(const struct arm64_cpu_capabilities *entry, int scope)
{
	u32 model;

	WARN_ON(scope != SCOPE_LOCAL_CPU || preemptible());

	model = read_cpuid_id();
	model &= MIDR_IMPLEMENTOR_MASK | (0xf00 << MIDR_PARTNUM_SHIFT) |
		 MIDR_ARCHITECTURE_MASK;

	return model == entry->midr_range.model;
}

static bool
has_mismatched_cache_type(const struct arm64_cpu_capabilities *entry,
			  int scope)
{
	u64 mask = arm64_ftr_reg_ctrel0.strict_mask;
	u64 sys = arm64_ftr_reg_ctrel0.sys_val & mask;
	u64 ctr_raw, ctr_real;

	WARN_ON(scope != SCOPE_LOCAL_CPU || preemptible());

	/*
	 * We want to make sure that all the CPUs in the system expose
	 * a consistent CTR_EL0 to make sure that applications behaves
	 * correctly with migration.
	 *
	 * If a CPU has CTR_EL0.IDC but does not advertise it via CTR_EL0 :
	 *
	 * 1) It is safe if the system doesn't support IDC, as CPU anyway
	 *    reports IDC = 0, consistent with the rest.
	 *
	 * 2) If the system has IDC, it is still safe as we trap CTR_EL0
	 *    access on this CPU via the ARM64_HAS_CACHE_IDC capability.
	 *
	 * So, we need to make sure either the raw CTR_EL0 or the effective
	 * CTR_EL0 matches the system's copy to allow a secondary CPU to boot.
	 */
	ctr_raw = read_cpuid_cachetype() & mask;
	ctr_real = read_cpuid_effective_cachetype() & mask;

	return (ctr_real != sys) && (ctr_raw != sys);
}

static void
cpu_enable_trap_ctr_access(const struct arm64_cpu_capabilities *cap)
{
	u64 mask = arm64_ftr_reg_ctrel0.strict_mask;
	bool enable_uct_trap = false;

	/* Trap CTR_EL0 access on this CPU, only if it has a mismatch */
	if ((read_cpuid_cachetype() & mask) !=
	    (arm64_ftr_reg_ctrel0.sys_val & mask))
		enable_uct_trap = true;

	/* ... or if the system is affected by an erratum */
	if (cap->capability == ARM64_WORKAROUND_1542419)
		enable_uct_trap = true;

	if (enable_uct_trap)
		sysreg_clear_set(sctlr_el1, SCTLR_EL1_UCT, 0);
}

atomic_t arm64_el2_vector_last_slot = ATOMIC_INIT(-1);

#include <asm/mmu_context.h>
#include <asm/cacheflush.h>

DEFINE_PER_CPU_READ_MOSTLY(struct bp_hardening_data, bp_hardening_data);

#ifdef CONFIG_KVM_INDIRECT_VECTORS
extern char __smccc_workaround_1_smc_start[];
extern char __smccc_workaround_1_smc_end[];

static void __copy_hyp_vect_bpi(int slot, const char *hyp_vecs_start,
				const char *hyp_vecs_end)
{
	void *dst = lm_alias(__bp_harden_hyp_vecs_start + slot * SZ_2K);
	int i;

	for (i = 0; i < SZ_2K; i += 0x80)
		memcpy(dst + i, hyp_vecs_start, hyp_vecs_end - hyp_vecs_start);

	__flush_icache_range((uintptr_t)dst, (uintptr_t)dst + SZ_2K);
}

static void install_bp_hardening_cb(bp_hardening_cb_t fn,
				    const char *hyp_vecs_start,
				    const char *hyp_vecs_end)
{
	static DEFINE_RAW_SPINLOCK(bp_lock);
	int cpu, slot = -1;

	/*
	 * detect_harden_bp_fw() passes NULL for the hyp_vecs start/end if
	 * we're a guest. Skip the hyp-vectors work.
	 */
	if (!hyp_vecs_start) {
		__this_cpu_write(bp_hardening_data.fn, fn);
		return;
	}

	raw_spin_lock(&bp_lock);
	for_each_possible_cpu(cpu) {
		if (per_cpu(bp_hardening_data.fn, cpu) == fn) {
			slot = per_cpu(bp_hardening_data.hyp_vectors_slot, cpu);
			break;
		}
	}

	if (slot == -1) {
		slot = atomic_inc_return(&arm64_el2_vector_last_slot);
		BUG_ON(slot >= BP_HARDEN_EL2_SLOTS);
		__copy_hyp_vect_bpi(slot, hyp_vecs_start, hyp_vecs_end);
	}

	__this_cpu_write(bp_hardening_data.hyp_vectors_slot, slot);
	__this_cpu_write(bp_hardening_data.fn, fn);
	raw_spin_unlock(&bp_lock);
}
#else
#define __smccc_workaround_1_smc_start		NULL
#define __smccc_workaround_1_smc_end		NULL

static void install_bp_hardening_cb(bp_hardening_cb_t fn,
				      const char *hyp_vecs_start,
				      const char *hyp_vecs_end)
{
	__this_cpu_write(bp_hardening_data.fn, fn);
}
#endif	/* CONFIG_KVM_INDIRECT_VECTORS */

#include <linux/arm-smccc.h>

static void call_smc_arch_workaround_1(void)
{
	arm_smccc_1_1_smc(ARM_SMCCC_ARCH_WORKAROUND_1, NULL);
}

static void call_hvc_arch_workaround_1(void)
{
	arm_smccc_1_1_hvc(ARM_SMCCC_ARCH_WORKAROUND_1, NULL);
}

static void qcom_link_stack_sanitization(void)
{
	u64 tmp;

	asm volatile("mov	%0, x30		\n"
		     ".rept	16		\n"
		     "bl	. + 4		\n"
		     ".endr			\n"
		     "mov	x30, %0		\n"
		     : "=&r" (tmp));
}

static bool __nospectre_v2;
static int __init parse_nospectre_v2(char *str)
{
	__nospectre_v2 = true;
	return 0;
}
early_param("nospectre_v2", parse_nospectre_v2);

/*
 * -1: No workaround
 *  0: No workaround required
 *  1: Workaround installed
 */
static int detect_harden_bp_fw(void)
{
	bp_hardening_cb_t cb;
	void *smccc_start, *smccc_end;
	struct arm_smccc_res res;
	u32 midr = read_cpuid_id();

	switch (arm_smccc_1_1_get_conduit()) {
	case SMCCC_CONDUIT_HVC:
		arm_smccc_1_1_hvc(ARM_SMCCC_ARCH_FEATURES_FUNC_ID,
				  ARM_SMCCC_ARCH_WORKAROUND_1, &res);
		switch ((int)res.a0) {
		case 1:
			/* Firmware says we're just fine */
			return 0;
		case 0:
			cb = call_hvc_arch_workaround_1;
			/* This is a guest, no need to patch KVM vectors */
			smccc_start = NULL;
			smccc_end = NULL;
			break;
		default:
			return -1;
		}
		break;

	case SMCCC_CONDUIT_SMC:
		arm_smccc_1_1_smc(ARM_SMCCC_ARCH_FEATURES_FUNC_ID,
				  ARM_SMCCC_ARCH_WORKAROUND_1, &res);
		switch ((int)res.a0) {
		case 1:
			/* Firmware says we're just fine */
			return 0;
		case 0:
			cb = call_smc_arch_workaround_1;
			smccc_start = __smccc_workaround_1_smc_start;
			smccc_end = __smccc_workaround_1_smc_end;
			break;
		default:
			return -1;
		}
		break;

	default:
		return -1;
	}

	if (((midr & MIDR_CPU_MODEL_MASK) == MIDR_QCOM_FALKOR) ||
	    ((midr & MIDR_CPU_MODEL_MASK) == MIDR_QCOM_FALKOR_V1))
		cb = qcom_link_stack_sanitization;

	if (IS_ENABLED(CONFIG_HARDEN_BRANCH_PREDICTOR))
		install_bp_hardening_cb(cb, smccc_start, smccc_end);

	return 1;
}

DEFINE_PER_CPU_READ_MOSTLY(u64, arm64_ssbd_callback_required);

int ssbd_state __read_mostly = ARM64_SSBD_KERNEL;
static bool __ssb_safe = true;

static const struct ssbd_options {
	const char	*str;
	int		state;
} ssbd_options[] = {
	{ "force-on",	ARM64_SSBD_FORCE_ENABLE, },
	{ "force-off",	ARM64_SSBD_FORCE_DISABLE, },
	{ "kernel",	ARM64_SSBD_KERNEL, },
};

static int __init ssbd_cfg(char *buf)
{
	int i;

	if (!buf || !buf[0])
		return -EINVAL;

	for (i = 0; i < ARRAY_SIZE(ssbd_options); i++) {
		int len = strlen(ssbd_options[i].str);

		if (strncmp(buf, ssbd_options[i].str, len))
			continue;

		ssbd_state = ssbd_options[i].state;
		return 0;
	}

	return -EINVAL;
}
early_param("ssbd", ssbd_cfg);

void __init arm64_update_smccc_conduit(struct alt_instr *alt,
				       __le32 *origptr, __le32 *updptr,
				       int nr_inst)
{
	u32 insn;

	BUG_ON(nr_inst != 1);

	switch (arm_smccc_1_1_get_conduit()) {
	case SMCCC_CONDUIT_HVC:
		insn = aarch64_insn_get_hvc_value();
		break;
	case SMCCC_CONDUIT_SMC:
		insn = aarch64_insn_get_smc_value();
		break;
	default:
		return;
	}

	*updptr = cpu_to_le32(insn);
}

void __init arm64_enable_wa2_handling(struct alt_instr *alt,
				      __le32 *origptr, __le32 *updptr,
				      int nr_inst)
{
	BUG_ON(nr_inst != 1);
	/*
	 * Only allow mitigation on EL1 entry/exit and guest
	 * ARCH_WORKAROUND_2 handling if the SSBD state allows it to
	 * be flipped.
	 */
	if (arm64_get_ssbd_state() == ARM64_SSBD_KERNEL)
		*updptr = cpu_to_le32(aarch64_insn_gen_nop());
}

void arm64_set_ssbd_mitigation(bool state)
{
	if (!IS_ENABLED(CONFIG_ARM64_SSBD)) {
		pr_info_once("SSBD disabled by kernel configuration\n");
		return;
	}

	if (this_cpu_has_cap(ARM64_SSBS)) {
		if (state)
			asm volatile(SET_PSTATE_SSBS(0));
		else
			asm volatile(SET_PSTATE_SSBS(1));
		return;
	}

	switch (arm_smccc_1_1_get_conduit()) {
	case SMCCC_CONDUIT_HVC:
		arm_smccc_1_1_hvc(ARM_SMCCC_ARCH_WORKAROUND_2, state, NULL);
		break;

	case SMCCC_CONDUIT_SMC:
		arm_smccc_1_1_smc(ARM_SMCCC_ARCH_WORKAROUND_2, state, NULL);
		break;

	default:
		WARN_ON_ONCE(1);
		break;
	}
}

static bool has_ssbd_mitigation(const struct arm64_cpu_capabilities *entry,
				    int scope)
{
	struct arm_smccc_res res;
	bool required = true;
	s32 val;
	bool this_cpu_safe = false;

	WARN_ON(scope != SCOPE_LOCAL_CPU || preemptible());

	if (cpu_mitigations_off())
		ssbd_state = ARM64_SSBD_FORCE_DISABLE;

	/* delay setting __ssb_safe until we get a firmware response */
	if (is_midr_in_range_list(read_cpuid_id(), entry->midr_range_list))
		this_cpu_safe = true;

	if (this_cpu_has_cap(ARM64_SSBS)) {
		if (!this_cpu_safe)
			__ssb_safe = false;
		required = false;
		goto out_printmsg;
	}

	switch (arm_smccc_1_1_get_conduit()) {
	case SMCCC_CONDUIT_HVC:
		arm_smccc_1_1_hvc(ARM_SMCCC_ARCH_FEATURES_FUNC_ID,
				  ARM_SMCCC_ARCH_WORKAROUND_2, &res);
		break;

	case SMCCC_CONDUIT_SMC:
		arm_smccc_1_1_smc(ARM_SMCCC_ARCH_FEATURES_FUNC_ID,
				  ARM_SMCCC_ARCH_WORKAROUND_2, &res);
		break;

	default:
		ssbd_state = ARM64_SSBD_UNKNOWN;
		if (!this_cpu_safe)
			__ssb_safe = false;
		return false;
	}

	val = (s32)res.a0;

	switch (val) {
	case SMCCC_RET_NOT_SUPPORTED:
		ssbd_state = ARM64_SSBD_UNKNOWN;
		if (!this_cpu_safe)
			__ssb_safe = false;
		return false;

	/* machines with mixed mitigation requirements must not return this */
	case SMCCC_RET_NOT_REQUIRED:
		pr_info_once("%s mitigation not required\n", entry->desc);
		ssbd_state = ARM64_SSBD_MITIGATED;
		return false;

	case SMCCC_RET_SUCCESS:
		__ssb_safe = false;
		required = true;
		break;

	case 1:	/* Mitigation not required on this CPU */
		required = false;
		break;

	default:
		WARN_ON(1);
		if (!this_cpu_safe)
			__ssb_safe = false;
		return false;
	}

	switch (ssbd_state) {
	case ARM64_SSBD_FORCE_DISABLE:
		arm64_set_ssbd_mitigation(false);
		required = false;
		break;

	case ARM64_SSBD_KERNEL:
		if (required) {
			__this_cpu_write(arm64_ssbd_callback_required, 1);
			arm64_set_ssbd_mitigation(true);
		}
		break;

	case ARM64_SSBD_FORCE_ENABLE:
		arm64_set_ssbd_mitigation(true);
		required = true;
		break;

	default:
		WARN_ON(1);
		break;
	}

out_printmsg:
	switch (ssbd_state) {
	case ARM64_SSBD_FORCE_DISABLE:
		pr_info_once("%s disabled from command-line\n", entry->desc);
		break;

	case ARM64_SSBD_FORCE_ENABLE:
		pr_info_once("%s forced from command-line\n", entry->desc);
		break;
	}

	return required;
}

/* known invulnerable cores */
static const struct midr_range arm64_ssb_cpus[] = {
	MIDR_ALL_VERSIONS(MIDR_CORTEX_A35),
	MIDR_ALL_VERSIONS(MIDR_CORTEX_A53),
	MIDR_ALL_VERSIONS(MIDR_CORTEX_A55),
	MIDR_ALL_VERSIONS(MIDR_BRAHMA_B53),
	{},
};

#ifdef CONFIG_ARM64_ERRATUM_1463225
DEFINE_PER_CPU(int, __in_cortex_a76_erratum_1463225_wa);

static bool
has_cortex_a76_erratum_1463225(const struct arm64_cpu_capabilities *entry,
			       int scope)
{
	u32 midr = read_cpuid_id();
	/* Cortex-A76 r0p0 - r3p1 */
	struct midr_range range = MIDR_RANGE(MIDR_CORTEX_A76, 0, 0, 3, 1);

	WARN_ON(scope != SCOPE_LOCAL_CPU || preemptible());
	return is_midr_in_range(midr, &range) && is_kernel_in_hyp_mode();
}
#endif

static void __maybe_unused
cpu_enable_cache_maint_trap(const struct arm64_cpu_capabilities *__unused)
{
	sysreg_clear_set(sctlr_el1, SCTLR_EL1_UCI, 0);
}

#define CAP_MIDR_RANGE(model, v_min, r_min, v_max, r_max)	\
	.matches = is_affected_midr_range,			\
	.midr_range = MIDR_RANGE(model, v_min, r_min, v_max, r_max)

#define CAP_MIDR_ALL_VERSIONS(model)					\
	.matches = is_affected_midr_range,				\
	.midr_range = MIDR_ALL_VERSIONS(model)

#define MIDR_FIXED(rev, revidr_mask) \
	.fixed_revs = (struct arm64_midr_revidr[]){{ (rev), (revidr_mask) }, {}}

#define ERRATA_MIDR_RANGE(model, v_min, r_min, v_max, r_max)		\
	.type = ARM64_CPUCAP_LOCAL_CPU_ERRATUM,				\
	CAP_MIDR_RANGE(model, v_min, r_min, v_max, r_max)

#define CAP_MIDR_RANGE_LIST(list)				\
	.matches = is_affected_midr_range_list,			\
	.midr_range_list = list

/* Errata affecting a range of revisions of  given model variant */
#define ERRATA_MIDR_REV_RANGE(m, var, r_min, r_max)	 \
	ERRATA_MIDR_RANGE(m, var, r_min, var, r_max)

/* Errata affecting a single variant/revision of a model */
#define ERRATA_MIDR_REV(model, var, rev)	\
	ERRATA_MIDR_RANGE(model, var, rev, var, rev)

/* Errata affecting all variants/revisions of a given a model */
#define ERRATA_MIDR_ALL_VERSIONS(model)				\
	.type = ARM64_CPUCAP_LOCAL_CPU_ERRATUM,			\
	CAP_MIDR_ALL_VERSIONS(model)

/* Errata affecting a list of midr ranges, with same work around */
#define ERRATA_MIDR_RANGE_LIST(midr_list)			\
	.type = ARM64_CPUCAP_LOCAL_CPU_ERRATUM,			\
	CAP_MIDR_RANGE_LIST(midr_list)

/* Track overall mitigation state. We are only mitigated if all cores are ok */
static bool __hardenbp_enab = true;
static bool __spectrev2_safe = true;

int get_spectre_v2_workaround_state(void)
{
	if (__spectrev2_safe)
		return ARM64_BP_HARDEN_NOT_REQUIRED;

	if (!__hardenbp_enab)
		return ARM64_BP_HARDEN_UNKNOWN;

	return ARM64_BP_HARDEN_WA_NEEDED;
}

/*
 * List of CPUs that do not need any Spectre-v2 mitigation at all.
 */
static const struct midr_range spectre_v2_safe_list[] = {
	MIDR_ALL_VERSIONS(MIDR_CORTEX_A35),
	MIDR_ALL_VERSIONS(MIDR_CORTEX_A53),
	MIDR_ALL_VERSIONS(MIDR_CORTEX_A55),
	MIDR_ALL_VERSIONS(MIDR_BRAHMA_B53),
	{ /* sentinel */ }
};

/*
 * Track overall bp hardening for all heterogeneous cores in the machine.
 * We are only considered "safe" if all booted cores are known safe.
 */
static bool __maybe_unused
check_branch_predictor(const struct arm64_cpu_capabilities *entry, int scope)
{
	int need_wa;

	WARN_ON(scope != SCOPE_LOCAL_CPU || preemptible());

	/* If the CPU has CSV2 set, we're safe */
	if (cpuid_feature_extract_unsigned_field(read_cpuid(ID_AA64PFR0_EL1),
						 ID_AA64PFR0_CSV2_SHIFT))
		return false;

	/* Alternatively, we have a list of unaffected CPUs */
	if (is_midr_in_range_list(read_cpuid_id(), spectre_v2_safe_list))
		return false;

	/* Fallback to firmware detection */
	need_wa = detect_harden_bp_fw();
	if (!need_wa)
		return false;

	__spectrev2_safe = false;

	if (!IS_ENABLED(CONFIG_HARDEN_BRANCH_PREDICTOR)) {
		pr_warn_once("spectrev2 mitigation disabled by kernel configuration\n");
		__hardenbp_enab = false;
		return false;
	}

	/* forced off */
	if (__nospectre_v2 || cpu_mitigations_off()) {
		pr_info_once("spectrev2 mitigation disabled by command line option\n");
		__hardenbp_enab = false;
		return false;
	}

	if (need_wa < 0) {
		pr_warn_once("ARM_SMCCC_ARCH_WORKAROUND_1 missing from firmware\n");
		__hardenbp_enab = false;
	}

	return (need_wa > 0);
}

static const __maybe_unused struct midr_range tx2_family_cpus[] = {
	MIDR_ALL_VERSIONS(MIDR_BRCM_VULCAN),
	MIDR_ALL_VERSIONS(MIDR_CAVIUM_THUNDERX2),
	{},
};

static bool __maybe_unused
needs_tx2_tvm_workaround(const struct arm64_cpu_capabilities *entry,
			 int scope)
{
	int i;

	if (!is_affected_midr_range_list(entry, scope) ||
	    !is_hyp_mode_available())
		return false;

	for_each_possible_cpu(i) {
		if (MPIDR_AFFINITY_LEVEL(cpu_logical_map(i), 0) != 0)
			return true;
	}

	return false;
}

<<<<<<< HEAD
#ifdef CONFIG_HARDEN_EL2_VECTORS
=======
static bool __maybe_unused
has_neoverse_n1_erratum_1542419(const struct arm64_cpu_capabilities *entry,
				int scope)
{
	u32 midr = read_cpuid_id();
	bool has_dic = read_cpuid_cachetype() & BIT(CTR_DIC_SHIFT);
	const struct midr_range range = MIDR_ALL_VERSIONS(MIDR_NEOVERSE_N1);
>>>>>>> d8e85e14

	WARN_ON(scope != SCOPE_LOCAL_CPU || preemptible());
	return is_midr_in_range(midr, &range) && has_dic;
}

#if defined(CONFIG_HARDEN_EL2_VECTORS) || defined(CONFIG_ARM64_ERRATUM_1319367)

static const struct midr_range ca57_a72[] = {
	MIDR_ALL_VERSIONS(MIDR_CORTEX_A57),
	MIDR_ALL_VERSIONS(MIDR_CORTEX_A72),
	{},
};

#endif

#ifdef CONFIG_ARM64_WORKAROUND_REPEAT_TLBI
static const struct arm64_cpu_capabilities arm64_repeat_tlbi_list[] = {
#ifdef CONFIG_QCOM_FALKOR_ERRATUM_1009
	{
		ERRATA_MIDR_REV(MIDR_QCOM_FALKOR_V1, 0, 0)
	},
	{
		.midr_range.model = MIDR_QCOM_KRYO,
		.matches = is_kryo_midr,
	},
#endif
#ifdef CONFIG_ARM64_ERRATUM_1286807
	{
		ERRATA_MIDR_RANGE(MIDR_CORTEX_A76, 0, 0, 3, 0),
	},
#endif
	{},
};
#endif

#ifdef CONFIG_CAVIUM_ERRATUM_27456
const struct midr_range cavium_erratum_27456_cpus[] = {
	/* Cavium ThunderX, T88 pass 1.x - 2.1 */
	MIDR_RANGE(MIDR_THUNDERX, 0, 0, 1, 1),
	/* Cavium ThunderX, T81 pass 1.0 */
	MIDR_REV(MIDR_THUNDERX_81XX, 0, 0),
	{},
};
#endif

#ifdef CONFIG_CAVIUM_ERRATUM_30115
static const struct midr_range cavium_erratum_30115_cpus[] = {
	/* Cavium ThunderX, T88 pass 1.x - 2.2 */
	MIDR_RANGE(MIDR_THUNDERX, 0, 0, 1, 2),
	/* Cavium ThunderX, T81 pass 1.0 - 1.2 */
	MIDR_REV_RANGE(MIDR_THUNDERX_81XX, 0, 0, 2),
	/* Cavium ThunderX, T83 pass 1.0 */
	MIDR_REV(MIDR_THUNDERX_83XX, 0, 0),
	{},
};
#endif

#ifdef CONFIG_QCOM_FALKOR_ERRATUM_1003
static const struct arm64_cpu_capabilities qcom_erratum_1003_list[] = {
	{
		ERRATA_MIDR_REV(MIDR_QCOM_FALKOR_V1, 0, 0),
	},
	{
		.midr_range.model = MIDR_QCOM_KRYO,
		.matches = is_kryo_midr,
	},
	{},
};
#endif

#ifdef CONFIG_ARM64_WORKAROUND_CLEAN_CACHE
static const struct midr_range workaround_clean_cache[] = {
#if	defined(CONFIG_ARM64_ERRATUM_826319) || \
	defined(CONFIG_ARM64_ERRATUM_827319) || \
	defined(CONFIG_ARM64_ERRATUM_824069)
	/* Cortex-A53 r0p[012]: ARM errata 826319, 827319, 824069 */
	MIDR_REV_RANGE(MIDR_CORTEX_A53, 0, 0, 2),
#endif
#ifdef	CONFIG_ARM64_ERRATUM_819472
	/* Cortex-A53 r0p[01] : ARM errata 819472 */
	MIDR_REV_RANGE(MIDR_CORTEX_A53, 0, 0, 1),
#endif
	{},
};
#endif

#ifdef CONFIG_ARM64_ERRATUM_1418040
/*
 * - 1188873 affects r0p0 to r2p0
 * - 1418040 affects r0p0 to r3p1
 */
static const struct midr_range erratum_1418040_list[] = {
	/* Cortex-A76 r0p0 to r3p1 */
	MIDR_RANGE(MIDR_CORTEX_A76, 0, 0, 3, 1),
	/* Neoverse-N1 r0p0 to r3p1 */
	MIDR_RANGE(MIDR_NEOVERSE_N1, 0, 0, 3, 1),
	{},
};
#endif

#ifdef CONFIG_ARM64_ERRATUM_845719
static const struct midr_range erratum_845719_list[] = {
	/* Cortex-A53 r0p[01234] */
	MIDR_REV_RANGE(MIDR_CORTEX_A53, 0, 0, 4),
	/* Brahma-B53 r0p[0] */
	MIDR_REV(MIDR_BRAHMA_B53, 0, 0),
	{},
};
#endif

#ifdef CONFIG_ARM64_ERRATUM_843419
static const struct arm64_cpu_capabilities erratum_843419_list[] = {
	{
		/* Cortex-A53 r0p[01234] */
		.matches = is_affected_midr_range,
		ERRATA_MIDR_REV_RANGE(MIDR_CORTEX_A53, 0, 0, 4),
		MIDR_FIXED(0x4, BIT(8)),
	},
	{
		/* Brahma-B53 r0p[0] */
		.matches = is_affected_midr_range,
		ERRATA_MIDR_REV(MIDR_BRAHMA_B53, 0, 0),
	},
	{},
};
#endif

const struct arm64_cpu_capabilities arm64_errata[] = {
#ifdef CONFIG_ARM64_WORKAROUND_CLEAN_CACHE
	{
		.desc = "ARM errata 826319, 827319, 824069, 819472",
		.capability = ARM64_WORKAROUND_CLEAN_CACHE,
		ERRATA_MIDR_RANGE_LIST(workaround_clean_cache),
		.cpu_enable = cpu_enable_cache_maint_trap,
	},
#endif
#ifdef CONFIG_ARM64_ERRATUM_832075
	{
	/* Cortex-A57 r0p0 - r1p2 */
		.desc = "ARM erratum 832075",
		.capability = ARM64_WORKAROUND_DEVICE_LOAD_ACQUIRE,
		ERRATA_MIDR_RANGE(MIDR_CORTEX_A57,
				  0, 0,
				  1, 2),
	},
#endif
#ifdef CONFIG_ARM64_ERRATUM_834220
	{
	/* Cortex-A57 r0p0 - r1p2 */
		.desc = "ARM erratum 834220",
		.capability = ARM64_WORKAROUND_834220,
		ERRATA_MIDR_RANGE(MIDR_CORTEX_A57,
				  0, 0,
				  1, 2),
	},
#endif
#ifdef CONFIG_ARM64_ERRATUM_843419
	{
		.desc = "ARM erratum 843419",
		.capability = ARM64_WORKAROUND_843419,
		.type = ARM64_CPUCAP_LOCAL_CPU_ERRATUM,
		.matches = cpucap_multi_entry_cap_matches,
		.match_list = erratum_843419_list,
	},
#endif
#ifdef CONFIG_ARM64_ERRATUM_845719
	{
		.desc = "ARM erratum 845719",
		.capability = ARM64_WORKAROUND_845719,
		ERRATA_MIDR_RANGE_LIST(erratum_845719_list),
	},
#endif
#ifdef CONFIG_CAVIUM_ERRATUM_23154
	{
	/* Cavium ThunderX, pass 1.x */
		.desc = "Cavium erratum 23154",
		.capability = ARM64_WORKAROUND_CAVIUM_23154,
		ERRATA_MIDR_REV_RANGE(MIDR_THUNDERX, 0, 0, 1),
	},
#endif
#ifdef CONFIG_CAVIUM_ERRATUM_27456
	{
		.desc = "Cavium erratum 27456",
		.capability = ARM64_WORKAROUND_CAVIUM_27456,
		ERRATA_MIDR_RANGE_LIST(cavium_erratum_27456_cpus),
	},
#endif
#ifdef CONFIG_CAVIUM_ERRATUM_30115
	{
		.desc = "Cavium erratum 30115",
		.capability = ARM64_WORKAROUND_CAVIUM_30115,
		ERRATA_MIDR_RANGE_LIST(cavium_erratum_30115_cpus),
	},
#endif
	{
		.desc = "Mismatched cache type (CTR_EL0)",
		.capability = ARM64_MISMATCHED_CACHE_TYPE,
		.matches = has_mismatched_cache_type,
		.type = ARM64_CPUCAP_LOCAL_CPU_ERRATUM,
		.cpu_enable = cpu_enable_trap_ctr_access,
	},
#ifdef CONFIG_QCOM_FALKOR_ERRATUM_1003
	{
		.desc = "Qualcomm Technologies Falkor/Kryo erratum 1003",
		.capability = ARM64_WORKAROUND_QCOM_FALKOR_E1003,
		.type = ARM64_CPUCAP_LOCAL_CPU_ERRATUM,
		.matches = cpucap_multi_entry_cap_matches,
		.match_list = qcom_erratum_1003_list,
	},
#endif
#ifdef CONFIG_ARM64_WORKAROUND_REPEAT_TLBI
	{
		.desc = "Qualcomm erratum 1009, ARM erratum 1286807",
		.capability = ARM64_WORKAROUND_REPEAT_TLBI,
		.type = ARM64_CPUCAP_LOCAL_CPU_ERRATUM,
		.matches = cpucap_multi_entry_cap_matches,
		.match_list = arm64_repeat_tlbi_list,
	},
#endif
#ifdef CONFIG_ARM64_ERRATUM_858921
	{
	/* Cortex-A73 all versions */
		.desc = "ARM erratum 858921",
		.capability = ARM64_WORKAROUND_858921,
		ERRATA_MIDR_ALL_VERSIONS(MIDR_CORTEX_A73),
	},
#endif
	{
		.capability = ARM64_HARDEN_BRANCH_PREDICTOR,
		.type = ARM64_CPUCAP_LOCAL_CPU_ERRATUM,
		.matches = check_branch_predictor,
	},
#ifdef CONFIG_HARDEN_EL2_VECTORS
	{
		.desc = "EL2 vector hardening",
		.capability = ARM64_HARDEN_EL2_VECTORS,
		ERRATA_MIDR_RANGE_LIST(ca57_a72),
	},
#endif
	{
		.desc = "Speculative Store Bypass Disable",
		.capability = ARM64_SSBD,
		.type = ARM64_CPUCAP_LOCAL_CPU_ERRATUM,
		.matches = has_ssbd_mitigation,
		.midr_range_list = arm64_ssb_cpus,
	},
#ifdef CONFIG_ARM64_ERRATUM_1418040
	{
		.desc = "ARM erratum 1418040",
		.capability = ARM64_WORKAROUND_1418040,
		ERRATA_MIDR_RANGE_LIST(erratum_1418040_list),
	},
#endif
#ifdef CONFIG_ARM64_ERRATUM_1165522
	{
		/* Cortex-A76 r0p0 to r2p0 */
		.desc = "ARM erratum 1165522",
		.capability = ARM64_WORKAROUND_1165522,
		ERRATA_MIDR_RANGE(MIDR_CORTEX_A76, 0, 0, 2, 0),
	},
#endif
#ifdef CONFIG_ARM64_ERRATUM_1463225
	{
		.desc = "ARM erratum 1463225",
		.capability = ARM64_WORKAROUND_1463225,
		.type = ARM64_CPUCAP_LOCAL_CPU_ERRATUM,
		.matches = has_cortex_a76_erratum_1463225,
	},
#endif
#ifdef CONFIG_CAVIUM_TX2_ERRATUM_219
	{
		.desc = "Cavium ThunderX2 erratum 219 (KVM guest sysreg trapping)",
		.capability = ARM64_WORKAROUND_CAVIUM_TX2_219_TVM,
		ERRATA_MIDR_RANGE_LIST(tx2_family_cpus),
		.matches = needs_tx2_tvm_workaround,
	},
	{
		.desc = "Cavium ThunderX2 erratum 219 (PRFM removal)",
		.capability = ARM64_WORKAROUND_CAVIUM_TX2_219_PRFM,
		ERRATA_MIDR_RANGE_LIST(tx2_family_cpus),
	},
#endif
<<<<<<< HEAD
=======
#ifdef CONFIG_ARM64_ERRATUM_1542419
	{
		/* we depend on the firmware portion for correctness */
		.desc = "ARM erratum 1542419 (kernel portion)",
		.capability = ARM64_WORKAROUND_1542419,
		.type = ARM64_CPUCAP_LOCAL_CPU_ERRATUM,
		.matches = has_neoverse_n1_erratum_1542419,
		.cpu_enable = cpu_enable_trap_ctr_access,
	},
#endif
#ifdef CONFIG_ARM64_ERRATUM_1319367
	{
		.desc = "ARM erratum 1319367",
		.capability = ARM64_WORKAROUND_1319367,
		ERRATA_MIDR_RANGE_LIST(ca57_a72),
	},
#endif
>>>>>>> d8e85e14
	{
	}
};

ssize_t cpu_show_spectre_v1(struct device *dev, struct device_attribute *attr,
			    char *buf)
{
	return sprintf(buf, "Mitigation: __user pointer sanitization\n");
}

ssize_t cpu_show_spectre_v2(struct device *dev, struct device_attribute *attr,
		char *buf)
{
	switch (get_spectre_v2_workaround_state()) {
	case ARM64_BP_HARDEN_NOT_REQUIRED:
		return sprintf(buf, "Not affected\n");
        case ARM64_BP_HARDEN_WA_NEEDED:
		return sprintf(buf, "Mitigation: Branch predictor hardening\n");
        case ARM64_BP_HARDEN_UNKNOWN:
	default:
		return sprintf(buf, "Vulnerable\n");
	}
}

ssize_t cpu_show_spec_store_bypass(struct device *dev,
		struct device_attribute *attr, char *buf)
{
	if (__ssb_safe)
		return sprintf(buf, "Not affected\n");

	switch (ssbd_state) {
	case ARM64_SSBD_KERNEL:
	case ARM64_SSBD_FORCE_ENABLE:
		if (IS_ENABLED(CONFIG_ARM64_SSBD))
			return sprintf(buf,
			    "Mitigation: Speculative Store Bypass disabled via prctl\n");
	}

	return sprintf(buf, "Vulnerable\n");
}<|MERGE_RESOLUTION|>--- conflicted
+++ resolved
@@ -645,9 +645,6 @@
 	return false;
 }
 
-<<<<<<< HEAD
-#ifdef CONFIG_HARDEN_EL2_VECTORS
-=======
 static bool __maybe_unused
 has_neoverse_n1_erratum_1542419(const struct arm64_cpu_capabilities *entry,
 				int scope)
@@ -655,7 +652,6 @@
 	u32 midr = read_cpuid_id();
 	bool has_dic = read_cpuid_cachetype() & BIT(CTR_DIC_SHIFT);
 	const struct midr_range range = MIDR_ALL_VERSIONS(MIDR_NEOVERSE_N1);
->>>>>>> d8e85e14
 
 	WARN_ON(scope != SCOPE_LOCAL_CPU || preemptible());
 	return is_midr_in_range(midr, &range) && has_dic;
@@ -938,8 +934,6 @@
 		ERRATA_MIDR_RANGE_LIST(tx2_family_cpus),
 	},
 #endif
-<<<<<<< HEAD
-=======
 #ifdef CONFIG_ARM64_ERRATUM_1542419
 	{
 		/* we depend on the firmware portion for correctness */
@@ -957,7 +951,6 @@
 		ERRATA_MIDR_RANGE_LIST(ca57_a72),
 	},
 #endif
->>>>>>> d8e85e14
 	{
 	}
 };
