/* SPDX-License-Identifier: GPL-2.0 */
#ifndef _ASM_POWERPC_NOHASH_32_PGTABLE_H
#define _ASM_POWERPC_NOHASH_32_PGTABLE_H

#include <asm-generic/pgtable-nopmd.h>

#ifndef __ASSEMBLY__
#include <linux/sched.h>
#include <linux/threads.h>
#include <asm/mmu.h>			/* For sub-arch specific PPC_PIN_SIZE */

#ifdef CONFIG_44x
extern int icache_44x_need_flush;
#endif

#endif /* __ASSEMBLY__ */

#define PTE_INDEX_SIZE	PTE_SHIFT
#define PMD_INDEX_SIZE	0
#define PUD_INDEX_SIZE	0
#define PGD_INDEX_SIZE	(32 - PGDIR_SHIFT)

#define PMD_CACHE_INDEX	PMD_INDEX_SIZE
#define PUD_CACHE_INDEX	PUD_INDEX_SIZE

#ifndef __ASSEMBLY__
#define PTE_TABLE_SIZE	(sizeof(pte_t) << PTE_INDEX_SIZE)
#define PMD_TABLE_SIZE	0
#define PUD_TABLE_SIZE	0
#define PGD_TABLE_SIZE	(sizeof(pgd_t) << PGD_INDEX_SIZE)

#define PMD_MASKED_BITS (PTE_TABLE_SIZE - 1)
#endif	/* __ASSEMBLY__ */

#define PTRS_PER_PTE	(1 << PTE_INDEX_SIZE)
#define PTRS_PER_PGD	(1 << PGD_INDEX_SIZE)

/*
 * The normal case is that PTEs are 32-bits and we have a 1-page
 * 1024-entry pgdir pointing to 1-page 1024-entry PTE pages.  -- paulus
 *
 * For any >32-bit physical address platform, we can use the following
 * two level page table layout where the pgdir is 8KB and the MS 13 bits
 * are an index to the second level table.  The combined pgdir/pmd first
 * level has 2048 entries and the second level has 512 64-bit PTE entries.
 * -Matt
 */
/* PGDIR_SHIFT determines what a top-level page table entry can map */
#define PGDIR_SHIFT	(PAGE_SHIFT + PTE_INDEX_SIZE)
#define PGDIR_SIZE	(1UL << PGDIR_SHIFT)
#define PGDIR_MASK	(~(PGDIR_SIZE-1))

/* Bits to mask out from a PGD to get to the PUD page */
#define PGD_MASKED_BITS		0

#define USER_PTRS_PER_PGD	(TASK_SIZE / PGDIR_SIZE)
#define FIRST_USER_ADDRESS	0UL

#define pte_ERROR(e) \
	pr_err("%s:%d: bad pte %llx.\n", __FILE__, __LINE__, \
		(unsigned long long)pte_val(e))
#define pgd_ERROR(e) \
	pr_err("%s:%d: bad pgd %08lx.\n", __FILE__, __LINE__, pgd_val(e))

#ifndef __ASSEMBLY__

int map_kernel_page(unsigned long va, phys_addr_t pa, pgprot_t prot);

#endif /* !__ASSEMBLY__ */


/*
 * This is the bottom of the PKMAP area with HIGHMEM or an arbitrary
 * value (for now) on others, from where we can start layout kernel
 * virtual space that goes below PKMAP and FIXMAP
 */
#include <asm/fixmap.h>

/*
 * ioremap_bot starts at that address. Early ioremaps move down from there,
 * until mem_init() at which point this becomes the top of the vmalloc
 * and ioremap space
 */
#ifdef CONFIG_HIGHMEM
#define IOREMAP_TOP	PKMAP_BASE
#else
#define IOREMAP_TOP	FIXADDR_START
#endif

/* PPC32 shares vmalloc area with ioremap */
#define IOREMAP_START	VMALLOC_START
#define IOREMAP_END	VMALLOC_END

/*
 * Just any arbitrary offset to the start of the vmalloc VM area: the
 * current 16MB value just means that there will be a 64MB "hole" after the
 * physical memory until the kernel virtual memory starts.  That means that
 * any out-of-bounds memory accesses will hopefully be caught.
 * The vmalloc() routines leaves a hole of 4kB between each vmalloced
 * area for the same reason. ;)
 *
 * We no longer map larger than phys RAM with the BATs so we don't have
 * to worry about the VMALLOC_OFFSET causing problems.  We do have to worry
 * about clashes between our early calls to ioremap() that start growing down
 * from IOREMAP_TOP being run into the VM area allocations (growing upwards
 * from VMALLOC_START).  For this reason we have ioremap_bot to check when
 * we actually run into our mappings setup in the early boot with the VM
 * system.  This really does become a problem for machines with good amounts
 * of RAM.  -- Cort
 */
#define VMALLOC_OFFSET (0x1000000) /* 16M */
#ifdef PPC_PIN_SIZE
#define VMALLOC_START (((ALIGN((long)high_memory, PPC_PIN_SIZE) + VMALLOC_OFFSET) & ~(VMALLOC_OFFSET-1)))
#else
#define VMALLOC_START ((((long)high_memory + VMALLOC_OFFSET) & ~(VMALLOC_OFFSET-1)))
#endif

#ifdef CONFIG_KASAN_VMALLOC
#define VMALLOC_END	ALIGN_DOWN(ioremap_bot, PAGE_SIZE << KASAN_SHADOW_SCALE_SHIFT)
#else
#define VMALLOC_END	ioremap_bot
#endif

/*
 * Bits in a linux-style PTE.  These match the bits in the
 * (hardware-defined) PowerPC PTE as closely as possible.
 */

#if defined(CONFIG_40x)
#include <asm/nohash/32/pte-40x.h>
#elif defined(CONFIG_44x)
#include <asm/nohash/32/pte-44x.h>
#elif defined(CONFIG_FSL_BOOKE) && defined(CONFIG_PTE_64BIT)
#include <asm/nohash/pte-book3e.h>
#elif defined(CONFIG_FSL_BOOKE)
#include <asm/nohash/32/pte-fsl-booke.h>
#elif defined(CONFIG_PPC_8xx)
#include <asm/nohash/32/pte-8xx.h>
#endif

/*
 * Location of the PFN in the PTE. Most 32-bit platforms use the same
 * as _PAGE_SHIFT here (ie, naturally aligned).
 * Platform who don't just pre-define the value so we don't override it here.
 */
#ifndef PTE_RPN_SHIFT
#define PTE_RPN_SHIFT	(PAGE_SHIFT)
#endif

/*
 * The mask covered by the RPN must be a ULL on 32-bit platforms with
 * 64-bit PTEs.
 */
#if defined(CONFIG_PPC32) && defined(CONFIG_PTE_64BIT)
#define PTE_RPN_MASK	(~((1ULL << PTE_RPN_SHIFT) - 1))
#else
#define PTE_RPN_MASK	(~((1UL << PTE_RPN_SHIFT) - 1))
#endif

/*
 * _PAGE_CHG_MASK masks of bits that are to be preserved across
 * pgprot changes.
 */
#define _PAGE_CHG_MASK	(PTE_RPN_MASK | _PAGE_DIRTY | _PAGE_ACCESSED | _PAGE_SPECIAL)

#ifndef __ASSEMBLY__

#define pte_clear(mm, addr, ptep) \
	do { pte_update(mm, addr, ptep, ~0, 0, 0); } while (0)

#ifndef pte_mkwrite
static inline pte_t pte_mkwrite(pte_t pte)
{
	return __pte(pte_val(pte) | _PAGE_RW);
}
#endif

static inline pte_t pte_mkdirty(pte_t pte)
{
	return __pte(pte_val(pte) | _PAGE_DIRTY);
}

static inline pte_t pte_mkyoung(pte_t pte)
{
	return __pte(pte_val(pte) | _PAGE_ACCESSED);
}

#ifndef pte_wrprotect
static inline pte_t pte_wrprotect(pte_t pte)
{
	return __pte(pte_val(pte) & ~_PAGE_RW);
}
#endif

static inline pte_t pte_mkexec(pte_t pte)
{
	return __pte(pte_val(pte) | _PAGE_EXEC);
}

#define pmd_none(pmd)		(!pmd_val(pmd))
#define	pmd_bad(pmd)		(pmd_val(pmd) & _PMD_BAD)
#define	pmd_present(pmd)	(pmd_val(pmd) & _PMD_PRESENT_MASK)
static inline void pmd_clear(pmd_t *pmdp)
{
	*pmdp = __pmd(0);
}

<<<<<<< HEAD
/* to find an entry in a page-table-directory */
#define pgd_index(address)	 ((address) >> PGDIR_SHIFT)
#define pgd_offset(mm, address)	 ((mm)->pgd + pgd_index(address))

=======
>>>>>>> 84569f32
/*
 * PTE updates. This function is called whenever an existing
 * valid PTE is updated. This does -not- include set_pte_at()
 * which nowadays only sets a new PTE.
 *
 * Depending on the type of MMU, we may need to use atomic updates
 * and the PTE may be either 32 or 64 bit wide. In the later case,
 * when using atomic updates, only the low part of the PTE is
 * accessed atomically.
 *
 * In addition, on 44x, we also maintain a global flag indicating
 * that an executable user mapping was modified, which is needed
 * to properly flush the virtually tagged instruction cache of
 * those implementations.
 *
 * On the 8xx, the page tables are a bit special. For 16k pages, we have
 * 4 identical entries. For 512k pages, we have 128 entries as if it was
 * 4k pages, but they are flagged as 512k pages for the hardware.
 * For other page sizes, we have a single entry in the table.
 */
#ifdef CONFIG_PPC_8xx
<<<<<<< HEAD
=======
static pmd_t *pmd_off(struct mm_struct *mm, unsigned long addr);

>>>>>>> 84569f32
static inline pte_basic_t pte_update(struct mm_struct *mm, unsigned long addr, pte_t *p,
				     unsigned long clr, unsigned long set, int huge)
{
	pte_basic_t *entry = &p->pte;
	pte_basic_t old = pte_val(*p);
	pte_basic_t new = (old & ~(pte_basic_t)clr) | set;
	int num, i;
<<<<<<< HEAD
	pmd_t *pmd = pmd_offset(pud_offset(p4d_offset(pgd_offset(mm, addr), addr), addr), addr);
=======
	pmd_t *pmd = pmd_off(mm, addr);
>>>>>>> 84569f32

	if (!huge)
		num = PAGE_SIZE / SZ_4K;
	else if ((pmd_val(*pmd) & _PMD_PAGE_MASK) != _PMD_PAGE_8M)
		num = SZ_512K / SZ_4K;
	else
		num = 1;

	for (i = 0; i < num; i++, entry++, new += SZ_4K)
		*entry = new;

	return old;
}
#else
static inline pte_basic_t pte_update(struct mm_struct *mm, unsigned long addr, pte_t *p,
				     unsigned long clr, unsigned long set, int huge)
{
	pte_basic_t old = pte_val(*p);
	pte_basic_t new = (old & ~(pte_basic_t)clr) | set;

	*p = __pte(new);

#ifdef CONFIG_44x
	if ((old & _PAGE_USER) && (old & _PAGE_EXEC))
		icache_44x_need_flush = 1;
#endif
	return old;
}
#endif

#define __HAVE_ARCH_PTEP_TEST_AND_CLEAR_YOUNG
static inline int __ptep_test_and_clear_young(struct mm_struct *mm,
					      unsigned long addr, pte_t *ptep)
{
	unsigned long old;
	old = pte_update(mm, addr, ptep, _PAGE_ACCESSED, 0, 0);
	return (old & _PAGE_ACCESSED) != 0;
}
#define ptep_test_and_clear_young(__vma, __addr, __ptep) \
	__ptep_test_and_clear_young((__vma)->vm_mm, __addr, __ptep)

#define __HAVE_ARCH_PTEP_GET_AND_CLEAR
static inline pte_t ptep_get_and_clear(struct mm_struct *mm, unsigned long addr,
				       pte_t *ptep)
{
	return __pte(pte_update(mm, addr, ptep, ~0, 0, 0));
}

#if defined(CONFIG_PPC_8xx) && defined(CONFIG_PPC_16K_PAGES)
#define __HAVE_ARCH_PTEP_GET
static inline pte_t ptep_get(pte_t *ptep)
{
	pte_t pte = {READ_ONCE(ptep->pte), 0, 0, 0};

	return pte;
}
#endif

#define __HAVE_ARCH_PTEP_SET_WRPROTECT
static inline void ptep_set_wrprotect(struct mm_struct *mm, unsigned long addr,
				      pte_t *ptep)
{
	unsigned long clr = ~pte_val(pte_wrprotect(__pte(~0)));
	unsigned long set = pte_val(pte_wrprotect(__pte(0)));

	pte_update(mm, addr, ptep, clr, set, 0);
}

static inline void __ptep_set_access_flags(struct vm_area_struct *vma,
					   pte_t *ptep, pte_t entry,
					   unsigned long address,
					   int psize)
{
	pte_t pte_set = pte_mkyoung(pte_mkdirty(pte_mkwrite(pte_mkexec(__pte(0)))));
	pte_t pte_clr = pte_mkyoung(pte_mkdirty(pte_mkwrite(pte_mkexec(__pte(~0)))));
	unsigned long set = pte_val(entry) & pte_val(pte_set);
	unsigned long clr = ~pte_val(entry) & ~pte_val(pte_clr);
	int huge = psize > mmu_virtual_psize ? 1 : 0;

	pte_update(vma->vm_mm, address, ptep, clr, set, huge);

	flush_tlb_page(vma, address);
}

static inline int pte_young(pte_t pte)
{
	return pte_val(pte) & _PAGE_ACCESSED;
}

#define __HAVE_ARCH_PTE_SAME
#define pte_same(A,B)	((pte_val(A) ^ pte_val(B)) == 0)

/*
 * Note that on Book E processors, the pmd contains the kernel virtual
 * (lowmem) address of the pte page.  The physical address is less useful
 * because everything runs with translation enabled (even the TLB miss
 * handler).  On everything else the pmd contains the physical address
 * of the pte page.  -- paulus
 */
#ifndef CONFIG_BOOKE
#define pmd_page(pmd)		\
	pfn_to_page(pmd_val(pmd) >> PAGE_SHIFT)
#else
#define pmd_page_vaddr(pmd)	\
	((unsigned long)(pmd_val(pmd) & ~(PTE_TABLE_SIZE - 1)))
#define pmd_page(pmd)		\
	pfn_to_page((__pa(pmd_val(pmd)) >> PAGE_SHIFT))
#endif

/*
 * Encode and decode a swap entry.
 * Note that the bits we use in a PTE for representing a swap entry
 * must not include the _PAGE_PRESENT bit.
 *   -- paulus
 */
#define __swp_type(entry)		((entry).val & 0x1f)
#define __swp_offset(entry)		((entry).val >> 5)
#define __swp_entry(type, offset)	((swp_entry_t) { (type) | ((offset) << 5) })
#define __pte_to_swp_entry(pte)		((swp_entry_t) { pte_val(pte) >> 3 })
#define __swp_entry_to_pte(x)		((pte_t) { (x).val << 3 })

#endif /* !__ASSEMBLY__ */

#endif /* __ASM_POWERPC_NOHASH_32_PGTABLE_H */<|MERGE_RESOLUTION|>--- conflicted
+++ resolved
@@ -205,13 +205,6 @@
 	*pmdp = __pmd(0);
 }
 
-<<<<<<< HEAD
-/* to find an entry in a page-table-directory */
-#define pgd_index(address)	 ((address) >> PGDIR_SHIFT)
-#define pgd_offset(mm, address)	 ((mm)->pgd + pgd_index(address))
-
-=======
->>>>>>> 84569f32
 /*
  * PTE updates. This function is called whenever an existing
  * valid PTE is updated. This does -not- include set_pte_at()
@@ -233,11 +226,8 @@
  * For other page sizes, we have a single entry in the table.
  */
 #ifdef CONFIG_PPC_8xx
-<<<<<<< HEAD
-=======
 static pmd_t *pmd_off(struct mm_struct *mm, unsigned long addr);
 
->>>>>>> 84569f32
 static inline pte_basic_t pte_update(struct mm_struct *mm, unsigned long addr, pte_t *p,
 				     unsigned long clr, unsigned long set, int huge)
 {
@@ -245,11 +235,7 @@
 	pte_basic_t old = pte_val(*p);
 	pte_basic_t new = (old & ~(pte_basic_t)clr) | set;
 	int num, i;
-<<<<<<< HEAD
-	pmd_t *pmd = pmd_offset(pud_offset(p4d_offset(pgd_offset(mm, addr), addr), addr), addr);
-=======
 	pmd_t *pmd = pmd_off(mm, addr);
->>>>>>> 84569f32
 
 	if (!huge)
 		num = PAGE_SIZE / SZ_4K;
