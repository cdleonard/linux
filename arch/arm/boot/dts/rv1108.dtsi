// SPDX-License-Identifier: (GPL-2.0+ OR MIT)

#include <dt-bindings/gpio/gpio.h>
#include <dt-bindings/interrupt-controller/irq.h>
#include <dt-bindings/interrupt-controller/arm-gic.h>
#include <dt-bindings/clock/rv1108-cru.h>
#include <dt-bindings/pinctrl/rockchip.h>
#include <dt-bindings/thermal/thermal.h>
/ {
	#address-cells = <1>;
	#size-cells = <1>;

	compatible = "rockchip,rv1108";

	interrupt-parent = <&gic>;

	aliases {
		i2c0 = &i2c0;
		i2c1 = &i2c1;
		i2c2 = &i2c2;
		i2c3 = &i2c3;
		serial0 = &uart0;
		serial1 = &uart1;
		serial2 = &uart2;
	};

	cpus {
		#address-cells = <1>;
		#size-cells = <0>;

		cpu0: cpu@f00 {
			device_type = "cpu";
			compatible = "arm,cortex-a7";
			reg = <0xf00>;
			clock-latency = <40000>;
			clocks = <&cru ARMCLK>;
			#cooling-cells = <2>; /* min followed by max */
			dynamic-power-coefficient = <75>;
			operating-points-v2 = <&cpu_opp_table>;
		};
	};

	cpu_opp_table: opp-table-0 {
		compatible = "operating-points-v2";

		opp-408000000 {
			opp-hz = /bits/ 64 <408000000>;
			opp-microvolt = <975000>;
			clock-latency-ns = <40000>;
		};
		opp-600000000 {
			opp-hz = /bits/ 64 <600000000>;
			opp-microvolt = <975000>;
			clock-latency-ns = <40000>;
		};
		opp-816000000 {
			opp-hz = /bits/ 64 <816000000>;
			opp-microvolt = <1025000>;
			clock-latency-ns = <40000>;
		};
		opp-1008000000 {
			opp-hz = /bits/ 64 <1008000000>;
			opp-microvolt = <1150000>;
			clock-latency-ns = <40000>;
		};
	};

	arm-pmu {
		compatible = "arm,cortex-a7-pmu";
		interrupts = <GIC_SPI 76 IRQ_TYPE_LEVEL_HIGH>;
	};

	timer {
		compatible = "arm,armv7-timer";
		interrupts = <GIC_PPI 13 (GIC_CPU_MASK_SIMPLE(1) | IRQ_TYPE_LEVEL_HIGH)>,
			     <GIC_PPI 14 (GIC_CPU_MASK_SIMPLE(1) | IRQ_TYPE_LEVEL_HIGH)>;
		arm,cpu-registers-not-fw-configured;
		clock-frequency = <24000000>;
	};

	xin24m: oscillator {
		compatible = "fixed-clock";
		clock-frequency = <24000000>;
		clock-output-names = "xin24m";
		#clock-cells = <0>;
	};

	amba: bus {
		compatible = "simple-bus";
		#address-cells = <1>;
		#size-cells = <1>;
		ranges;

		pdma: pdma@102a0000 {
			compatible = "arm,pl330", "arm,primecell";
			reg = <0x102a0000 0x4000>;
			interrupts = <GIC_SPI 0 IRQ_TYPE_LEVEL_HIGH>;
			#dma-cells = <1>;
			arm,pl330-broken-no-flushp;
			arm,pl330-periph-burst;
			clocks = <&cru ACLK_DMAC>;
			clock-names = "apb_pclk";
		};
	};

	bus_intmem: sram@10080000 {
		compatible = "mmio-sram";
		reg = <0x10080000 0x2000>;
		#address-cells = <1>;
		#size-cells = <1>;
		ranges = <0 0x10080000 0x2000>;
	};

	uart2: serial@10210000 {
		compatible = "rockchip,rv1108-uart", "snps,dw-apb-uart";
		reg = <0x10210000 0x100>;
		interrupts = <GIC_SPI 46 IRQ_TYPE_LEVEL_HIGH>;
		reg-shift = <2>;
		reg-io-width = <4>;
		clock-frequency = <24000000>;
		clocks = <&cru SCLK_UART2>, <&cru PCLK_UART2>;
		clock-names = "baudclk", "apb_pclk";
		dmas = <&pdma 6>, <&pdma 7>;
		pinctrl-names = "default";
		pinctrl-0 = <&uart2m0_xfer>;
		status = "disabled";
	};

	uart1: serial@10220000 {
		compatible = "rockchip,rv1108-uart", "snps,dw-apb-uart";
		reg = <0x10220000 0x100>;
		interrupts = <GIC_SPI 45 IRQ_TYPE_LEVEL_HIGH>;
		reg-shift = <2>;
		reg-io-width = <4>;
		clock-frequency = <24000000>;
		clocks = <&cru SCLK_UART1>, <&cru PCLK_UART1>;
		clock-names = "baudclk", "apb_pclk";
		dmas = <&pdma 4>, <&pdma 5>;
		pinctrl-names = "default";
		pinctrl-0 = <&uart1_xfer>;
		status = "disabled";
	};

	uart0: serial@10230000 {
		compatible = "rockchip,rv1108-uart", "snps,dw-apb-uart";
		reg = <0x10230000 0x100>;
		interrupts = <GIC_SPI 44 IRQ_TYPE_LEVEL_HIGH>;
		reg-shift = <2>;
		reg-io-width = <4>;
		clock-frequency = <24000000>;
		clocks = <&cru SCLK_UART0>, <&cru PCLK_UART0>;
		clock-names = "baudclk", "apb_pclk";
		dmas = <&pdma 2>, <&pdma 3>;
		pinctrl-names = "default";
		pinctrl-0 = <&uart0_xfer &uart0_cts &uart0_rts>;
		status = "disabled";
	};

	i2c1: i2c@10240000 {
		compatible = "rockchip,rv1108-i2c";
		reg = <0x10240000 0x1000>;
		interrupts = <GIC_SPI 31 IRQ_TYPE_LEVEL_HIGH>;
		#address-cells = <1>;
		#size-cells = <0>;
		clocks = <&cru SCLK_I2C1>, <&cru PCLK_I2C1>;
		clock-names = "i2c", "pclk";
		pinctrl-names = "default";
		pinctrl-0 = <&i2c1_xfer>;
		rockchip,grf = <&grf>;
		status = "disabled";
	};

	i2c2: i2c@10250000 {
		compatible = "rockchip,rv1108-i2c";
		reg = <0x10250000 0x1000>;
		interrupts = <GIC_SPI 32 IRQ_TYPE_LEVEL_HIGH>;
		#address-cells = <1>;
		#size-cells = <0>;
		clocks = <&cru SCLK_I2C2>, <&cru PCLK_I2C2>;
		clock-names = "i2c", "pclk";
		pinctrl-names = "default";
		pinctrl-0 = <&i2c2m1_xfer>;
		rockchip,grf = <&grf>;
		status = "disabled";
	};

	i2c3: i2c@10260000 {
		compatible = "rockchip,rv1108-i2c";
		reg = <0x10260000 0x1000>;
		interrupts = <GIC_SPI 33 IRQ_TYPE_LEVEL_HIGH>;
		#address-cells = <1>;
		#size-cells = <0>;
		clocks = <&cru SCLK_I2C3>, <&cru PCLK_I2C3>;
		clock-names = "i2c", "pclk";
		pinctrl-names = "default";
		pinctrl-0 = <&i2c3_xfer>;
		rockchip,grf = <&grf>;
		status = "disabled";
	};

	spi: spi@10270000 {
		compatible = "rockchip,rv1108-spi";
		reg = <0x10270000 0x1000>;
		interrupts = <GIC_SPI 37 IRQ_TYPE_LEVEL_HIGH>;
		clocks = <&cru SCLK_SPI>, <&cru PCLK_SPI>;
		clock-names = "spiclk", "apb_pclk";
		dmas = <&pdma 8>, <&pdma 9>;
		dma-names = "tx", "rx";
		#address-cells = <1>;
		#size-cells = <0>;
		status = "disabled";
	};

	pwm4: pwm@10280000 {
		compatible = "rockchip,rv1108-pwm", "rockchip,rk3288-pwm";
		reg = <0x10280000 0x10>;
		interrupts = <GIC_SPI 38 IRQ_TYPE_LEVEL_HIGH>;
		clocks = <&cru SCLK_PWM>, <&cru PCLK_PWM>;
		clock-names = "pwm", "pclk";
		pinctrl-names = "default";
		pinctrl-0 = <&pwm4_pin>;
		#pwm-cells = <3>;
		status = "disabled";
	};

	pwm5: pwm@10280010 {
		compatible = "rockchip,rv1108-pwm", "rockchip,rk3288-pwm";
		reg = <0x10280010 0x10>;
		interrupts = <GIC_SPI 38 IRQ_TYPE_LEVEL_HIGH>;
		clocks = <&cru SCLK_PWM>, <&cru PCLK_PWM>;
		clock-names = "pwm", "pclk";
		pinctrl-names = "default";
		pinctrl-0 = <&pwm5_pin>;
		#pwm-cells = <3>;
		status = "disabled";
	};

	pwm6: pwm@10280020 {
		compatible = "rockchip,rv1108-pwm", "rockchip,rk3288-pwm";
		reg = <0x10280020 0x10>;
		interrupts = <GIC_SPI 38 IRQ_TYPE_LEVEL_HIGH>;
		clocks = <&cru SCLK_PWM>, <&cru PCLK_PWM>;
		clock-names = "pwm", "pclk";
		pinctrl-names = "default";
		pinctrl-0 = <&pwm6_pin>;
		#pwm-cells = <3>;
		status = "disabled";
	};

	pwm7: pwm@10280030 {
		compatible = "rockchip,rv1108-pwm", "rockchip,rk3288-pwm";
		reg = <0x10280030 0x10>;
		interrupts = <GIC_SPI 38 IRQ_TYPE_LEVEL_HIGH>;
		clocks = <&cru SCLK_PWM>, <&cru PCLK_PWM>;
		clock-names = "pwm", "pclk";
		pinctrl-names = "default";
		pinctrl-0 = <&pwm7_pin>;
		#pwm-cells = <3>;
		status = "disabled";
	};

	grf: syscon@10300000 {
		compatible = "rockchip,rv1108-grf", "syscon", "simple-mfd";
		reg = <0x10300000 0x1000>;
		#address-cells = <1>;
		#size-cells = <1>;

		io_domains: io-domains {
			compatible = "rockchip,rv1108-io-voltage-domain";
			status = "disabled";
		};

		u2phy: usb2phy@100 {
			compatible = "rockchip,rv1108-usb2phy";
			reg = <0x100 0x0c>;
			clocks = <&cru SCLK_USBPHY>;
			clock-names = "phyclk";
			#clock-cells = <0>;
			clock-output-names = "usbphy";
			rockchip,usbgrf = <&usbgrf>;
			status = "disabled";

			u2phy_otg: otg-port {
				interrupts = <GIC_SPI 48 IRQ_TYPE_LEVEL_HIGH>;
				interrupt-names = "otg-mux";
				#phy-cells = <0>;
				status = "disabled";
			};

			u2phy_host: host-port {
				interrupts = <GIC_SPI 51 IRQ_TYPE_LEVEL_HIGH>;
				interrupt-names = "linestate";
				#phy-cells = <0>;
				status = "disabled";
			};
		};
	};

	timer: timer@10350000 {
		compatible = "rockchip,rv1108-timer", "rockchip,rk3288-timer";
		reg = <0x10350000 0x20>;
		interrupts = <GIC_SPI 35 IRQ_TYPE_LEVEL_HIGH>;
		clocks = <&cru PCLK_TIMER>, <&xin24m>;
		clock-names = "pclk", "timer";
	};

	watchdog: watchdog@10360000 {
		compatible = "rockchip,rv1108-wdt", "snps,dw-wdt";
		reg = <0x10360000 0x100>;
		interrupts = <GIC_SPI 34 IRQ_TYPE_LEVEL_HIGH>;
		clocks = <&cru PCLK_WDT>;
		status = "disabled";
	};

	thermal-zones {
		soc_thermal: soc-thermal {
			polling-delay-passive = <20>;
			polling-delay = <1000>;
			sustainable-power = <50>;
			thermal-sensors = <&tsadc 0>;

			trips {
				threshold: trip-point0 {
					temperature = <70000>;
					hysteresis = <2000>;
					type = "passive";
				};
				target: trip-point1 {
					temperature = <85000>;
					hysteresis = <2000>;
					type = "passive";
				};
				soc_crit: soc-crit {
					temperature = <95000>;
					hysteresis = <2000>;
					type = "critical";
				};
			};

			cooling-maps {
				map0 {
					trip = <&target>;
					cooling-device = <&cpu0 THERMAL_NO_LIMIT THERMAL_NO_LIMIT>;
					contribution = <4096>;
				};
			};
		};
	};

	tsadc: tsadc@10370000 {
		compatible = "rockchip,rv1108-tsadc";
		reg = <0x10370000 0x100>;
		interrupts = <GIC_SPI 47 IRQ_TYPE_LEVEL_HIGH>;
		assigned-clocks = <&cru SCLK_TSADC>;
		assigned-clock-rates = <750000>;
		clocks = <&cru SCLK_TSADC>, <&cru PCLK_TSADC>;
		clock-names = "tsadc", "apb_pclk";
		pinctrl-names = "init", "default", "sleep";
		pinctrl-0 = <&otp_pin>;
		pinctrl-1 = <&otp_out>;
		pinctrl-2 = <&otp_pin>;
		resets = <&cru SRST_TSADC>;
		reset-names = "tsadc-apb";
		rockchip,hw-tshut-temp = <120000>;
		#thermal-sensor-cells = <1>;
		status = "disabled";
	};

	adc: adc@1038c000 {
		compatible = "rockchip,rv1108-saradc", "rockchip,rk3399-saradc";
		reg = <0x1038c000 0x100>;
		interrupts = <GIC_SPI 4 IRQ_TYPE_LEVEL_HIGH>;
		#io-channel-cells = <1>;
		clocks = <&cru SCLK_SARADC>, <&cru PCLK_SARADC>;
		clock-names = "saradc", "apb_pclk";
		status = "disabled";
	};

	i2c0: i2c@20000000 {
		compatible = "rockchip,rv1108-i2c";
		reg = <0x20000000 0x1000>;
		interrupts = <GIC_SPI 30 IRQ_TYPE_LEVEL_HIGH>;
		#address-cells = <1>;
		#size-cells = <0>;
		clocks = <&cru SCLK_I2C0_PMU>, <&cru PCLK_I2C0_PMU>;
		clock-names = "i2c", "pclk";
		pinctrl-names = "default";
		pinctrl-0 = <&i2c0_xfer>;
		rockchip,grf = <&grf>;
		status = "disabled";
	};

	pwm0: pwm@20040000 {
		compatible = "rockchip,rv1108-pwm", "rockchip,rk3288-pwm";
		reg = <0x20040000 0x10>;
		interrupts = <GIC_SPI 39 IRQ_TYPE_LEVEL_HIGH>;
		clocks = <&cru SCLK_PWM0_PMU>, <&cru PCLK_PWM0_PMU>;
		clock-names = "pwm", "pclk";
		pinctrl-names = "default";
		pinctrl-0 = <&pwm0_pin>;
		#pwm-cells = <3>;
		status = "disabled";
	};

	pwm1: pwm@20040010 {
		compatible = "rockchip,rv1108-pwm", "rockchip,rk3288-pwm";
		reg = <0x20040010 0x10>;
		interrupts = <GIC_SPI 39 IRQ_TYPE_LEVEL_HIGH>;
		clocks = <&cru SCLK_PWM0_PMU>, <&cru PCLK_PWM0_PMU>;
		clock-names = "pwm", "pclk";
		pinctrl-names = "default";
		pinctrl-0 = <&pwm1_pin>;
		#pwm-cells = <3>;
		status = "disabled";
	};

	pwm2: pwm@20040020 {
		compatible = "rockchip,rv1108-pwm", "rockchip,rk3288-pwm";
		reg = <0x20040020 0x10>;
		interrupts = <GIC_SPI 39 IRQ_TYPE_LEVEL_HIGH>;
		clocks = <&cru SCLK_PWM0_PMU>, <&cru PCLK_PWM0_PMU>;
		clock-names = "pwm", "pclk";
		pinctrl-names = "default";
		pinctrl-0 = <&pwm2_pin>;
		#pwm-cells = <3>;
		status = "disabled";
	};

	pwm3: pwm@20040030 {
		compatible = "rockchip,rv1108-pwm", "rockchip,rk3288-pwm";
		reg = <0x20040030 0x10>;
		interrupts = <GIC_SPI 39 IRQ_TYPE_LEVEL_HIGH>;
		clocks = <&cru SCLK_PWM0_PMU>, <&cru PCLK_PWM0_PMU>;
		clock-names = "pwm", "pclk";
		pinctrl-names = "default";
		pinctrl-0 = <&pwm3_pin>;
		#pwm-cells = <3>;
		status = "disabled";
	};

	pmugrf: syscon@20060000 {
		compatible = "rockchip,rv1108-pmugrf", "syscon", "simple-mfd";
		reg = <0x20060000 0x1000>;

		pmu_io_domains: io-domains {
			compatible = "rockchip,rv1108-pmu-io-voltage-domain";
			status = "disabled";
		};
	};

	usbgrf: syscon@202a0000 {
		compatible = "rockchip,rv1108-usbgrf", "syscon";
		reg = <0x202a0000 0x1000>;
	};

	cru: clock-controller@20200000 {
		compatible = "rockchip,rv1108-cru";
		reg = <0x20200000 0x1000>;
		rockchip,grf = <&grf>;
		#clock-cells = <1>;
		#reset-cells = <1>;
	};

	nfc: nand-controller@30100000 {
		compatible = "rockchip,rv1108-nfc";
		reg = <0x30100000  0x1000>;
		interrupts = <GIC_SPI 14 IRQ_TYPE_LEVEL_HIGH>;
		clocks = <&cru HCLK_NANDC>, <&cru SCLK_NANDC>;
		clock-names = "ahb", "nfc";
		assigned-clocks = <&cru SCLK_NANDC>;
		assigned-clock-rates = <150000000>;
		status = "disabled";
	};

	emmc: mmc@30110000 {
		compatible = "rockchip,rv1108-dw-mshc", "rockchip,rk3288-dw-mshc";
		reg = <0x30110000 0x4000>;
		interrupts = <GIC_SPI 13 IRQ_TYPE_LEVEL_HIGH>;
		clocks = <&cru HCLK_EMMC>, <&cru SCLK_EMMC>,
			 <&cru SCLK_EMMC_DRV>, <&cru SCLK_EMMC_SAMPLE>;
		clock-names = "biu", "ciu", "ciu-drive", "ciu-sample";
		fifo-depth = <0x100>;
		max-frequency = <150000000>;
		status = "disabled";
	};

	sdio: mmc@30120000 {
		compatible = "rockchip,rv1108-dw-mshc", "rockchip,rk3288-dw-mshc";
		reg = <0x30120000 0x4000>;
		interrupts = <GIC_SPI 12 IRQ_TYPE_LEVEL_HIGH>;
		clocks = <&cru HCLK_SDIO>, <&cru SCLK_SDIO>,
			 <&cru SCLK_SDIO_DRV>, <&cru SCLK_SDIO_SAMPLE>;
		clock-names = "biu", "ciu", "ciu-drive", "ciu-sample";
		fifo-depth = <0x100>;
		max-frequency = <150000000>;
		status = "disabled";
	};

	sdmmc: mmc@30130000 {
		compatible = "rockchip,rv1108-dw-mshc", "rockchip,rk3288-dw-mshc";
		reg = <0x30130000 0x4000>;
		interrupts = <GIC_SPI 11 IRQ_TYPE_LEVEL_HIGH>;
		clocks = <&cru HCLK_SDMMC>, <&cru SCLK_SDMMC>,
			 <&cru SCLK_SDMMC_DRV>, <&cru SCLK_SDMMC_SAMPLE>;
		clock-names = "biu", "ciu", "ciu-drive", "ciu-sample";
		fifo-depth = <0x100>;
		max-frequency = <100000000>;
		pinctrl-names = "default";
		pinctrl-0 = <&sdmmc_clk &sdmmc_cmd &sdmmc_cd &sdmmc_bus4>;
		status = "disabled";
	};

	usb_host_ehci: usb@30140000 {
		compatible = "generic-ehci";
		reg = <0x30140000 0x20000>;
		interrupts = <GIC_SPI 15 IRQ_TYPE_LEVEL_HIGH>;
		clocks = <&cru HCLK_HOST0>, <&u2phy>;
		phys = <&u2phy_host>;
		phy-names = "usb";
		status = "disabled";
	};

	usb_host_ohci: usb@30160000 {
		compatible = "generic-ohci";
		reg = <0x30160000 0x20000>;
		interrupts = <GIC_SPI 16 IRQ_TYPE_LEVEL_HIGH>;
		clocks = <&cru HCLK_HOST0>, <&u2phy>;
		phys = <&u2phy_host>;
		phy-names = "usb";
		status = "disabled";
	};

	usb_otg: usb@30180000 {
		compatible = "rockchip,rv1108-usb", "rockchip,rk3066-usb",
			     "snps,dwc2";
		reg = <0x30180000 0x40000>;
		interrupts = <GIC_SPI 18 IRQ_TYPE_LEVEL_HIGH>;
		clocks = <&cru HCLK_OTG>;
		clock-names = "otg";
		dr_mode = "otg";
		g-np-tx-fifo-size = <16>;
		g-rx-fifo-size = <280>;
		g-tx-fifo-size = <256 128 128 64 32 16>;
		phys = <&u2phy_otg>;
		phy-names = "usb2-phy";
		status = "disabled";
	};

	sfc: spi@301c0000 {
		compatible = "rockchip,sfc";
		reg = <0x301c0000 0x4000>;
		interrupts = <GIC_SPI 56 IRQ_TYPE_LEVEL_HIGH>;
		clocks = <&cru SCLK_SFC>, <&cru HCLK_SFC>;
		clock-names = "clk_sfc", "hclk_sfc";
		pinctrl-0 = <&sfc_clk &sfc_cs0 &sfc_bus4>;
		pinctrl-names = "default";
		status = "disabled";
	};

<<<<<<< HEAD
	gmac: eth@30200000 {
=======
	gmac: ethernet@30200000 {
>>>>>>> df0cc57e
		compatible = "rockchip,rv1108-gmac";
		reg = <0x30200000 0x10000>;
		interrupts = <GIC_SPI 19 IRQ_TYPE_LEVEL_HIGH>,
			     <GIC_SPI 20 IRQ_TYPE_LEVEL_HIGH>;
		interrupt-names = "macirq", "eth_wake_irq";
		clocks = <&cru SCLK_MAC>,
			<&cru SCLK_MAC_RX>, <&cru SCLK_MAC_RX>,
			<&cru SCLK_MAC_REF>, <&cru SCLK_MAC_REFOUT>,
			<&cru ACLK_GMAC>, <&cru PCLK_GMAC>;
		clock-names = "stmmaceth",
			"mac_clk_rx", "mac_clk_tx",
			"clk_mac_ref", "clk_mac_refout",
			"aclk_mac", "pclk_mac";
		/* rv1108 only supports an rmii interface */
		phy-mode = "rmii";
		pinctrl-names = "default";
		pinctrl-0 = <&rmii_pins>;
		rockchip,grf = <&grf>;
		status = "disabled";
	};

	gic: interrupt-controller@32010000 {
		compatible = "arm,gic-400";
		interrupt-controller;
		#interrupt-cells = <3>;
		#address-cells = <0>;

		reg = <0x32011000 0x1000>,
		      <0x32012000 0x2000>,
		      <0x32014000 0x2000>,
		      <0x32016000 0x2000>;
		interrupts = <GIC_PPI 9 (GIC_CPU_MASK_SIMPLE(1) | IRQ_TYPE_LEVEL_HIGH)>;
	};

	pinctrl: pinctrl {
		compatible = "rockchip,rv1108-pinctrl";
		rockchip,grf = <&grf>;
		rockchip,pmu = <&pmugrf>;
		#address-cells = <1>;
		#size-cells = <1>;
		ranges;

		gpio0: gpio@20030000 {
			compatible = "rockchip,gpio-bank";
			reg = <0x20030000 0x100>;
			interrupts = <GIC_SPI 40 IRQ_TYPE_LEVEL_HIGH>;
			clocks = <&cru PCLK_GPIO0_PMU>;

			gpio-controller;
			#gpio-cells = <2>;

			interrupt-controller;
			#interrupt-cells = <2>;
		};

		gpio1: gpio@10310000 {
			compatible = "rockchip,gpio-bank";
			reg = <0x10310000 0x100>;
			interrupts = <GIC_SPI 41 IRQ_TYPE_LEVEL_HIGH>;
			clocks = <&cru PCLK_GPIO1>;

			gpio-controller;
			#gpio-cells = <2>;

			interrupt-controller;
			#interrupt-cells = <2>;
		};

		gpio2: gpio@10320000 {
			compatible = "rockchip,gpio-bank";
			reg = <0x10320000 0x100>;
			interrupts = <GIC_SPI 42 IRQ_TYPE_LEVEL_HIGH>;
			clocks = <&cru PCLK_GPIO2>;

			gpio-controller;
			#gpio-cells = <2>;

			interrupt-controller;
			#interrupt-cells = <2>;
		};

		gpio3: gpio@10330000 {
			compatible = "rockchip,gpio-bank";
			reg = <0x10330000 0x100>;
			interrupts = <GIC_SPI 43 IRQ_TYPE_LEVEL_HIGH>;
			clocks = <&cru PCLK_GPIO3>;

			gpio-controller;
			#gpio-cells = <2>;

			interrupt-controller;
			#interrupt-cells = <2>;
		};

		pcfg_pull_up: pcfg-pull-up {
			bias-pull-up;
		};

		pcfg_pull_down: pcfg-pull-down {
			bias-pull-down;
		};

		pcfg_pull_none: pcfg-pull-none {
			bias-disable;
		};

		pcfg_pull_none_drv_8ma: pcfg-pull-none-drv-8ma {
			drive-strength = <8>;
		};

		pcfg_pull_none_drv_12ma: pcfg-pull-none-drv-12ma {
			drive-strength = <12>;
		};

		pcfg_pull_none_smt: pcfg-pull-none-smt {
			bias-disable;
			input-schmitt-enable;
		};

		pcfg_pull_up_drv_8ma: pcfg-pull-up-drv-8ma {
			bias-pull-up;
			drive-strength = <8>;
		};

		pcfg_pull_none_drv_4ma: pcfg-pull-none-drv-4ma {
			drive-strength = <4>;
		};

		pcfg_pull_up_drv_4ma: pcfg-pull-up-drv-4ma {
			bias-pull-up;
			drive-strength = <4>;
		};

		pcfg_output_high: pcfg-output-high {
			output-high;
		};

		pcfg_output_low: pcfg-output-low {
			output-low;
		};

		pcfg_input_high: pcfg-input-high {
			bias-pull-up;
			input-enable;
		};

		emmc {
			emmc_bus8: emmc-bus8 {
				rockchip,pins = <2 RK_PA0 2 &pcfg_pull_up_drv_8ma>,
						<2 RK_PA1 2 &pcfg_pull_up_drv_8ma>,
						<2 RK_PA2 2 &pcfg_pull_up_drv_8ma>,
						<2 RK_PA3 2 &pcfg_pull_up_drv_8ma>,
						<2 RK_PA4 2 &pcfg_pull_up_drv_8ma>,
						<2 RK_PA5 2 &pcfg_pull_up_drv_8ma>,
						<2 RK_PA6 2 &pcfg_pull_up_drv_8ma>,
						<2 RK_PA7 2 &pcfg_pull_up_drv_8ma>;
			};

			emmc_clk: emmc-clk {
				rockchip,pins = <2 RK_PB6 1 &pcfg_pull_none_drv_8ma>;
			};

			emmc_cmd: emmc-cmd {
				rockchip,pins = <2 RK_PB4 2 &pcfg_pull_up_drv_8ma>;
			};
		};

		sfc {
			sfc_bus4: sfc-bus4 {
				rockchip,pins =
					<2 RK_PA0 3 &pcfg_pull_none>,
					<2 RK_PA1 3 &pcfg_pull_none>,
					<2 RK_PA2 3 &pcfg_pull_none>,
					<2 RK_PA3 3 &pcfg_pull_none>;
			};

			sfc_bus2: sfc-bus2 {
				rockchip,pins =
					<2 RK_PA0 3 &pcfg_pull_none>,
					<2 RK_PA1 3 &pcfg_pull_none>;
			};

			sfc_cs0: sfc-cs0 {
				rockchip,pins =
					<2 RK_PB4 3 &pcfg_pull_none>;
			};

			sfc_clk: sfc-clk {
				rockchip,pins =
					<2 RK_PB7 2 &pcfg_pull_none>;
			};
		};

		gmac {
			rmii_pins: rmii-pins {
				rockchip,pins =	<1 RK_PC5 2 &pcfg_pull_none>,
						<1 RK_PC3 2 &pcfg_pull_none>,
						<1 RK_PC4 2 &pcfg_pull_none>,
						<1 RK_PB2 3 &pcfg_pull_none_drv_12ma>,
						<1 RK_PB3 3 &pcfg_pull_none_drv_12ma>,
						<1 RK_PB4 3 &pcfg_pull_none_drv_12ma>,
						<1 RK_PB5 3 &pcfg_pull_none>,
						<1 RK_PB6 3 &pcfg_pull_none>,
						<1 RK_PB7 3 &pcfg_pull_none>,
						<1 RK_PC2 3 &pcfg_pull_none>;
			};
		};

		i2c0 {
			i2c0_xfer: i2c0-xfer {
				rockchip,pins = <0 RK_PB1 1 &pcfg_pull_none_smt>,
						<0 RK_PB2 1 &pcfg_pull_none_smt>;
			};
		};

		i2c1 {
			i2c1_xfer: i2c1-xfer {
				rockchip,pins = <2 RK_PD3 1 &pcfg_pull_up>,
						<2 RK_PD4 1 &pcfg_pull_up>;
			};
		};

		i2c2m1 {
			i2c2m1_xfer: i2c2m1-xfer {
				rockchip,pins = <0 RK_PC2 2 &pcfg_pull_none>,
						<0 RK_PC6 3 &pcfg_pull_none>;
			};

			i2c2m1_pins: i2c2m1-pins {
				rockchip,pins = <0 RK_PC2 RK_FUNC_GPIO &pcfg_pull_none>,
						<0 RK_PC6 RK_FUNC_GPIO &pcfg_pull_none>;
			};
		};

		i2c2m05v {
			i2c2m05v_xfer: i2c2m05v-xfer {
				rockchip,pins = <1 RK_PD5 2 &pcfg_pull_none>,
						<1 RK_PD4 2 &pcfg_pull_none>;
			};

			i2c2m05v_pins: i2c2m05v-pins {
				rockchip,pins = <1 RK_PD5 RK_FUNC_GPIO &pcfg_pull_none>,
						<1 RK_PD4 RK_FUNC_GPIO &pcfg_pull_none>;
			};
		};

		i2c3 {
			i2c3_xfer: i2c3-xfer {
				rockchip,pins = <0 RK_PB6 1 &pcfg_pull_none>,
						<0 RK_PC4 2 &pcfg_pull_none>;
			};
		};

		pwm0 {
			pwm0_pin: pwm0-pin {
				rockchip,pins = <0 RK_PC5 1 &pcfg_pull_none>;
			};
		};

		pwm1 {
			pwm1_pin: pwm1-pin {
				rockchip,pins = <0 RK_PC4 1 &pcfg_pull_none>;
			};
		};

		pwm2 {
			pwm2_pin: pwm2-pin {
				rockchip,pins = <0 RK_PC6 1 &pcfg_pull_none>;
			};
		};

		pwm3 {
			pwm3_pin: pwm3-pin {
				rockchip,pins = <0 RK_PC0 1 &pcfg_pull_none>;
			};
		};

		pwm4 {
			pwm4_pin: pwm4-pin {
				rockchip,pins = <1 RK_PC1 3 &pcfg_pull_none>;
			};
		};

		pwm5 {
			pwm5_pin: pwm5-pin {
				rockchip,pins = <1 RK_PA7 2 &pcfg_pull_none>;
			};
		};

		pwm6 {
			pwm6_pin: pwm6-pin {
				rockchip,pins = <1 RK_PB0 2 &pcfg_pull_none>;
			};
		};

		pwm7 {
			pwm7_pin: pwm7-pin {
				rockchip,pins = <1 RK_PB1 2 &pcfg_pull_none>;
			};
		};

		sdmmc {
			sdmmc_clk: sdmmc-clk {
				rockchip,pins = <3 RK_PC4 1 &pcfg_pull_none_drv_4ma>;
			};

			sdmmc_cmd: sdmmc-cmd {
				rockchip,pins = <3 RK_PC5 1 &pcfg_pull_up_drv_4ma>;
			};

			sdmmc_cd: sdmmc-cd {
				rockchip,pins = <0 RK_PA1 1 &pcfg_pull_up_drv_4ma>;
			};

			sdmmc_bus1: sdmmc-bus1 {
				rockchip,pins = <3 RK_PC3 1 &pcfg_pull_up_drv_4ma>;
			};

			sdmmc_bus4: sdmmc-bus4 {
				rockchip,pins = <3 RK_PC3 1 &pcfg_pull_up_drv_4ma>,
						<3 RK_PC2 1 &pcfg_pull_up_drv_4ma>,
						<3 RK_PC1 1 &pcfg_pull_up_drv_4ma>,
						<3 RK_PC0 1 &pcfg_pull_up_drv_4ma>;
			};
		};

		spim0 {
			spim0_clk: spim0-clk {
				rockchip,pins = <1 RK_PD0 2 &pcfg_pull_up>;
			};

			spim0_cs0: spim0-cs0 {
				rockchip,pins = <1 RK_PD1 2 &pcfg_pull_up>;
			};

			spim0_tx: spim0-tx {
				rockchip,pins = <1 RK_PD3 2 &pcfg_pull_up>;
			};

			spim0_rx: spim0-rx {
				rockchip,pins = <1 RK_PD2 2 &pcfg_pull_up>;
			};
		};

		spim1 {
			spim1_clk: spim1-clk {
				rockchip,pins = <0 RK_PA3 1 &pcfg_pull_up>;
			};

			spim1_cs0: spim1-cs0 {
				rockchip,pins = <0 RK_PA4 1 &pcfg_pull_up>;
			};

			spim1_rx: spim1-rx {
				rockchip,pins = <0 RK_PB0 1 &pcfg_pull_up>;
			};

			spim1_tx: spim1-tx {
				rockchip,pins = <0 RK_PA7 1 &pcfg_pull_up>;
			};
		};

		tsadc {
			otp_out: otp-out {
				rockchip,pins = <0 RK_PB7 1 &pcfg_pull_none>;
			};

			otp_pin: otp-pin {
				rockchip,pins = <0 RK_PB7 RK_FUNC_GPIO &pcfg_pull_none>;
			};
		};

		uart0 {
			uart0_xfer: uart0-xfer {
				rockchip,pins = <3 RK_PA6 1 &pcfg_pull_up>,
						<3 RK_PA5 1 &pcfg_pull_none>;
			};

			uart0_cts: uart0-cts {
				rockchip,pins = <3 RK_PA4 1 &pcfg_pull_none>;
			};

			uart0_rts: uart0-rts {
				rockchip,pins = <3 RK_PA3 1 &pcfg_pull_none>;
			};

			uart0_rts_pin: uart0-rts-pin {
				rockchip,pins = <3 RK_PA3 RK_FUNC_GPIO &pcfg_pull_none>;
			};
		};

		uart1 {
			uart1_xfer: uart1-xfer {
				rockchip,pins = <1 RK_PD3 1 &pcfg_pull_up>,
						<1 RK_PD2 1 &pcfg_pull_none>;
			};

			uart1_cts: uart1-cts {
				rockchip,pins = <1 RK_PD0 1 &pcfg_pull_none>;
			};

			uart1_rts: uart1-rts {
				rockchip,pins = <1 RK_PD1 1 &pcfg_pull_none>;
			};
		};

		uart2m0 {
			uart2m0_xfer: uart2m0-xfer {
				rockchip,pins = <2 RK_PD2 1 &pcfg_pull_up>,
						<2 RK_PD1 1 &pcfg_pull_none>;
			};
		};

		uart2m1 {
			uart2m1_xfer: uart2m1-xfer {
				rockchip,pins = <3 RK_PC3 2 &pcfg_pull_up>,
						<3 RK_PC2 2 &pcfg_pull_none>;
			};
		};

		uart2_5v {
			uart2_5v_cts: uart2_5v-cts {
				rockchip,pins = <1 RK_PD4 1 &pcfg_pull_none>;
			};

			uart2_5v_rts: uart2_5v-rts {
				rockchip,pins = <1 RK_PD5 1 &pcfg_pull_none>;
			};
		};
	};
};<|MERGE_RESOLUTION|>--- conflicted
+++ resolved
@@ -557,11 +557,7 @@
 		status = "disabled";
 	};
 
-<<<<<<< HEAD
-	gmac: eth@30200000 {
-=======
 	gmac: ethernet@30200000 {
->>>>>>> df0cc57e
 		compatible = "rockchip,rv1108-gmac";
 		reg = <0x30200000 0x10000>;
 		interrupts = <GIC_SPI 19 IRQ_TYPE_LEVEL_HIGH>,
