/*
 * arch/arm/mach-tegra/board.h
 *
 * Copyright (C) 2010 Google, Inc.
 *
 * Author:
 *	Colin Cross <ccross@google.com>
 *	Erik Gilling <konkers@google.com>
 *
 * This software is licensed under the terms of the GNU General Public
 * License version 2, as published by the Free Software Foundation, and
 * may be copied, distributed, and modified under those terms.
 *
 * This program is distributed in the hope that it will be useful,
 * but WITHOUT ANY WARRANTY; without even the implied warranty of
 * MERCHANTABILITY or FITNESS FOR A PARTICULAR PURPOSE.  See the
 * GNU General Public License for more details.
 *
 */

#ifndef __MACH_TEGRA_BOARD_H
#define __MACH_TEGRA_BOARD_H

#include <linux/types.h>

void tegra_assert_system_reset(char mode, const char *cmd);

void __init tegra20_init_early(void);
void __init tegra30_init_early(void);
void __init tegra_map_common_io(void);
void __init tegra_init_irq(void);
void __init tegra_dt_init_irq(void);
int __init tegra_pcie_init(bool init_port0, bool init_port1);

void tegra_init_late(void);

#ifdef CONFIG_DEBUG_FS
int tegra_clk_debugfs_init(void);
#else
static inline int tegra_clk_debugfs_init(void) { return 0; }
#endif

#if defined(CONFIG_ARCH_TEGRA_2x_SOC) && defined(CONFIG_DEBUG_FS)
int __init tegra_powergate_debugfs_init(void);
#else
static inline int tegra_powergate_debugfs_init(void) { return 0; }
#endif

int __init harmony_regulator_init(void);
#ifdef CONFIG_TEGRA_PCI
int __init harmony_pcie_init(void);
#else
static inline int harmony_pcie_init(void) { return 0; }
#endif

void __init tegra_paz00_wifikill_init(void);

<<<<<<< HEAD
extern void tegra_init_timer(void);
=======
>>>>>>> f7c66dc0
#endif<|MERGE_RESOLUTION|>--- conflicted
+++ resolved
@@ -55,8 +55,4 @@
 
 void __init tegra_paz00_wifikill_init(void);
 
-<<<<<<< HEAD
-extern void tegra_init_timer(void);
-=======
->>>>>>> f7c66dc0
 #endif