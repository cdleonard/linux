--- conflicted
+++ resolved
@@ -591,8 +591,6 @@
 	return false;
 }
 
-<<<<<<< HEAD
-=======
 bool strarray__strtoul_flags(struct strarray *sa, char *bf, size_t size, u64 *ret)
 {
 	u64 val = 0;
@@ -636,7 +634,6 @@
 	return true;
 }
 
->>>>>>> 27a0a90d
 bool strarrays__strtoul(struct strarrays *sas, char *bf, size_t size, u64 *ret)
 {
 	int i;
@@ -707,11 +704,7 @@
 	// XXX Hey, maybe for sched:sched_switch prev/next comm fields we can
 	//     fill missing comms using thread__set_comm()...
 	//     here or in a special syscall_arg__scnprintf_pid_sched_tp...
-<<<<<<< HEAD
-	return scnprintf(bf, size, "\"%-.*s\"", arg->fmt->nr_entries, arg->val);
-=======
 	return scnprintf(bf, size, "\"%-.*s\"", arg->fmt->nr_entries ?: arg->len, arg->val);
->>>>>>> 27a0a90d
 }
 
 #define SCA_CHAR_ARRAY syscall_arg__scnprintf_char_array
@@ -1667,12 +1660,8 @@
 }
 
 static struct syscall_arg_fmt syscall_arg_fmts__by_name[] = {
-<<<<<<< HEAD
-	{ .name = "msr", .scnprintf = SCA_X86_MSR, .strtoul = STUL_X86_MSR, }
-=======
 	{ .name = "msr",	.scnprintf = SCA_X86_MSR,	  .strtoul = STUL_X86_MSR,	   },
 	{ .name = "vector",	.scnprintf = SCA_X86_IRQ_VECTORS, .strtoul = STUL_X86_IRQ_VECTORS, },
->>>>>>> 27a0a90d
 };
 
 static int syscall_arg_fmt__cmp(const void *name, const void *fmtp)
@@ -1683,7 +1672,6 @@
 
 static struct syscall_arg_fmt *
 __syscall_arg_fmt__find_by_name(struct syscall_arg_fmt *fmts, const int nmemb, const char *name)
-<<<<<<< HEAD
 {
        return bsearch(name, fmts, nmemb, sizeof(struct syscall_arg_fmt), syscall_arg_fmt__cmp);
 }
@@ -1694,18 +1682,6 @@
        return __syscall_arg_fmt__find_by_name(syscall_arg_fmts__by_name, nmemb, name);
 }
 
-=======
-{
-       return bsearch(name, fmts, nmemb, sizeof(struct syscall_arg_fmt), syscall_arg_fmt__cmp);
-}
-
-static struct syscall_arg_fmt *syscall_arg_fmt__find_by_name(const char *name)
-{
-       const int nmemb = ARRAY_SIZE(syscall_arg_fmts__by_name);
-       return __syscall_arg_fmt__find_by_name(syscall_arg_fmts__by_name, nmemb, name);
-}
-
->>>>>>> 27a0a90d
 static struct tep_format_field *
 syscall_arg_fmt__init_array(struct syscall_arg_fmt *arg, struct tep_format_field *field)
 {
@@ -1730,11 +1706,7 @@
 			arg->scnprintf = SCA_PID;
 		else if (strcmp(field->type, "umode_t") == 0)
 			arg->scnprintf = SCA_MODE_T;
-<<<<<<< HEAD
-		else if ((field->flags & TEP_FIELD_IS_ARRAY) && strstarts(field->type, "char")) {
-=======
 		else if ((field->flags & TEP_FIELD_IS_ARRAY) && strstr(field->type, "char")) {
->>>>>>> 27a0a90d
 			arg->scnprintf = SCA_CHAR_ARRAY;
 			arg->nr_entries = field->arraylen;
 		} else if ((strcmp(field->type, "int") == 0 ||
@@ -1829,18 +1801,10 @@
 
 static int perf_evsel__init_tp_arg_scnprintf(struct evsel *evsel)
 {
-<<<<<<< HEAD
-	int nr_args = evsel->tp_format->format.nr_fields;
-
-	evsel->priv = calloc(nr_args, sizeof(struct syscall_arg_fmt));
-	if (evsel->priv != NULL) {
-		syscall_arg_fmt__init_array(evsel->priv, evsel->tp_format->format.fields);
-=======
 	struct syscall_arg_fmt *fmt = evsel__syscall_arg_fmt(evsel);
 
 	if (fmt != NULL) {
 		syscall_arg_fmt__init_array(fmt, evsel->tp_format->format.fields);
->>>>>>> 27a0a90d
 		return 0;
 	}
 
@@ -2685,11 +2649,7 @@
 	char bf[2048];
 	size_t size = sizeof(bf);
 	struct tep_format_field *field = evsel->tp_format->format.fields;
-<<<<<<< HEAD
-	struct syscall_arg_fmt *arg = evsel->priv;
-=======
 	struct syscall_arg_fmt *arg = __evsel__syscall_arg_fmt(evsel);
->>>>>>> 27a0a90d
 	size_t printed = 0;
 	unsigned long val;
 	u8 bit = 1;
@@ -2709,12 +2669,6 @@
 		if (syscall_arg.mask & bit)
 			continue;
 
-<<<<<<< HEAD
-		syscall_arg.fmt = arg;
-		if (field->flags & TEP_FIELD_IS_ARRAY)
-			val = (uintptr_t)(sample->raw_data + field->offset);
-		else
-=======
 		syscall_arg.len = 0;
 		syscall_arg.fmt = arg;
 		if (field->flags & TEP_FIELD_IS_ARRAY) {
@@ -2728,7 +2682,6 @@
 
 			val = (uintptr_t)(sample->raw_data + offset);
 		} else
->>>>>>> 27a0a90d
 			val = format_field__intval(field, sample, evsel->needs_swap);
 		/*
 		 * Some syscall args need some mask, most don't and
@@ -2830,15 +2783,6 @@
 						      trace->output);
 			} else {
 				trace__fprintf_tp_fields(trace, evsel, sample, thread, NULL, 0);
-<<<<<<< HEAD
-			}
-			++trace->nr_events_printed;
-
-			if (evsel->max_events != ULONG_MAX && ++evsel->nr_events_printed == evsel->max_events) {
-				evsel__disable(evsel);
-				evsel__close(evsel);
-=======
->>>>>>> 27a0a90d
 			}
 		}
 	}
@@ -3745,11 +3689,7 @@
 static struct syscall_arg_fmt *perf_evsel__syscall_arg_fmt(struct evsel *evsel, char *arg)
 {
 	struct tep_format_field *field;
-<<<<<<< HEAD
-	struct syscall_arg_fmt *fmt = evsel->priv;
-=======
 	struct syscall_arg_fmt *fmt = __evsel__syscall_arg_fmt(evsel);
->>>>>>> 27a0a90d
 
 	if (evsel->tp_format == NULL || fmt == NULL)
 		return NULL;
@@ -3787,11 +3727,7 @@
 			}
 
 		right_end = right + 1;
-<<<<<<< HEAD
-		while (isalnum(*right_end) || *right_end == '_')
-=======
 		while (isalnum(*right_end) || *right_end == '_' || *right_end == '|')
->>>>>>> 27a0a90d
 			++right_end;
 
 		if (isalpha(*right)) {
@@ -3807,13 +3743,8 @@
 
 			fmt = perf_evsel__syscall_arg_fmt(evsel, arg);
 			if (fmt == NULL) {
-<<<<<<< HEAD
-				pr_debug("\"%s\" not found in \"%s\", can't set filter \"%s\"\n",
-					 arg, evsel->name, evsel->filter);
-=======
 				pr_err("\"%s\" not found in \"%s\", can't set filter \"%s\"\n",
 				       arg, evsel->name, evsel->filter);
->>>>>>> 27a0a90d
 				return -1;
 			}
 
@@ -3822,15 +3753,11 @@
 
 			if (fmt->strtoul) {
 				u64 val;
-<<<<<<< HEAD
-				if (fmt->strtoul(right, right_size, NULL, &val)) {
-=======
 				struct syscall_arg syscall_arg = {
 					.parm = fmt->parm,
 				};
 
 				if (fmt->strtoul(right, right_size, &syscall_arg, &val)) {
->>>>>>> 27a0a90d
 					char *n, expansion[19];
 					int expansion_lenght = scnprintf(expansion, sizeof(expansion), "%#" PRIx64, val);
 					int expansion_offset = right - new_filter;
@@ -4505,8 +4432,6 @@
 		if (evsel->handler == NULL)
 			evsel->handler = handler;
 	}
-<<<<<<< HEAD
-=======
 }
 
 static void evsel__set_syscall_arg_fmt(struct evsel *evsel, const char *name)
@@ -4526,7 +4451,6 @@
 			memcpy(fmt + skip, scfmt->arg, (evsel->tp_format->format.nr_fields - skip) * sizeof(*fmt));
 		}
 	}
->>>>>>> 27a0a90d
 }
 
 static int evlist__set_syscall_tp_fields(struct evlist *evlist)
