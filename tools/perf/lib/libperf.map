LIBPERF_0.0.1 {
	global:
		libperf_init;
		perf_cpu_map__dummy_new;
		perf_cpu_map__get;
		perf_cpu_map__put;
		perf_cpu_map__new;
		perf_cpu_map__read;
		perf_cpu_map__nr;
		perf_cpu_map__cpu;
		perf_cpu_map__empty;
		perf_cpu_map__max;
		perf_thread_map__new_dummy;
		perf_thread_map__set_pid;
		perf_thread_map__comm;
		perf_thread_map__nr;
		perf_thread_map__pid;
		perf_thread_map__get;
		perf_thread_map__put;
		perf_evsel__new;
		perf_evsel__delete;
		perf_evsel__enable;
		perf_evsel__disable;
		perf_evsel__open;
		perf_evsel__close;
		perf_evsel__read;
		perf_evsel__cpus;
		perf_evsel__threads;
		perf_evsel__attr;
		perf_evlist__new;
		perf_evlist__delete;
		perf_evlist__open;
		perf_evlist__close;
		perf_evlist__enable;
		perf_evlist__disable;
		perf_evlist__add;
		perf_evlist__remove;
		perf_evlist__next;
		perf_evlist__set_maps;
		perf_evlist__poll;
		perf_evlist__mmap;
		perf_evlist__munmap;
		perf_evlist__filter_pollfd;
<<<<<<< HEAD
=======
		perf_evlist__next_mmap;
>>>>>>> 27a0a90d
		perf_mmap__consume;
		perf_mmap__read_init;
		perf_mmap__read_done;
		perf_mmap__read_event;
	local:
		*;
};<|MERGE_RESOLUTION|>--- conflicted
+++ resolved
@@ -41,10 +41,7 @@
 		perf_evlist__mmap;
 		perf_evlist__munmap;
 		perf_evlist__filter_pollfd;
-<<<<<<< HEAD
-=======
 		perf_evlist__next_mmap;
->>>>>>> 27a0a90d
 		perf_mmap__consume;
 		perf_mmap__read_init;
 		perf_mmap__read_done;
