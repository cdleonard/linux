--- conflicted
+++ resolved
@@ -32,10 +32,7 @@
 	u64			 flush;
 	libperf_unmap_cb_t	 unmap_cb;
 	char			 event_copy[PERF_SAMPLE_MAX_SIZE] __aligned(8);
-<<<<<<< HEAD
-=======
 	struct perf_mmap	*next;
->>>>>>> 27a0a90d
 };
 
 struct perf_mmap_param {
@@ -45,13 +42,8 @@
 
 size_t perf_mmap__mmap_len(struct perf_mmap *map);
 
-<<<<<<< HEAD
-void perf_mmap__init(struct perf_mmap *map, bool overwrite,
-		     libperf_unmap_cb_t unmap_cb);
-=======
 void perf_mmap__init(struct perf_mmap *map, struct perf_mmap *prev,
 		     bool overwrite, libperf_unmap_cb_t unmap_cb);
->>>>>>> 27a0a90d
 int perf_mmap__mmap(struct perf_mmap *map, struct perf_mmap_param *mp,
 		    int fd, int cpu);
 void perf_mmap__munmap(struct perf_mmap *map);
