/* SPDX-License-Identifier: GPL-2.0 */
#ifndef __LIBPERF_INTERNAL_EVLIST_H
#define __LIBPERF_INTERNAL_EVLIST_H

#include <linux/list.h>
#include <api/fd/array.h>
#include <internal/evsel.h>

#define PERF_EVLIST__HLIST_BITS 8
#define PERF_EVLIST__HLIST_SIZE (1 << PERF_EVLIST__HLIST_BITS)

struct perf_cpu_map;
struct perf_thread_map;
struct perf_mmap_param;

struct perf_evlist {
	struct list_head	 entries;
	int			 nr_entries;
	bool			 has_user_cpus;
	struct perf_cpu_map	*cpus;
	struct perf_thread_map	*threads;
	int			 nr_mmaps;
	size_t			 mmap_len;
	struct fdarray		 pollfd;
	struct hlist_head	 heads[PERF_EVLIST__HLIST_SIZE];
	struct perf_mmap	*mmap;
	struct perf_mmap	*mmap_ovw;
<<<<<<< HEAD
=======
	struct perf_mmap	*mmap_first;
	struct perf_mmap	*mmap_ovw_first;
>>>>>>> 27a0a90d
};

typedef void
(*perf_evlist_mmap__cb_idx_t)(struct perf_evlist*, struct perf_mmap_param*, int, bool);
typedef struct perf_mmap*
(*perf_evlist_mmap__cb_get_t)(struct perf_evlist*, bool, int);
typedef int
(*perf_evlist_mmap__cb_mmap_t)(struct perf_mmap*, struct perf_mmap_param*, int, int);

struct perf_evlist_mmap_ops {
	perf_evlist_mmap__cb_idx_t	idx;
	perf_evlist_mmap__cb_get_t	get;
	perf_evlist_mmap__cb_mmap_t	mmap;
};

int perf_evlist__alloc_pollfd(struct perf_evlist *evlist);
int perf_evlist__add_pollfd(struct perf_evlist *evlist, int fd,
			    void *ptr, short revent);

int perf_evlist__mmap_ops(struct perf_evlist *evlist,
			  struct perf_evlist_mmap_ops *ops,
			  struct perf_mmap_param *mp);

<<<<<<< HEAD
=======
void perf_evlist__init(struct perf_evlist *evlist);
>>>>>>> 27a0a90d
void perf_evlist__exit(struct perf_evlist *evlist);

/**
 * __perf_evlist__for_each_entry - iterate thru all the evsels
 * @list: list_head instance to iterate
 * @evsel: struct perf_evsel iterator
 */
#define __perf_evlist__for_each_entry(list, evsel) \
	list_for_each_entry(evsel, list, node)

/**
 * evlist__for_each_entry - iterate thru all the evsels
 * @evlist: perf_evlist instance to iterate
 * @evsel: struct perf_evsel iterator
 */
#define perf_evlist__for_each_entry(evlist, evsel) \
	__perf_evlist__for_each_entry(&(evlist)->entries, evsel)

/**
 * __perf_evlist__for_each_entry_reverse - iterate thru all the evsels in reverse order
 * @list: list_head instance to iterate
 * @evsel: struct evsel iterator
 */
#define __perf_evlist__for_each_entry_reverse(list, evsel) \
	list_for_each_entry_reverse(evsel, list, node)

/**
 * perf_evlist__for_each_entry_reverse - iterate thru all the evsels in reverse order
 * @evlist: evlist instance to iterate
 * @evsel: struct evsel iterator
 */
#define perf_evlist__for_each_entry_reverse(evlist, evsel) \
	__perf_evlist__for_each_entry_reverse(&(evlist)->entries, evsel)

/**
 * __perf_evlist__for_each_entry_safe - safely iterate thru all the evsels
 * @list: list_head instance to iterate
 * @tmp: struct evsel temp iterator
 * @evsel: struct evsel iterator
 */
#define __perf_evlist__for_each_entry_safe(list, tmp, evsel) \
	list_for_each_entry_safe(evsel, tmp, list, node)

/**
 * perf_evlist__for_each_entry_safe - safely iterate thru all the evsels
 * @evlist: evlist instance to iterate
 * @evsel: struct evsel iterator
 * @tmp: struct evsel temp iterator
 */
#define perf_evlist__for_each_entry_safe(evlist, tmp, evsel) \
	__perf_evlist__for_each_entry_safe(&(evlist)->entries, tmp, evsel)

static inline struct perf_evsel *perf_evlist__first(struct perf_evlist *evlist)
{
	return list_entry(evlist->entries.next, struct perf_evsel, node);
}

static inline struct perf_evsel *perf_evlist__last(struct perf_evlist *evlist)
{
	return list_entry(evlist->entries.prev, struct perf_evsel, node);
}

u64 perf_evlist__read_format(struct perf_evlist *evlist);

void perf_evlist__id_add(struct perf_evlist *evlist,
			 struct perf_evsel *evsel,
			 int cpu, int thread, u64 id);

int perf_evlist__id_add_fd(struct perf_evlist *evlist,
			   struct perf_evsel *evsel,
			   int cpu, int thread, int fd);

#endif /* __LIBPERF_INTERNAL_EVLIST_H */<|MERGE_RESOLUTION|>--- conflicted
+++ resolved
@@ -25,11 +25,8 @@
 	struct hlist_head	 heads[PERF_EVLIST__HLIST_SIZE];
 	struct perf_mmap	*mmap;
 	struct perf_mmap	*mmap_ovw;
-<<<<<<< HEAD
-=======
 	struct perf_mmap	*mmap_first;
 	struct perf_mmap	*mmap_ovw_first;
->>>>>>> 27a0a90d
 };
 
 typedef void
@@ -53,10 +50,7 @@
 			  struct perf_evlist_mmap_ops *ops,
 			  struct perf_mmap_param *mp);
 
-<<<<<<< HEAD
-=======
 void perf_evlist__init(struct perf_evlist *evlist);
->>>>>>> 27a0a90d
 void perf_evlist__exit(struct perf_evlist *evlist);
 
 /**
