// SPDX-License-Identifier: GPL-2.0
#include <perf/evlist.h>
#include <perf/evsel.h>
#include <linux/bitops.h>
#include <linux/list.h>
#include <linux/hash.h>
#include <sys/ioctl.h>
#include <internal/evlist.h>
#include <internal/evsel.h>
#include <internal/xyarray.h>
#include <internal/mmap.h>
#include <internal/cpumap.h>
#include <internal/threadmap.h>
#include <internal/xyarray.h>
#include <internal/lib.h>
#include <linux/zalloc.h>
#include <sys/ioctl.h>
#include <stdlib.h>
#include <errno.h>
#include <unistd.h>
#include <fcntl.h>
#include <signal.h>
#include <poll.h>
#include <sys/mman.h>
#include <perf/cpumap.h>
#include <perf/threadmap.h>
#include <api/fd/array.h>

void perf_evlist__init(struct perf_evlist *evlist)
{
	int i;

	for (i = 0; i < PERF_EVLIST__HLIST_SIZE; ++i)
		INIT_HLIST_HEAD(&evlist->heads[i]);
	INIT_LIST_HEAD(&evlist->entries);
	evlist->nr_entries = 0;
	fdarray__init(&evlist->pollfd, 64);
}

static void __perf_evlist__propagate_maps(struct perf_evlist *evlist,
					  struct perf_evsel *evsel)
{
	/*
	 * We already have cpus for evsel (via PMU sysfs) so
	 * keep it, if there's no target cpu list defined.
	 */
	if (!evsel->own_cpus || evlist->has_user_cpus) {
		perf_cpu_map__put(evsel->cpus);
		evsel->cpus = perf_cpu_map__get(evlist->cpus);
	} else if (evsel->cpus != evsel->own_cpus) {
		perf_cpu_map__put(evsel->cpus);
		evsel->cpus = perf_cpu_map__get(evsel->own_cpus);
	}

	perf_thread_map__put(evsel->threads);
	evsel->threads = perf_thread_map__get(evlist->threads);
}

static void perf_evlist__propagate_maps(struct perf_evlist *evlist)
{
	struct perf_evsel *evsel;

	perf_evlist__for_each_evsel(evlist, evsel)
		__perf_evlist__propagate_maps(evlist, evsel);
}

void perf_evlist__add(struct perf_evlist *evlist,
		      struct perf_evsel *evsel)
{
	list_add_tail(&evsel->node, &evlist->entries);
	evlist->nr_entries += 1;
	__perf_evlist__propagate_maps(evlist, evsel);
}

void perf_evlist__remove(struct perf_evlist *evlist,
			 struct perf_evsel *evsel)
{
	list_del_init(&evsel->node);
	evlist->nr_entries -= 1;
}

struct perf_evlist *perf_evlist__new(void)
{
	struct perf_evlist *evlist = zalloc(sizeof(*evlist));

	if (evlist != NULL)
		perf_evlist__init(evlist);

	return evlist;
}

struct perf_evsel *
perf_evlist__next(struct perf_evlist *evlist, struct perf_evsel *prev)
{
	struct perf_evsel *next;

	if (!prev) {
		next = list_first_entry(&evlist->entries,
					struct perf_evsel,
					node);
	} else {
		next = list_next_entry(prev, node);
	}

	/* Empty list is noticed here so don't need checking on entry. */
	if (&next->node == &evlist->entries)
		return NULL;

	return next;
}

static void perf_evlist__purge(struct perf_evlist *evlist)
{
	struct perf_evsel *pos, *n;

	perf_evlist__for_each_entry_safe(evlist, n, pos) {
		list_del_init(&pos->node);
		perf_evsel__delete(pos);
	}

	evlist->nr_entries = 0;
}

void perf_evlist__exit(struct perf_evlist *evlist)
{
	perf_cpu_map__put(evlist->cpus);
	perf_thread_map__put(evlist->threads);
	evlist->cpus = NULL;
	evlist->threads = NULL;
	fdarray__exit(&evlist->pollfd);
}

void perf_evlist__delete(struct perf_evlist *evlist)
{
	if (evlist == NULL)
		return;

	perf_evlist__munmap(evlist);
	perf_evlist__close(evlist);
	perf_evlist__purge(evlist);
	perf_evlist__exit(evlist);
	free(evlist);
}

void perf_evlist__set_maps(struct perf_evlist *evlist,
			   struct perf_cpu_map *cpus,
			   struct perf_thread_map *threads)
{
	/*
	 * Allow for the possibility that one or another of the maps isn't being
	 * changed i.e. don't put it.  Note we are assuming the maps that are
	 * being applied are brand new and evlist is taking ownership of the
	 * original reference count of 1.  If that is not the case it is up to
	 * the caller to increase the reference count.
	 */
	if (cpus != evlist->cpus) {
		perf_cpu_map__put(evlist->cpus);
		evlist->cpus = perf_cpu_map__get(cpus);
	}

	if (threads != evlist->threads) {
		perf_thread_map__put(evlist->threads);
		evlist->threads = perf_thread_map__get(threads);
	}

	perf_evlist__propagate_maps(evlist);
}

int perf_evlist__open(struct perf_evlist *evlist)
{
	struct perf_evsel *evsel;
	int err;

	perf_evlist__for_each_entry(evlist, evsel) {
		err = perf_evsel__open(evsel, evsel->cpus, evsel->threads);
		if (err < 0)
			goto out_err;
	}

	return 0;

out_err:
	perf_evlist__close(evlist);
	return err;
}

void perf_evlist__close(struct perf_evlist *evlist)
{
	struct perf_evsel *evsel;

	perf_evlist__for_each_entry_reverse(evlist, evsel)
		perf_evsel__close(evsel);
}

void perf_evlist__enable(struct perf_evlist *evlist)
{
	struct perf_evsel *evsel;

	perf_evlist__for_each_entry(evlist, evsel)
		perf_evsel__enable(evsel);
}

void perf_evlist__disable(struct perf_evlist *evlist)
{
	struct perf_evsel *evsel;

	perf_evlist__for_each_entry(evlist, evsel)
		perf_evsel__disable(evsel);
}

u64 perf_evlist__read_format(struct perf_evlist *evlist)
{
	struct perf_evsel *first = perf_evlist__first(evlist);

	return first->attr.read_format;
}

#define SID(e, x, y) xyarray__entry(e->sample_id, x, y)

static void perf_evlist__id_hash(struct perf_evlist *evlist,
				 struct perf_evsel *evsel,
				 int cpu, int thread, u64 id)
{
	int hash;
	struct perf_sample_id *sid = SID(evsel, cpu, thread);

	sid->id = id;
	sid->evsel = evsel;
	hash = hash_64(sid->id, PERF_EVLIST__HLIST_BITS);
	hlist_add_head(&sid->node, &evlist->heads[hash]);
}

void perf_evlist__id_add(struct perf_evlist *evlist,
			 struct perf_evsel *evsel,
			 int cpu, int thread, u64 id)
{
	perf_evlist__id_hash(evlist, evsel, cpu, thread, id);
	evsel->id[evsel->ids++] = id;
}

int perf_evlist__id_add_fd(struct perf_evlist *evlist,
			   struct perf_evsel *evsel,
			   int cpu, int thread, int fd)
{
	u64 read_data[4] = { 0, };
	int id_idx = 1; /* The first entry is the counter value */
	u64 id;
	int ret;

	ret = ioctl(fd, PERF_EVENT_IOC_ID, &id);
	if (!ret)
		goto add;

	if (errno != ENOTTY)
		return -1;

	/* Legacy way to get event id.. All hail to old kernels! */

	/*
	 * This way does not work with group format read, so bail
	 * out in that case.
	 */
	if (perf_evlist__read_format(evlist) & PERF_FORMAT_GROUP)
		return -1;

	if (!(evsel->attr.read_format & PERF_FORMAT_ID) ||
	    read(fd, &read_data, sizeof(read_data)) == -1)
		return -1;

	if (evsel->attr.read_format & PERF_FORMAT_TOTAL_TIME_ENABLED)
		++id_idx;
	if (evsel->attr.read_format & PERF_FORMAT_TOTAL_TIME_RUNNING)
		++id_idx;

	id = read_data[id_idx];

add:
	perf_evlist__id_add(evlist, evsel, cpu, thread, id);
	return 0;
}

int perf_evlist__alloc_pollfd(struct perf_evlist *evlist)
{
	int nr_cpus = perf_cpu_map__nr(evlist->cpus);
	int nr_threads = perf_thread_map__nr(evlist->threads);
	int nfds = 0;
	struct perf_evsel *evsel;

	perf_evlist__for_each_entry(evlist, evsel) {
		if (evsel->system_wide)
			nfds += nr_cpus;
		else
			nfds += nr_cpus * nr_threads;
	}

	if (fdarray__available_entries(&evlist->pollfd) < nfds &&
	    fdarray__grow(&evlist->pollfd, nfds) < 0)
		return -ENOMEM;

	return 0;
}

int perf_evlist__add_pollfd(struct perf_evlist *evlist, int fd,
			    void *ptr, short revent)
{
	int pos = fdarray__add(&evlist->pollfd, fd, revent | POLLERR | POLLHUP);

	if (pos >= 0) {
		evlist->pollfd.priv[pos].ptr = ptr;
		fcntl(fd, F_SETFL, O_NONBLOCK);
	}

	return pos;
}

static void perf_evlist__munmap_filtered(struct fdarray *fda, int fd,
					 void *arg __maybe_unused)
{
	struct perf_mmap *map = fda->priv[fd].ptr;

	if (map)
		perf_mmap__put(map);
}

int perf_evlist__filter_pollfd(struct perf_evlist *evlist, short revents_and_mask)
{
	return fdarray__filter(&evlist->pollfd, revents_and_mask,
			       perf_evlist__munmap_filtered, NULL);
}

int perf_evlist__poll(struct perf_evlist *evlist, int timeout)
{
	return fdarray__poll(&evlist->pollfd, timeout);
}

static struct perf_mmap* perf_evlist__alloc_mmap(struct perf_evlist *evlist, bool overwrite)
{
	int i;
	struct perf_mmap *map;

<<<<<<< HEAD
	evlist->nr_mmaps = perf_cpu_map__nr(evlist->cpus);
	if (perf_cpu_map__empty(evlist->cpus))
		evlist->nr_mmaps = perf_thread_map__nr(evlist->threads);

=======
>>>>>>> 27a0a90d
	map = zalloc(evlist->nr_mmaps * sizeof(struct perf_mmap));
	if (!map)
		return NULL;

	for (i = 0; i < evlist->nr_mmaps; i++) {
<<<<<<< HEAD
=======
		struct perf_mmap *prev = i ? &map[i - 1] : NULL;

>>>>>>> 27a0a90d
		/*
		 * When the perf_mmap() call is made we grab one refcount, plus
		 * one extra to let perf_mmap__consume() get the last
		 * events after all real references (perf_mmap__get()) are
		 * dropped.
		 *
		 * Each PERF_EVENT_IOC_SET_OUTPUT points to this mmap and
		 * thus does perf_mmap__get() on it.
		 */
<<<<<<< HEAD
		perf_mmap__init(&map[i], overwrite, NULL);
=======
		perf_mmap__init(&map[i], prev, overwrite, NULL);
>>>>>>> 27a0a90d
	}

	return map;
}

static void perf_evlist__set_sid_idx(struct perf_evlist *evlist,
				     struct perf_evsel *evsel, int idx, int cpu,
				     int thread)
{
	struct perf_sample_id *sid = SID(evsel, cpu, thread);

	sid->idx = idx;
	if (evlist->cpus && cpu >= 0)
		sid->cpu = evlist->cpus->map[cpu];
	else
		sid->cpu = -1;
	if (!evsel->system_wide && evlist->threads && thread >= 0)
		sid->tid = perf_thread_map__pid(evlist->threads, thread);
	else
		sid->tid = -1;
}

static struct perf_mmap*
perf_evlist__mmap_cb_get(struct perf_evlist *evlist, bool overwrite, int idx)
{
<<<<<<< HEAD
	struct perf_mmap *map = &evlist->mmap[idx];

	if (overwrite) {
		if (!evlist->mmap_ovw) {
			evlist->mmap_ovw = perf_evlist__alloc_mmap(evlist, true);
			if (!evlist->mmap_ovw)
				return NULL;
		}
		map = &evlist->mmap_ovw[idx];
	}

	return map;
=======
	struct perf_mmap *maps;

	maps = overwrite ? evlist->mmap_ovw : evlist->mmap;

	if (!maps) {
		maps = perf_evlist__alloc_mmap(evlist, overwrite);
		if (!maps)
			return NULL;

		if (overwrite)
			evlist->mmap_ovw = maps;
		else
			evlist->mmap = maps;
	}

	return &maps[idx];
>>>>>>> 27a0a90d
}

#define FD(e, x, y) (*(int *) xyarray__entry(e->fd, x, y))

static int
perf_evlist__mmap_cb_mmap(struct perf_mmap *map, struct perf_mmap_param *mp,
			  int output, int cpu)
{
	return perf_mmap__mmap(map, mp, output, cpu);
}

<<<<<<< HEAD
=======
static void perf_evlist__set_mmap_first(struct perf_evlist *evlist, struct perf_mmap *map,
					bool overwrite)
{
	if (overwrite)
		evlist->mmap_ovw_first = map;
	else
		evlist->mmap_first = map;
}

>>>>>>> 27a0a90d
static int
mmap_per_evsel(struct perf_evlist *evlist, struct perf_evlist_mmap_ops *ops,
	       int idx, struct perf_mmap_param *mp, int cpu_idx,
	       int thread, int *_output, int *_output_overwrite)
{
	int evlist_cpu = perf_cpu_map__cpu(evlist->cpus, cpu_idx);
	struct perf_evsel *evsel;
	int revent;

	perf_evlist__for_each_entry(evlist, evsel) {
		bool overwrite = evsel->attr.write_backward;
		struct perf_mmap *map;
		int *output, fd, cpu;

		if (evsel->system_wide && thread)
			continue;

		cpu = perf_cpu_map__idx(evsel->cpus, evlist_cpu);
		if (cpu == -1)
			continue;

		map = ops->get(evlist, overwrite, idx);
		if (map == NULL)
			return -ENOMEM;

		if (overwrite) {
			mp->prot = PROT_READ;
			output   = _output_overwrite;
		} else {
			mp->prot = PROT_READ | PROT_WRITE;
			output   = _output;
		}

		fd = FD(evsel, cpu, thread);

		if (*output == -1) {
			*output = fd;

			/*
			 * The last one will be done at perf_mmap__consume(), so that we
			 * make sure we don't prevent tools from consuming every last event in
			 * the ring buffer.
			 *
			 * I.e. we can get the POLLHUP meaning that the fd doesn't exist
			 * anymore, but the last events for it are still in the ring buffer,
			 * waiting to be consumed.
			 *
			 * Tools can chose to ignore this at their own discretion, but the
			 * evlist layer can't just drop it when filtering events in
			 * perf_evlist__filter_pollfd().
			 */
			refcount_set(&map->refcnt, 2);

			if (ops->mmap(map, mp, *output, evlist_cpu) < 0)
				return -1;
<<<<<<< HEAD
=======

			if (!idx)
				perf_evlist__set_mmap_first(evlist, map, overwrite);
>>>>>>> 27a0a90d
		} else {
			if (ioctl(fd, PERF_EVENT_IOC_SET_OUTPUT, *output) != 0)
				return -1;

			perf_mmap__get(map);
		}

		revent = !overwrite ? POLLIN : 0;

		if (!evsel->system_wide &&
		    perf_evlist__add_pollfd(evlist, fd, map, revent) < 0) {
			perf_mmap__put(map);
			return -1;
		}

		if (evsel->attr.read_format & PERF_FORMAT_ID) {
			if (perf_evlist__id_add_fd(evlist, evsel, cpu, thread,
						   fd) < 0)
				return -1;
			perf_evlist__set_sid_idx(evlist, evsel, idx, cpu,
						 thread);
		}
	}

	return 0;
}

static int
mmap_per_thread(struct perf_evlist *evlist, struct perf_evlist_mmap_ops *ops,
		struct perf_mmap_param *mp)
{
	int thread;
	int nr_threads = perf_thread_map__nr(evlist->threads);

	for (thread = 0; thread < nr_threads; thread++) {
		int output = -1;
		int output_overwrite = -1;

		if (ops->idx)
			ops->idx(evlist, mp, thread, false);

		if (mmap_per_evsel(evlist, ops, thread, mp, 0, thread,
				   &output, &output_overwrite))
			goto out_unmap;
	}

	return 0;

out_unmap:
	perf_evlist__munmap(evlist);
	return -1;
}

static int
mmap_per_cpu(struct perf_evlist *evlist, struct perf_evlist_mmap_ops *ops,
	     struct perf_mmap_param *mp)
{
	int nr_threads = perf_thread_map__nr(evlist->threads);
	int nr_cpus    = perf_cpu_map__nr(evlist->cpus);
	int cpu, thread;

	for (cpu = 0; cpu < nr_cpus; cpu++) {
		int output = -1;
		int output_overwrite = -1;

		if (ops->idx)
			ops->idx(evlist, mp, cpu, true);

		for (thread = 0; thread < nr_threads; thread++) {
			if (mmap_per_evsel(evlist, ops, cpu, mp, cpu,
					   thread, &output, &output_overwrite))
				goto out_unmap;
		}
	}

	return 0;

out_unmap:
	perf_evlist__munmap(evlist);
	return -1;
}

<<<<<<< HEAD
=======
static int perf_evlist__nr_mmaps(struct perf_evlist *evlist)
{
	int nr_mmaps;

	nr_mmaps = perf_cpu_map__nr(evlist->cpus);
	if (perf_cpu_map__empty(evlist->cpus))
		nr_mmaps = perf_thread_map__nr(evlist->threads);

	return nr_mmaps;
}

>>>>>>> 27a0a90d
int perf_evlist__mmap_ops(struct perf_evlist *evlist,
			  struct perf_evlist_mmap_ops *ops,
			  struct perf_mmap_param *mp)
{
	struct perf_evsel *evsel;
	const struct perf_cpu_map *cpus = evlist->cpus;
	const struct perf_thread_map *threads = evlist->threads;

	if (!ops || !ops->get || !ops->mmap)
		return -EINVAL;

<<<<<<< HEAD
	if (!evlist->mmap)
		evlist->mmap = perf_evlist__alloc_mmap(evlist, false);
	if (!evlist->mmap)
		return -ENOMEM;
=======
	mp->mask = evlist->mmap_len - page_size - 1;

	evlist->nr_mmaps = perf_evlist__nr_mmaps(evlist);
>>>>>>> 27a0a90d

	perf_evlist__for_each_entry(evlist, evsel) {
		if ((evsel->attr.read_format & PERF_FORMAT_ID) &&
		    evsel->sample_id == NULL &&
		    perf_evsel__alloc_id(evsel, perf_cpu_map__nr(cpus), threads->nr) < 0)
			return -ENOMEM;
	}

	if (evlist->pollfd.entries == NULL && perf_evlist__alloc_pollfd(evlist) < 0)
		return -ENOMEM;

	if (perf_cpu_map__empty(cpus))
		return mmap_per_thread(evlist, ops, mp);

	return mmap_per_cpu(evlist, ops, mp);
}

int perf_evlist__mmap(struct perf_evlist *evlist, int pages)
{
	struct perf_mmap_param mp;
	struct perf_evlist_mmap_ops ops = {
		.get  = perf_evlist__mmap_cb_get,
		.mmap = perf_evlist__mmap_cb_mmap,
	};

	evlist->mmap_len = (pages + 1) * page_size;
<<<<<<< HEAD
	mp.mask = evlist->mmap_len - page_size - 1;
=======
>>>>>>> 27a0a90d

	return perf_evlist__mmap_ops(evlist, &ops, &mp);
}

void perf_evlist__munmap(struct perf_evlist *evlist)
{
	int i;

	if (evlist->mmap) {
		for (i = 0; i < evlist->nr_mmaps; i++)
			perf_mmap__munmap(&evlist->mmap[i]);
	}

	if (evlist->mmap_ovw) {
		for (i = 0; i < evlist->nr_mmaps; i++)
			perf_mmap__munmap(&evlist->mmap_ovw[i]);
	}

	zfree(&evlist->mmap);
	zfree(&evlist->mmap_ovw);
<<<<<<< HEAD
=======
}

struct perf_mmap*
perf_evlist__next_mmap(struct perf_evlist *evlist, struct perf_mmap *map,
		       bool overwrite)
{
	if (map)
		return map->next;

	return overwrite ? evlist->mmap_ovw_first : evlist->mmap_first;
>>>>>>> 27a0a90d
}<|MERGE_RESOLUTION|>--- conflicted
+++ resolved
@@ -338,23 +338,13 @@
 	int i;
 	struct perf_mmap *map;
 
-<<<<<<< HEAD
-	evlist->nr_mmaps = perf_cpu_map__nr(evlist->cpus);
-	if (perf_cpu_map__empty(evlist->cpus))
-		evlist->nr_mmaps = perf_thread_map__nr(evlist->threads);
-
-=======
->>>>>>> 27a0a90d
 	map = zalloc(evlist->nr_mmaps * sizeof(struct perf_mmap));
 	if (!map)
 		return NULL;
 
 	for (i = 0; i < evlist->nr_mmaps; i++) {
-<<<<<<< HEAD
-=======
 		struct perf_mmap *prev = i ? &map[i - 1] : NULL;
 
->>>>>>> 27a0a90d
 		/*
 		 * When the perf_mmap() call is made we grab one refcount, plus
 		 * one extra to let perf_mmap__consume() get the last
@@ -364,11 +354,7 @@
 		 * Each PERF_EVENT_IOC_SET_OUTPUT points to this mmap and
 		 * thus does perf_mmap__get() on it.
 		 */
-<<<<<<< HEAD
-		perf_mmap__init(&map[i], overwrite, NULL);
-=======
 		perf_mmap__init(&map[i], prev, overwrite, NULL);
->>>>>>> 27a0a90d
 	}
 
 	return map;
@@ -394,20 +380,6 @@
 static struct perf_mmap*
 perf_evlist__mmap_cb_get(struct perf_evlist *evlist, bool overwrite, int idx)
 {
-<<<<<<< HEAD
-	struct perf_mmap *map = &evlist->mmap[idx];
-
-	if (overwrite) {
-		if (!evlist->mmap_ovw) {
-			evlist->mmap_ovw = perf_evlist__alloc_mmap(evlist, true);
-			if (!evlist->mmap_ovw)
-				return NULL;
-		}
-		map = &evlist->mmap_ovw[idx];
-	}
-
-	return map;
-=======
 	struct perf_mmap *maps;
 
 	maps = overwrite ? evlist->mmap_ovw : evlist->mmap;
@@ -424,7 +396,6 @@
 	}
 
 	return &maps[idx];
->>>>>>> 27a0a90d
 }
 
 #define FD(e, x, y) (*(int *) xyarray__entry(e->fd, x, y))
@@ -436,8 +407,6 @@
 	return perf_mmap__mmap(map, mp, output, cpu);
 }
 
-<<<<<<< HEAD
-=======
 static void perf_evlist__set_mmap_first(struct perf_evlist *evlist, struct perf_mmap *map,
 					bool overwrite)
 {
@@ -447,7 +416,6 @@
 		evlist->mmap_first = map;
 }
 
->>>>>>> 27a0a90d
 static int
 mmap_per_evsel(struct perf_evlist *evlist, struct perf_evlist_mmap_ops *ops,
 	       int idx, struct perf_mmap_param *mp, int cpu_idx,
@@ -503,12 +471,9 @@
 
 			if (ops->mmap(map, mp, *output, evlist_cpu) < 0)
 				return -1;
-<<<<<<< HEAD
-=======
 
 			if (!idx)
 				perf_evlist__set_mmap_first(evlist, map, overwrite);
->>>>>>> 27a0a90d
 		} else {
 			if (ioctl(fd, PERF_EVENT_IOC_SET_OUTPUT, *output) != 0)
 				return -1;
@@ -591,8 +556,6 @@
 	return -1;
 }
 
-<<<<<<< HEAD
-=======
 static int perf_evlist__nr_mmaps(struct perf_evlist *evlist)
 {
 	int nr_mmaps;
@@ -604,7 +567,6 @@
 	return nr_mmaps;
 }
 
->>>>>>> 27a0a90d
 int perf_evlist__mmap_ops(struct perf_evlist *evlist,
 			  struct perf_evlist_mmap_ops *ops,
 			  struct perf_mmap_param *mp)
@@ -616,16 +578,9 @@
 	if (!ops || !ops->get || !ops->mmap)
 		return -EINVAL;
 
-<<<<<<< HEAD
-	if (!evlist->mmap)
-		evlist->mmap = perf_evlist__alloc_mmap(evlist, false);
-	if (!evlist->mmap)
-		return -ENOMEM;
-=======
 	mp->mask = evlist->mmap_len - page_size - 1;
 
 	evlist->nr_mmaps = perf_evlist__nr_mmaps(evlist);
->>>>>>> 27a0a90d
 
 	perf_evlist__for_each_entry(evlist, evsel) {
 		if ((evsel->attr.read_format & PERF_FORMAT_ID) &&
@@ -652,10 +607,6 @@
 	};
 
 	evlist->mmap_len = (pages + 1) * page_size;
-<<<<<<< HEAD
-	mp.mask = evlist->mmap_len - page_size - 1;
-=======
->>>>>>> 27a0a90d
 
 	return perf_evlist__mmap_ops(evlist, &ops, &mp);
 }
@@ -676,8 +627,6 @@
 
 	zfree(&evlist->mmap);
 	zfree(&evlist->mmap_ovw);
-<<<<<<< HEAD
-=======
 }
 
 struct perf_mmap*
@@ -688,5 +637,4 @@
 		return map->next;
 
 	return overwrite ? evlist->mmap_ovw_first : evlist->mmap_first;
->>>>>>> 27a0a90d
 }