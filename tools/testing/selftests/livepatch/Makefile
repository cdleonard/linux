# SPDX-License-Identifier: GPL-2.0

TEST_PROGS_EXTENDED := functions.sh
TEST_PROGS := \
	test-livepatch.sh \
	test-callbacks.sh \
	test-shadow-vars.sh \
<<<<<<< HEAD
	test-ftrace.sh
=======
	test-state.sh
>>>>>>> 7f436b30

include ../lib.mk<|MERGE_RESOLUTION|>--- conflicted
+++ resolved
@@ -5,10 +5,7 @@
 	test-livepatch.sh \
 	test-callbacks.sh \
 	test-shadow-vars.sh \
-<<<<<<< HEAD
-	test-ftrace.sh
-=======
+	test-ftrace.sh \
 	test-state.sh
->>>>>>> 7f436b30
 
 include ../lib.mk