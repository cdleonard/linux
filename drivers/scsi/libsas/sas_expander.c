// SPDX-License-Identifier: GPL-2.0
/*
 * Serial Attached SCSI (SAS) Expander discovery and configuration
 *
 * Copyright (C) 2005 Adaptec, Inc.  All rights reserved.
 * Copyright (C) 2005 Luben Tuikov <luben_tuikov@adaptec.com>
 *
 * This file is licensed under GPLv2.
 */

#include <linux/scatterlist.h>
#include <linux/blkdev.h>
#include <linux/slab.h>
#include <asm/unaligned.h>

#include "sas_internal.h"

#include <scsi/sas_ata.h>
#include <scsi/scsi_transport.h>
#include <scsi/scsi_transport_sas.h>
#include "../scsi_sas_internal.h"

static int sas_discover_expander(struct domain_device *dev);
static int sas_configure_routing(struct domain_device *dev, u8 *sas_addr);
static int sas_configure_phy(struct domain_device *dev, int phy_id,
			     u8 *sas_addr, int include);
static int sas_disable_routing(struct domain_device *dev,  u8 *sas_addr);

/* ---------- SMP task management ---------- */

static void smp_task_timedout(struct timer_list *t)
{
	struct sas_task_slow *slow = from_timer(slow, t, timer);
	struct sas_task *task = slow->task;
	unsigned long flags;

	spin_lock_irqsave(&task->task_state_lock, flags);
	if (!(task->task_state_flags & SAS_TASK_STATE_DONE)) {
		task->task_state_flags |= SAS_TASK_STATE_ABORTED;
		complete(&task->slow_task->completion);
	}
	spin_unlock_irqrestore(&task->task_state_lock, flags);
}

static void smp_task_done(struct sas_task *task)
{
	del_timer(&task->slow_task->timer);
	complete(&task->slow_task->completion);
}

/* Give it some long enough timeout. In seconds. */
#define SMP_TIMEOUT 10

static int smp_execute_task_sg(struct domain_device *dev,
		struct scatterlist *req, struct scatterlist *resp)
{
	int res, retry;
	struct sas_task *task = NULL;
	struct sas_internal *i =
		to_sas_internal(dev->port->ha->core.shost->transportt);

	mutex_lock(&dev->ex_dev.cmd_mutex);
	for (retry = 0; retry < 3; retry++) {
		if (test_bit(SAS_DEV_GONE, &dev->state)) {
			res = -ECOMM;
			break;
		}

		task = sas_alloc_slow_task(GFP_KERNEL);
		if (!task) {
			res = -ENOMEM;
			break;
		}
		task->dev = dev;
		task->task_proto = dev->tproto;
		task->smp_task.smp_req = *req;
		task->smp_task.smp_resp = *resp;

		task->task_done = smp_task_done;

		task->slow_task->timer.function = smp_task_timedout;
		task->slow_task->timer.expires = jiffies + SMP_TIMEOUT*HZ;
		add_timer(&task->slow_task->timer);

		res = i->dft->lldd_execute_task(task, GFP_KERNEL);

		if (res) {
			del_timer(&task->slow_task->timer);
			pr_notice("executing SMP task failed:%d\n", res);
			break;
		}

		wait_for_completion(&task->slow_task->completion);
		res = -ECOMM;
		if ((task->task_state_flags & SAS_TASK_STATE_ABORTED)) {
			pr_notice("smp task timed out or aborted\n");
			i->dft->lldd_abort_task(task);
			if (!(task->task_state_flags & SAS_TASK_STATE_DONE)) {
				pr_notice("SMP task aborted and not done\n");
				break;
			}
		}
		if (task->task_status.resp == SAS_TASK_COMPLETE &&
		    task->task_status.stat == SAM_STAT_GOOD) {
			res = 0;
			break;
		}
		if (task->task_status.resp == SAS_TASK_COMPLETE &&
		    task->task_status.stat == SAS_DATA_UNDERRUN) {
			/* no error, but return the number of bytes of
			 * underrun */
			res = task->task_status.residual;
			break;
		}
		if (task->task_status.resp == SAS_TASK_COMPLETE &&
		    task->task_status.stat == SAS_DATA_OVERRUN) {
			res = -EMSGSIZE;
			break;
		}
		if (task->task_status.resp == SAS_TASK_UNDELIVERED &&
		    task->task_status.stat == SAS_DEVICE_UNKNOWN)
			break;
		else {
			pr_notice("%s: task to dev %016llx response: 0x%x status 0x%x\n",
				  __func__,
				  SAS_ADDR(dev->sas_addr),
				  task->task_status.resp,
				  task->task_status.stat);
			sas_free_task(task);
			task = NULL;
		}
	}
	mutex_unlock(&dev->ex_dev.cmd_mutex);

	BUG_ON(retry == 3 && task != NULL);
	sas_free_task(task);
	return res;
}

static int smp_execute_task(struct domain_device *dev, void *req, int req_size,
			    void *resp, int resp_size)
{
	struct scatterlist req_sg;
	struct scatterlist resp_sg;

	sg_init_one(&req_sg, req, req_size);
	sg_init_one(&resp_sg, resp, resp_size);
	return smp_execute_task_sg(dev, &req_sg, &resp_sg);
}

/* ---------- Allocations ---------- */

static inline void *alloc_smp_req(int size)
{
	u8 *p = kzalloc(size, GFP_KERNEL);
	if (p)
		p[0] = SMP_REQUEST;
	return p;
}

static inline void *alloc_smp_resp(int size)
{
	return kzalloc(size, GFP_KERNEL);
}

static char sas_route_char(struct domain_device *dev, struct ex_phy *phy)
{
	switch (phy->routing_attr) {
	case TABLE_ROUTING:
		if (dev->ex_dev.t2t_supp)
			return 'U';
		else
			return 'T';
	case DIRECT_ROUTING:
		return 'D';
	case SUBTRACTIVE_ROUTING:
		return 'S';
	default:
		return '?';
	}
}

static enum sas_device_type to_dev_type(struct discover_resp *dr)
{
	/* This is detecting a failure to transmit initial dev to host
	 * FIS as described in section J.5 of sas-2 r16
	 */
	if (dr->attached_dev_type == SAS_PHY_UNUSED && dr->attached_sata_dev &&
	    dr->linkrate >= SAS_LINK_RATE_1_5_GBPS)
		return SAS_SATA_PENDING;
	else
		return dr->attached_dev_type;
}

static void sas_set_ex_phy(struct domain_device *dev, int phy_id, void *rsp)
{
	enum sas_device_type dev_type;
	enum sas_linkrate linkrate;
	u8 sas_addr[SAS_ADDR_SIZE];
	struct smp_resp *resp = rsp;
	struct discover_resp *dr = &resp->disc;
	struct sas_ha_struct *ha = dev->port->ha;
	struct expander_device *ex = &dev->ex_dev;
	struct ex_phy *phy = &ex->ex_phy[phy_id];
	struct sas_rphy *rphy = dev->rphy;
	bool new_phy = !phy->phy;
	char *type;

	if (new_phy) {
		if (WARN_ON_ONCE(test_bit(SAS_HA_ATA_EH_ACTIVE, &ha->state)))
			return;
		phy->phy = sas_phy_alloc(&rphy->dev, phy_id);

		/* FIXME: error_handling */
		BUG_ON(!phy->phy);
	}

	switch (resp->result) {
	case SMP_RESP_PHY_VACANT:
		phy->phy_state = PHY_VACANT;
		break;
	default:
		phy->phy_state = PHY_NOT_PRESENT;
		break;
	case SMP_RESP_FUNC_ACC:
		phy->phy_state = PHY_EMPTY; /* do not know yet */
		break;
	}

	/* check if anything important changed to squelch debug */
	dev_type = phy->attached_dev_type;
	linkrate  = phy->linkrate;
	memcpy(sas_addr, phy->attached_sas_addr, SAS_ADDR_SIZE);

	/* Handle vacant phy - rest of dr data is not valid so skip it */
	if (phy->phy_state == PHY_VACANT) {
		memset(phy->attached_sas_addr, 0, SAS_ADDR_SIZE);
		phy->attached_dev_type = SAS_PHY_UNUSED;
		if (!test_bit(SAS_HA_ATA_EH_ACTIVE, &ha->state)) {
			phy->phy_id = phy_id;
			goto skip;
		} else
			goto out;
	}

	phy->attached_dev_type = to_dev_type(dr);
	if (test_bit(SAS_HA_ATA_EH_ACTIVE, &ha->state))
		goto out;
	phy->phy_id = phy_id;
	phy->linkrate = dr->linkrate;
	phy->attached_sata_host = dr->attached_sata_host;
	phy->attached_sata_dev  = dr->attached_sata_dev;
	phy->attached_sata_ps   = dr->attached_sata_ps;
	phy->attached_iproto = dr->iproto << 1;
	phy->attached_tproto = dr->tproto << 1;
	/* help some expanders that fail to zero sas_address in the 'no
	 * device' case
	 */
	if (phy->attached_dev_type == SAS_PHY_UNUSED ||
	    phy->linkrate < SAS_LINK_RATE_1_5_GBPS)
		memset(phy->attached_sas_addr, 0, SAS_ADDR_SIZE);
	else
		memcpy(phy->attached_sas_addr, dr->attached_sas_addr, SAS_ADDR_SIZE);
	phy->attached_phy_id = dr->attached_phy_id;
	phy->phy_change_count = dr->change_count;
	phy->routing_attr = dr->routing_attr;
	phy->virtual = dr->virtual;
	phy->last_da_index = -1;

	phy->phy->identify.sas_address = SAS_ADDR(phy->attached_sas_addr);
	phy->phy->identify.device_type = dr->attached_dev_type;
	phy->phy->identify.initiator_port_protocols = phy->attached_iproto;
	phy->phy->identify.target_port_protocols = phy->attached_tproto;
	if (!phy->attached_tproto && dr->attached_sata_dev)
		phy->phy->identify.target_port_protocols = SAS_PROTOCOL_SATA;
	phy->phy->identify.phy_identifier = phy_id;
	phy->phy->minimum_linkrate_hw = dr->hmin_linkrate;
	phy->phy->maximum_linkrate_hw = dr->hmax_linkrate;
	phy->phy->minimum_linkrate = dr->pmin_linkrate;
	phy->phy->maximum_linkrate = dr->pmax_linkrate;
	phy->phy->negotiated_linkrate = phy->linkrate;
	phy->phy->enabled = (phy->linkrate != SAS_PHY_DISABLED);

 skip:
	if (new_phy)
		if (sas_phy_add(phy->phy)) {
			sas_phy_free(phy->phy);
			return;
		}

 out:
	switch (phy->attached_dev_type) {
	case SAS_SATA_PENDING:
		type = "stp pending";
		break;
	case SAS_PHY_UNUSED:
		type = "no device";
		break;
	case SAS_END_DEVICE:
		if (phy->attached_iproto) {
			if (phy->attached_tproto)
				type = "host+target";
			else
				type = "host";
		} else {
			if (dr->attached_sata_dev)
				type = "stp";
			else
				type = "ssp";
		}
		break;
	case SAS_EDGE_EXPANDER_DEVICE:
	case SAS_FANOUT_EXPANDER_DEVICE:
		type = "smp";
		break;
	default:
		type = "unknown";
	}

	/* this routine is polled by libata error recovery so filter
	 * unimportant messages
	 */
	if (new_phy || phy->attached_dev_type != dev_type ||
	    phy->linkrate != linkrate ||
	    SAS_ADDR(phy->attached_sas_addr) != SAS_ADDR(sas_addr))
		/* pass */;
	else
		return;

	/* if the attached device type changed and ata_eh is active,
	 * make sure we run revalidation when eh completes (see:
	 * sas_enable_revalidation)
	 */
	if (test_bit(SAS_HA_ATA_EH_ACTIVE, &ha->state))
		set_bit(DISCE_REVALIDATE_DOMAIN, &dev->port->disc.pending);

	pr_debug("%sex %016llx phy%02d:%c:%X attached: %016llx (%s)\n",
		 test_bit(SAS_HA_ATA_EH_ACTIVE, &ha->state) ? "ata: " : "",
		 SAS_ADDR(dev->sas_addr), phy->phy_id,
		 sas_route_char(dev, phy), phy->linkrate,
		 SAS_ADDR(phy->attached_sas_addr), type);
}

/* check if we have an existing attached ata device on this expander phy */
struct domain_device *sas_ex_to_ata(struct domain_device *ex_dev, int phy_id)
{
	struct ex_phy *ex_phy = &ex_dev->ex_dev.ex_phy[phy_id];
	struct domain_device *dev;
	struct sas_rphy *rphy;

	if (!ex_phy->port)
		return NULL;

	rphy = ex_phy->port->rphy;
	if (!rphy)
		return NULL;

	dev = sas_find_dev_by_rphy(rphy);

	if (dev && dev_is_sata(dev))
		return dev;

	return NULL;
}

#define DISCOVER_REQ_SIZE  16
#define DISCOVER_RESP_SIZE 56

static int sas_ex_phy_discover_helper(struct domain_device *dev, u8 *disc_req,
				      u8 *disc_resp, int single)
{
	struct discover_resp *dr;
	int res;

	disc_req[9] = single;

	res = smp_execute_task(dev, disc_req, DISCOVER_REQ_SIZE,
			       disc_resp, DISCOVER_RESP_SIZE);
	if (res)
		return res;
	dr = &((struct smp_resp *)disc_resp)->disc;
	if (memcmp(dev->sas_addr, dr->attached_sas_addr, SAS_ADDR_SIZE) == 0) {
		pr_notice("Found loopback topology, just ignore it!\n");
		return 0;
	}
	sas_set_ex_phy(dev, single, disc_resp);
	return 0;
}

int sas_ex_phy_discover(struct domain_device *dev, int single)
{
	struct expander_device *ex = &dev->ex_dev;
	int  res = 0;
	u8   *disc_req;
	u8   *disc_resp;

	disc_req = alloc_smp_req(DISCOVER_REQ_SIZE);
	if (!disc_req)
		return -ENOMEM;

	disc_resp = alloc_smp_resp(DISCOVER_RESP_SIZE);
	if (!disc_resp) {
		kfree(disc_req);
		return -ENOMEM;
	}

	disc_req[1] = SMP_DISCOVER;

	if (0 <= single && single < ex->num_phys) {
		res = sas_ex_phy_discover_helper(dev, disc_req, disc_resp, single);
	} else {
		int i;

		for (i = 0; i < ex->num_phys; i++) {
			res = sas_ex_phy_discover_helper(dev, disc_req,
							 disc_resp, i);
			if (res)
				goto out_err;
		}
	}
out_err:
	kfree(disc_resp);
	kfree(disc_req);
	return res;
}

static int sas_expander_discover(struct domain_device *dev)
{
	struct expander_device *ex = &dev->ex_dev;
	int res = -ENOMEM;

	ex->ex_phy = kcalloc(ex->num_phys, sizeof(*ex->ex_phy), GFP_KERNEL);
	if (!ex->ex_phy)
		return -ENOMEM;

	res = sas_ex_phy_discover(dev, -1);
	if (res)
		goto out_err;

	return 0;
 out_err:
	kfree(ex->ex_phy);
	ex->ex_phy = NULL;
	return res;
}

#define MAX_EXPANDER_PHYS 128

static void ex_assign_report_general(struct domain_device *dev,
					    struct smp_resp *resp)
{
	struct report_general_resp *rg = &resp->rg;

	dev->ex_dev.ex_change_count = be16_to_cpu(rg->change_count);
	dev->ex_dev.max_route_indexes = be16_to_cpu(rg->route_indexes);
	dev->ex_dev.num_phys = min(rg->num_phys, (u8)MAX_EXPANDER_PHYS);
	dev->ex_dev.t2t_supp = rg->t2t_supp;
	dev->ex_dev.conf_route_table = rg->conf_route_table;
	dev->ex_dev.configuring = rg->configuring;
	memcpy(dev->ex_dev.enclosure_logical_id, rg->enclosure_logical_id, 8);
}

#define RG_REQ_SIZE   8
#define RG_RESP_SIZE 32

static int sas_ex_general(struct domain_device *dev)
{
	u8 *rg_req;
	struct smp_resp *rg_resp;
	int res;
	int i;

	rg_req = alloc_smp_req(RG_REQ_SIZE);
	if (!rg_req)
		return -ENOMEM;

	rg_resp = alloc_smp_resp(RG_RESP_SIZE);
	if (!rg_resp) {
		kfree(rg_req);
		return -ENOMEM;
	}

	rg_req[1] = SMP_REPORT_GENERAL;

	for (i = 0; i < 5; i++) {
		res = smp_execute_task(dev, rg_req, RG_REQ_SIZE, rg_resp,
				       RG_RESP_SIZE);

		if (res) {
			pr_notice("RG to ex %016llx failed:0x%x\n",
				  SAS_ADDR(dev->sas_addr), res);
			goto out;
		} else if (rg_resp->result != SMP_RESP_FUNC_ACC) {
			pr_debug("RG:ex %016llx returned SMP result:0x%x\n",
				 SAS_ADDR(dev->sas_addr), rg_resp->result);
			res = rg_resp->result;
			goto out;
		}

		ex_assign_report_general(dev, rg_resp);

		if (dev->ex_dev.configuring) {
			pr_debug("RG: ex %llx self-configuring...\n",
				 SAS_ADDR(dev->sas_addr));
			schedule_timeout_interruptible(5*HZ);
		} else
			break;
	}
out:
	kfree(rg_req);
	kfree(rg_resp);
	return res;
}

static void ex_assign_manuf_info(struct domain_device *dev, void
					*_mi_resp)
{
	u8 *mi_resp = _mi_resp;
	struct sas_rphy *rphy = dev->rphy;
	struct sas_expander_device *edev = rphy_to_expander_device(rphy);

	memcpy(edev->vendor_id, mi_resp + 12, SAS_EXPANDER_VENDOR_ID_LEN);
	memcpy(edev->product_id, mi_resp + 20, SAS_EXPANDER_PRODUCT_ID_LEN);
	memcpy(edev->product_rev, mi_resp + 36,
	       SAS_EXPANDER_PRODUCT_REV_LEN);

	if (mi_resp[8] & 1) {
		memcpy(edev->component_vendor_id, mi_resp + 40,
		       SAS_EXPANDER_COMPONENT_VENDOR_ID_LEN);
		edev->component_id = mi_resp[48] << 8 | mi_resp[49];
		edev->component_revision_id = mi_resp[50];
	}
}

#define MI_REQ_SIZE   8
#define MI_RESP_SIZE 64

static int sas_ex_manuf_info(struct domain_device *dev)
{
	u8 *mi_req;
	u8 *mi_resp;
	int res;

	mi_req = alloc_smp_req(MI_REQ_SIZE);
	if (!mi_req)
		return -ENOMEM;

	mi_resp = alloc_smp_resp(MI_RESP_SIZE);
	if (!mi_resp) {
		kfree(mi_req);
		return -ENOMEM;
	}

	mi_req[1] = SMP_REPORT_MANUF_INFO;

	res = smp_execute_task(dev, mi_req, MI_REQ_SIZE, mi_resp,MI_RESP_SIZE);
	if (res) {
		pr_notice("MI: ex %016llx failed:0x%x\n",
			  SAS_ADDR(dev->sas_addr), res);
		goto out;
	} else if (mi_resp[2] != SMP_RESP_FUNC_ACC) {
		pr_debug("MI ex %016llx returned SMP result:0x%x\n",
			 SAS_ADDR(dev->sas_addr), mi_resp[2]);
		goto out;
	}

	ex_assign_manuf_info(dev, mi_resp);
out:
	kfree(mi_req);
	kfree(mi_resp);
	return res;
}

#define PC_REQ_SIZE  44
#define PC_RESP_SIZE 8

int sas_smp_phy_control(struct domain_device *dev, int phy_id,
			enum phy_func phy_func,
			struct sas_phy_linkrates *rates)
{
	u8 *pc_req;
	u8 *pc_resp;
	int res;

	pc_req = alloc_smp_req(PC_REQ_SIZE);
	if (!pc_req)
		return -ENOMEM;

	pc_resp = alloc_smp_resp(PC_RESP_SIZE);
	if (!pc_resp) {
		kfree(pc_req);
		return -ENOMEM;
	}

	pc_req[1] = SMP_PHY_CONTROL;
	pc_req[9] = phy_id;
	pc_req[10]= phy_func;
	if (rates) {
		pc_req[32] = rates->minimum_linkrate << 4;
		pc_req[33] = rates->maximum_linkrate << 4;
	}

	res = smp_execute_task(dev, pc_req, PC_REQ_SIZE, pc_resp,PC_RESP_SIZE);
	if (res) {
		pr_err("ex %016llx phy%02d PHY control failed: %d\n",
		       SAS_ADDR(dev->sas_addr), phy_id, res);
	} else if (pc_resp[2] != SMP_RESP_FUNC_ACC) {
		pr_err("ex %016llx phy%02d PHY control failed: function result 0x%x\n",
		       SAS_ADDR(dev->sas_addr), phy_id, pc_resp[2]);
		res = pc_resp[2];
	}
	kfree(pc_resp);
	kfree(pc_req);
	return res;
}

static void sas_ex_disable_phy(struct domain_device *dev, int phy_id)
{
	struct expander_device *ex = &dev->ex_dev;
	struct ex_phy *phy = &ex->ex_phy[phy_id];

	sas_smp_phy_control(dev, phy_id, PHY_FUNC_DISABLE, NULL);
	phy->linkrate = SAS_PHY_DISABLED;
}

static void sas_ex_disable_port(struct domain_device *dev, u8 *sas_addr)
{
	struct expander_device *ex = &dev->ex_dev;
	int i;

	for (i = 0; i < ex->num_phys; i++) {
		struct ex_phy *phy = &ex->ex_phy[i];

		if (phy->phy_state == PHY_VACANT ||
		    phy->phy_state == PHY_NOT_PRESENT)
			continue;

		if (SAS_ADDR(phy->attached_sas_addr) == SAS_ADDR(sas_addr))
			sas_ex_disable_phy(dev, i);
	}
}

static int sas_dev_present_in_domain(struct asd_sas_port *port,
					    u8 *sas_addr)
{
	struct domain_device *dev;

	if (SAS_ADDR(port->sas_addr) == SAS_ADDR(sas_addr))
		return 1;
	list_for_each_entry(dev, &port->dev_list, dev_list_node) {
		if (SAS_ADDR(dev->sas_addr) == SAS_ADDR(sas_addr))
			return 1;
	}
	return 0;
}

#define RPEL_REQ_SIZE	16
#define RPEL_RESP_SIZE	32
int sas_smp_get_phy_events(struct sas_phy *phy)
{
	int res;
	u8 *req;
	u8 *resp;
	struct sas_rphy *rphy = dev_to_rphy(phy->dev.parent);
	struct domain_device *dev = sas_find_dev_by_rphy(rphy);

	req = alloc_smp_req(RPEL_REQ_SIZE);
	if (!req)
		return -ENOMEM;

	resp = alloc_smp_resp(RPEL_RESP_SIZE);
	if (!resp) {
		kfree(req);
		return -ENOMEM;
	}

	req[1] = SMP_REPORT_PHY_ERR_LOG;
	req[9] = phy->number;

	res = smp_execute_task(dev, req, RPEL_REQ_SIZE,
			            resp, RPEL_RESP_SIZE);

	if (res)
		goto out;

	phy->invalid_dword_count = get_unaligned_be32(&resp[12]);
	phy->running_disparity_error_count = get_unaligned_be32(&resp[16]);
	phy->loss_of_dword_sync_count = get_unaligned_be32(&resp[20]);
	phy->phy_reset_problem_count = get_unaligned_be32(&resp[24]);

 out:
	kfree(req);
	kfree(resp);
	return res;

}

#ifdef CONFIG_SCSI_SAS_ATA

#define RPS_REQ_SIZE  16
#define RPS_RESP_SIZE 60

int sas_get_report_phy_sata(struct domain_device *dev, int phy_id,
			    struct smp_resp *rps_resp)
{
	int res;
	u8 *rps_req = alloc_smp_req(RPS_REQ_SIZE);
	u8 *resp = (u8 *)rps_resp;

	if (!rps_req)
		return -ENOMEM;

	rps_req[1] = SMP_REPORT_PHY_SATA;
	rps_req[9] = phy_id;

	res = smp_execute_task(dev, rps_req, RPS_REQ_SIZE,
			            rps_resp, RPS_RESP_SIZE);

	/* 0x34 is the FIS type for the D2H fis.  There's a potential
	 * standards cockup here.  sas-2 explicitly specifies the FIS
	 * should be encoded so that FIS type is in resp[24].
	 * However, some expanders endian reverse this.  Undo the
	 * reversal here */
	if (!res && resp[27] == 0x34 && resp[24] != 0x34) {
		int i;

		for (i = 0; i < 5; i++) {
			int j = 24 + (i*4);
			u8 a, b;
			a = resp[j + 0];
			b = resp[j + 1];
			resp[j + 0] = resp[j + 3];
			resp[j + 1] = resp[j + 2];
			resp[j + 2] = b;
			resp[j + 3] = a;
		}
	}

	kfree(rps_req);
	return res;
}
#endif

static void sas_ex_get_linkrate(struct domain_device *parent,
				       struct domain_device *child,
				       struct ex_phy *parent_phy)
{
	struct expander_device *parent_ex = &parent->ex_dev;
	struct sas_port *port;
	int i;

	child->pathways = 0;

	port = parent_phy->port;

	for (i = 0; i < parent_ex->num_phys; i++) {
		struct ex_phy *phy = &parent_ex->ex_phy[i];

		if (phy->phy_state == PHY_VACANT ||
		    phy->phy_state == PHY_NOT_PRESENT)
			continue;

		if (SAS_ADDR(phy->attached_sas_addr) ==
		    SAS_ADDR(child->sas_addr)) {

			child->min_linkrate = min(parent->min_linkrate,
						  phy->linkrate);
			child->max_linkrate = max(parent->max_linkrate,
						  phy->linkrate);
			child->pathways++;
			sas_port_add_phy(port, phy->phy);
		}
	}
	child->linkrate = min(parent_phy->linkrate, child->max_linkrate);
	child->pathways = min(child->pathways, parent->pathways);
}

static struct domain_device *sas_ex_discover_end_dev(
	struct domain_device *parent, int phy_id)
{
	struct expander_device *parent_ex = &parent->ex_dev;
	struct ex_phy *phy = &parent_ex->ex_phy[phy_id];
	struct domain_device *child = NULL;
	struct sas_rphy *rphy;
	int res;

	if (phy->attached_sata_host || phy->attached_sata_ps)
		return NULL;

	child = sas_alloc_device();
	if (!child)
		return NULL;

	kref_get(&parent->kref);
	child->parent = parent;
	child->port   = parent->port;
	child->iproto = phy->attached_iproto;
	memcpy(child->sas_addr, phy->attached_sas_addr, SAS_ADDR_SIZE);
	sas_hash_addr(child->hashed_sas_addr, child->sas_addr);
	if (!phy->port) {
		phy->port = sas_port_alloc(&parent->rphy->dev, phy_id);
		if (unlikely(!phy->port))
			goto out_err;
		if (unlikely(sas_port_add(phy->port) != 0)) {
			sas_port_free(phy->port);
			goto out_err;
		}
	}
	sas_ex_get_linkrate(parent, child, phy);
	sas_device_set_phy(child, phy->port);

#ifdef CONFIG_SCSI_SAS_ATA
	if ((phy->attached_tproto & SAS_PROTOCOL_STP) || phy->attached_sata_dev) {
		if (child->linkrate > parent->min_linkrate) {
			struct sas_phy *cphy = child->phy;
			enum sas_linkrate min_prate = cphy->minimum_linkrate,
				parent_min_lrate = parent->min_linkrate,
				min_linkrate = (min_prate > parent_min_lrate) ?
					       parent_min_lrate : 0;
			struct sas_phy_linkrates rates = {
				.maximum_linkrate = parent->min_linkrate,
				.minimum_linkrate = min_linkrate,
			};
			int ret;

			pr_notice("ex %016llx phy%02d SATA device linkrate > min pathway connection rate, attempting to lower device linkrate\n",
				   SAS_ADDR(child->sas_addr), phy_id);
			ret = sas_smp_phy_control(parent, phy_id,
						  PHY_FUNC_LINK_RESET, &rates);
			if (ret) {
				pr_err("ex %016llx phy%02d SATA device could not set linkrate (%d)\n",
				       SAS_ADDR(child->sas_addr), phy_id, ret);
				goto out_free;
			}
			pr_notice("ex %016llx phy%02d SATA device set linkrate successfully\n",
				  SAS_ADDR(child->sas_addr), phy_id);
			child->linkrate = child->min_linkrate;
		}
		res = sas_get_ata_info(child, phy);
		if (res)
			goto out_free;

		sas_init_dev(child);
		res = sas_ata_init(child);
		if (res)
			goto out_free;
		rphy = sas_end_device_alloc(phy->port);
		if (!rphy)
			goto out_free;
		rphy->identify.phy_identifier = phy_id;

		child->rphy = rphy;
		get_device(&rphy->dev);

		list_add_tail(&child->disco_list_node, &parent->port->disco_list);

		res = sas_discover_sata(child);
		if (res) {
			pr_notice("sas_discover_sata() for device %16llx at %016llx:%02d returned 0x%x\n",
				  SAS_ADDR(child->sas_addr),
				  SAS_ADDR(parent->sas_addr), phy_id, res);
			goto out_list_del;
		}
	} else
#endif
	  if (phy->attached_tproto & SAS_PROTOCOL_SSP) {
		child->dev_type = SAS_END_DEVICE;
		rphy = sas_end_device_alloc(phy->port);
		/* FIXME: error handling */
		if (unlikely(!rphy))
			goto out_free;
		child->tproto = phy->attached_tproto;
		sas_init_dev(child);

		child->rphy = rphy;
		get_device(&rphy->dev);
		rphy->identify.phy_identifier = phy_id;
		sas_fill_in_rphy(child, rphy);

		list_add_tail(&child->disco_list_node, &parent->port->disco_list);

		res = sas_discover_end_dev(child);
		if (res) {
			pr_notice("sas_discover_end_dev() for device %16llx at %016llx:%02d returned 0x%x\n",
				  SAS_ADDR(child->sas_addr),
				  SAS_ADDR(parent->sas_addr), phy_id, res);
			goto out_list_del;
		}
	} else {
		pr_notice("target proto 0x%x at %016llx:0x%x not handled\n",
			  phy->attached_tproto, SAS_ADDR(parent->sas_addr),
			  phy_id);
		goto out_free;
	}

	list_add_tail(&child->siblings, &parent_ex->children);
	return child;

 out_list_del:
	sas_rphy_free(child->rphy);
	list_del(&child->disco_list_node);
	spin_lock_irq(&parent->port->dev_list_lock);
	list_del(&child->dev_list_node);
	spin_unlock_irq(&parent->port->dev_list_lock);
 out_free:
	sas_port_delete(phy->port);
 out_err:
	phy->port = NULL;
	sas_put_device(child);
	return NULL;
}

/* See if this phy is part of a wide port */
static bool sas_ex_join_wide_port(struct domain_device *parent, int phy_id)
{
	struct ex_phy *phy = &parent->ex_dev.ex_phy[phy_id];
	int i;

	for (i = 0; i < parent->ex_dev.num_phys; i++) {
		struct ex_phy *ephy = &parent->ex_dev.ex_phy[i];

		if (ephy == phy)
			continue;

		if (!memcmp(phy->attached_sas_addr, ephy->attached_sas_addr,
			    SAS_ADDR_SIZE) && ephy->port) {
			sas_port_add_phy(ephy->port, phy->phy);
			phy->port = ephy->port;
			phy->phy_state = PHY_DEVICE_DISCOVERED;
			return true;
		}
	}

	return false;
}

static struct domain_device *sas_ex_discover_expander(
	struct domain_device *parent, int phy_id)
{
	struct sas_expander_device *parent_ex = rphy_to_expander_device(parent->rphy);
	struct ex_phy *phy = &parent->ex_dev.ex_phy[phy_id];
	struct domain_device *child = NULL;
	struct sas_rphy *rphy;
	struct sas_expander_device *edev;
	struct asd_sas_port *port;
	int res;

	if (phy->routing_attr == DIRECT_ROUTING) {
		pr_warn("ex %016llx:%02d:D <--> ex %016llx:0x%x is not allowed\n",
			SAS_ADDR(parent->sas_addr), phy_id,
			SAS_ADDR(phy->attached_sas_addr),
			phy->attached_phy_id);
		return NULL;
	}
	child = sas_alloc_device();
	if (!child)
		return NULL;

	phy->port = sas_port_alloc(&parent->rphy->dev, phy_id);
	/* FIXME: better error handling */
	BUG_ON(sas_port_add(phy->port) != 0);


	switch (phy->attached_dev_type) {
	case SAS_EDGE_EXPANDER_DEVICE:
		rphy = sas_expander_alloc(phy->port,
					  SAS_EDGE_EXPANDER_DEVICE);
		break;
	case SAS_FANOUT_EXPANDER_DEVICE:
		rphy = sas_expander_alloc(phy->port,
					  SAS_FANOUT_EXPANDER_DEVICE);
		break;
	default:
		rphy = NULL;	/* shut gcc up */
		BUG();
	}
	port = parent->port;
	child->rphy = rphy;
	get_device(&rphy->dev);
	edev = rphy_to_expander_device(rphy);
	child->dev_type = phy->attached_dev_type;
	kref_get(&parent->kref);
	child->parent = parent;
	child->port = port;
	child->iproto = phy->attached_iproto;
	child->tproto = phy->attached_tproto;
	memcpy(child->sas_addr, phy->attached_sas_addr, SAS_ADDR_SIZE);
	sas_hash_addr(child->hashed_sas_addr, child->sas_addr);
	sas_ex_get_linkrate(parent, child, phy);
	edev->level = parent_ex->level + 1;
	parent->port->disc.max_level = max(parent->port->disc.max_level,
					   edev->level);
	sas_init_dev(child);
	sas_fill_in_rphy(child, rphy);
	sas_rphy_add(rphy);

	spin_lock_irq(&parent->port->dev_list_lock);
	list_add_tail(&child->dev_list_node, &parent->port->dev_list);
	spin_unlock_irq(&parent->port->dev_list_lock);

	res = sas_discover_expander(child);
	if (res) {
		sas_rphy_delete(rphy);
		spin_lock_irq(&parent->port->dev_list_lock);
		list_del(&child->dev_list_node);
		spin_unlock_irq(&parent->port->dev_list_lock);
		sas_put_device(child);
		sas_port_delete(phy->port);
		phy->port = NULL;
		return NULL;
	}
	list_add_tail(&child->siblings, &parent->ex_dev.children);
	return child;
}

static int sas_ex_discover_dev(struct domain_device *dev, int phy_id)
{
	struct expander_device *ex = &dev->ex_dev;
	struct ex_phy *ex_phy = &ex->ex_phy[phy_id];
	struct domain_device *child = NULL;
	int res = 0;

	/* Phy state */
	if (ex_phy->linkrate == SAS_SATA_SPINUP_HOLD) {
		if (!sas_smp_phy_control(dev, phy_id, PHY_FUNC_LINK_RESET, NULL))
			res = sas_ex_phy_discover(dev, phy_id);
		if (res)
			return res;
	}

	/* Parent and domain coherency */
	if (!dev->parent && (SAS_ADDR(ex_phy->attached_sas_addr) ==
			     SAS_ADDR(dev->port->sas_addr))) {
		sas_add_parent_port(dev, phy_id);
		return 0;
	}
	if (dev->parent && (SAS_ADDR(ex_phy->attached_sas_addr) ==
			    SAS_ADDR(dev->parent->sas_addr))) {
		sas_add_parent_port(dev, phy_id);
		if (ex_phy->routing_attr == TABLE_ROUTING)
			sas_configure_phy(dev, phy_id, dev->port->sas_addr, 1);
		return 0;
	}

	if (sas_dev_present_in_domain(dev->port, ex_phy->attached_sas_addr))
		sas_ex_disable_port(dev, ex_phy->attached_sas_addr);

	if (ex_phy->attached_dev_type == SAS_PHY_UNUSED) {
		if (ex_phy->routing_attr == DIRECT_ROUTING) {
			memset(ex_phy->attached_sas_addr, 0, SAS_ADDR_SIZE);
			sas_configure_routing(dev, ex_phy->attached_sas_addr);
		}
		return 0;
	} else if (ex_phy->linkrate == SAS_LINK_RATE_UNKNOWN)
		return 0;

	if (ex_phy->attached_dev_type != SAS_END_DEVICE &&
	    ex_phy->attached_dev_type != SAS_FANOUT_EXPANDER_DEVICE &&
	    ex_phy->attached_dev_type != SAS_EDGE_EXPANDER_DEVICE &&
	    ex_phy->attached_dev_type != SAS_SATA_PENDING) {
		pr_warn("unknown device type(0x%x) attached to ex %016llx phy%02d\n",
			ex_phy->attached_dev_type,
			SAS_ADDR(dev->sas_addr),
			phy_id);
		return 0;
	}

	res = sas_configure_routing(dev, ex_phy->attached_sas_addr);
	if (res) {
		pr_notice("configure routing for dev %016llx reported 0x%x. Forgotten\n",
			  SAS_ADDR(ex_phy->attached_sas_addr), res);
		sas_disable_routing(dev, ex_phy->attached_sas_addr);
		return res;
	}

	if (sas_ex_join_wide_port(dev, phy_id)) {
		pr_debug("Attaching ex phy%02d to wide port %016llx\n",
			 phy_id, SAS_ADDR(ex_phy->attached_sas_addr));
		return res;
	}

	switch (ex_phy->attached_dev_type) {
	case SAS_END_DEVICE:
	case SAS_SATA_PENDING:
		child = sas_ex_discover_end_dev(dev, phy_id);
		break;
	case SAS_FANOUT_EXPANDER_DEVICE:
		if (SAS_ADDR(dev->port->disc.fanout_sas_addr)) {
			pr_debug("second fanout expander %016llx phy%02d attached to ex %016llx phy%02d\n",
				 SAS_ADDR(ex_phy->attached_sas_addr),
				 ex_phy->attached_phy_id,
				 SAS_ADDR(dev->sas_addr),
				 phy_id);
			sas_ex_disable_phy(dev, phy_id);
			return res;
		} else
			memcpy(dev->port->disc.fanout_sas_addr,
			       ex_phy->attached_sas_addr, SAS_ADDR_SIZE);
		/* fallthrough */
	case SAS_EDGE_EXPANDER_DEVICE:
		child = sas_ex_discover_expander(dev, phy_id);
		break;
	default:
		break;
	}

<<<<<<< HEAD
	if (child) {
		int i;

		for (i = 0; i < ex->num_phys; i++) {
			if (ex->ex_phy[i].phy_state == PHY_VACANT ||
			    ex->ex_phy[i].phy_state == PHY_NOT_PRESENT)
				continue;
			/*
			 * Due to races, the phy might not get added to the
			 * wide port, so we add the phy to the wide port here.
			 */
			if (SAS_ADDR(ex->ex_phy[i].attached_sas_addr) ==
			    SAS_ADDR(child->sas_addr)) {
				ex->ex_phy[i].phy_state= PHY_DEVICE_DISCOVERED;
				if (sas_ex_join_wide_port(dev, i))
					pr_debug("Attaching ex phy%02d to wide port %016llx\n",
						 i, SAS_ADDR(ex->ex_phy[i].attached_sas_addr));
			}
		}
	}

=======
	if (!child)
		pr_notice("ex %016llx phy%02d failed to discover\n",
			  SAS_ADDR(dev->sas_addr), phy_id);
>>>>>>> 4ff96fb5
	return res;
}

static int sas_find_sub_addr(struct domain_device *dev, u8 *sub_addr)
{
	struct expander_device *ex = &dev->ex_dev;
	int i;

	for (i = 0; i < ex->num_phys; i++) {
		struct ex_phy *phy = &ex->ex_phy[i];

		if (phy->phy_state == PHY_VACANT ||
		    phy->phy_state == PHY_NOT_PRESENT)
			continue;

		if (dev_is_expander(phy->attached_dev_type) &&
		    phy->routing_attr == SUBTRACTIVE_ROUTING) {

			memcpy(sub_addr, phy->attached_sas_addr, SAS_ADDR_SIZE);

			return 1;
		}
	}
	return 0;
}

static int sas_check_level_subtractive_boundary(struct domain_device *dev)
{
	struct expander_device *ex = &dev->ex_dev;
	struct domain_device *child;
	u8 sub_addr[SAS_ADDR_SIZE] = {0, };

	list_for_each_entry(child, &ex->children, siblings) {
		if (!dev_is_expander(child->dev_type))
			continue;
		if (sub_addr[0] == 0) {
			sas_find_sub_addr(child, sub_addr);
			continue;
		} else {
			u8 s2[SAS_ADDR_SIZE];

			if (sas_find_sub_addr(child, s2) &&
			    (SAS_ADDR(sub_addr) != SAS_ADDR(s2))) {

				pr_notice("ex %016llx->%016llx-?->%016llx diverges from subtractive boundary %016llx\n",
					  SAS_ADDR(dev->sas_addr),
					  SAS_ADDR(child->sas_addr),
					  SAS_ADDR(s2),
					  SAS_ADDR(sub_addr));

				sas_ex_disable_port(child, s2);
			}
		}
	}
	return 0;
}
/**
 * sas_ex_discover_devices - discover devices attached to this expander
 * @dev: pointer to the expander domain device
 * @single: if you want to do a single phy, else set to -1;
 *
 * Configure this expander for use with its devices and register the
 * devices of this expander.
 */
static int sas_ex_discover_devices(struct domain_device *dev, int single)
{
	struct expander_device *ex = &dev->ex_dev;
	int i = 0, end = ex->num_phys;
	int res = 0;

	if (0 <= single && single < end) {
		i = single;
		end = i+1;
	}

	for ( ; i < end; i++) {
		struct ex_phy *ex_phy = &ex->ex_phy[i];

		if (ex_phy->phy_state == PHY_VACANT ||
		    ex_phy->phy_state == PHY_NOT_PRESENT ||
		    ex_phy->phy_state == PHY_DEVICE_DISCOVERED)
			continue;

		switch (ex_phy->linkrate) {
		case SAS_PHY_DISABLED:
		case SAS_PHY_RESET_PROBLEM:
		case SAS_SATA_PORT_SELECTOR:
			continue;
		default:
			res = sas_ex_discover_dev(dev, i);
			if (res)
				break;
			continue;
		}
	}

	if (!res)
		sas_check_level_subtractive_boundary(dev);

	return res;
}

static int sas_check_ex_subtractive_boundary(struct domain_device *dev)
{
	struct expander_device *ex = &dev->ex_dev;
	int i;
	u8  *sub_sas_addr = NULL;

	if (dev->dev_type != SAS_EDGE_EXPANDER_DEVICE)
		return 0;

	for (i = 0; i < ex->num_phys; i++) {
		struct ex_phy *phy = &ex->ex_phy[i];

		if (phy->phy_state == PHY_VACANT ||
		    phy->phy_state == PHY_NOT_PRESENT)
			continue;

		if (dev_is_expander(phy->attached_dev_type) &&
		    phy->routing_attr == SUBTRACTIVE_ROUTING) {

			if (!sub_sas_addr)
				sub_sas_addr = &phy->attached_sas_addr[0];
			else if (SAS_ADDR(sub_sas_addr) !=
				 SAS_ADDR(phy->attached_sas_addr)) {

				pr_notice("ex %016llx phy%02d diverges(%016llx) on subtractive boundary(%016llx). Disabled\n",
					  SAS_ADDR(dev->sas_addr), i,
					  SAS_ADDR(phy->attached_sas_addr),
					  SAS_ADDR(sub_sas_addr));
				sas_ex_disable_phy(dev, i);
			}
		}
	}
	return 0;
}

static void sas_print_parent_topology_bug(struct domain_device *child,
						 struct ex_phy *parent_phy,
						 struct ex_phy *child_phy)
{
	static const char *ex_type[] = {
		[SAS_EDGE_EXPANDER_DEVICE] = "edge",
		[SAS_FANOUT_EXPANDER_DEVICE] = "fanout",
	};
	struct domain_device *parent = child->parent;

	pr_notice("%s ex %016llx phy%02d <--> %s ex %016llx phy%02d has %c:%c routing link!\n",
		  ex_type[parent->dev_type],
		  SAS_ADDR(parent->sas_addr),
		  parent_phy->phy_id,

		  ex_type[child->dev_type],
		  SAS_ADDR(child->sas_addr),
		  child_phy->phy_id,

		  sas_route_char(parent, parent_phy),
		  sas_route_char(child, child_phy));
}

static int sas_check_eeds(struct domain_device *child,
				 struct ex_phy *parent_phy,
				 struct ex_phy *child_phy)
{
	int res = 0;
	struct domain_device *parent = child->parent;

	if (SAS_ADDR(parent->port->disc.fanout_sas_addr) != 0) {
		res = -ENODEV;
		pr_warn("edge ex %016llx phy S:%02d <--> edge ex %016llx phy S:%02d, while there is a fanout ex %016llx\n",
			SAS_ADDR(parent->sas_addr),
			parent_phy->phy_id,
			SAS_ADDR(child->sas_addr),
			child_phy->phy_id,
			SAS_ADDR(parent->port->disc.fanout_sas_addr));
	} else if (SAS_ADDR(parent->port->disc.eeds_a) == 0) {
		memcpy(parent->port->disc.eeds_a, parent->sas_addr,
		       SAS_ADDR_SIZE);
		memcpy(parent->port->disc.eeds_b, child->sas_addr,
		       SAS_ADDR_SIZE);
	} else if (((SAS_ADDR(parent->port->disc.eeds_a) ==
		    SAS_ADDR(parent->sas_addr)) ||
		   (SAS_ADDR(parent->port->disc.eeds_a) ==
		    SAS_ADDR(child->sas_addr)))
		   &&
		   ((SAS_ADDR(parent->port->disc.eeds_b) ==
		     SAS_ADDR(parent->sas_addr)) ||
		    (SAS_ADDR(parent->port->disc.eeds_b) ==
		     SAS_ADDR(child->sas_addr))))
		;
	else {
		res = -ENODEV;
		pr_warn("edge ex %016llx phy%02d <--> edge ex %016llx phy%02d link forms a third EEDS!\n",
			SAS_ADDR(parent->sas_addr),
			parent_phy->phy_id,
			SAS_ADDR(child->sas_addr),
			child_phy->phy_id);
	}

	return res;
}

/* Here we spill over 80 columns.  It is intentional.
 */
static int sas_check_parent_topology(struct domain_device *child)
{
	struct expander_device *child_ex = &child->ex_dev;
	struct expander_device *parent_ex;
	int i;
	int res = 0;

	if (!child->parent)
		return 0;

	if (!dev_is_expander(child->parent->dev_type))
		return 0;

	parent_ex = &child->parent->ex_dev;

	for (i = 0; i < parent_ex->num_phys; i++) {
		struct ex_phy *parent_phy = &parent_ex->ex_phy[i];
		struct ex_phy *child_phy;

		if (parent_phy->phy_state == PHY_VACANT ||
		    parent_phy->phy_state == PHY_NOT_PRESENT)
			continue;

		if (SAS_ADDR(parent_phy->attached_sas_addr) != SAS_ADDR(child->sas_addr))
			continue;

		child_phy = &child_ex->ex_phy[parent_phy->attached_phy_id];

		switch (child->parent->dev_type) {
		case SAS_EDGE_EXPANDER_DEVICE:
			if (child->dev_type == SAS_FANOUT_EXPANDER_DEVICE) {
				if (parent_phy->routing_attr != SUBTRACTIVE_ROUTING ||
				    child_phy->routing_attr != TABLE_ROUTING) {
					sas_print_parent_topology_bug(child, parent_phy, child_phy);
					res = -ENODEV;
				}
			} else if (parent_phy->routing_attr == SUBTRACTIVE_ROUTING) {
				if (child_phy->routing_attr == SUBTRACTIVE_ROUTING) {
					res = sas_check_eeds(child, parent_phy, child_phy);
				} else if (child_phy->routing_attr != TABLE_ROUTING) {
					sas_print_parent_topology_bug(child, parent_phy, child_phy);
					res = -ENODEV;
				}
			} else if (parent_phy->routing_attr == TABLE_ROUTING) {
				if (child_phy->routing_attr == SUBTRACTIVE_ROUTING ||
				    (child_phy->routing_attr == TABLE_ROUTING &&
				     child_ex->t2t_supp && parent_ex->t2t_supp)) {
					/* All good */;
				} else {
					sas_print_parent_topology_bug(child, parent_phy, child_phy);
					res = -ENODEV;
				}
			}
			break;
		case SAS_FANOUT_EXPANDER_DEVICE:
			if (parent_phy->routing_attr != TABLE_ROUTING ||
			    child_phy->routing_attr != SUBTRACTIVE_ROUTING) {
				sas_print_parent_topology_bug(child, parent_phy, child_phy);
				res = -ENODEV;
			}
			break;
		default:
			break;
		}
	}

	return res;
}

#define RRI_REQ_SIZE  16
#define RRI_RESP_SIZE 44

static int sas_configure_present(struct domain_device *dev, int phy_id,
				 u8 *sas_addr, int *index, int *present)
{
	int i, res = 0;
	struct expander_device *ex = &dev->ex_dev;
	struct ex_phy *phy = &ex->ex_phy[phy_id];
	u8 *rri_req;
	u8 *rri_resp;

	*present = 0;
	*index = 0;

	rri_req = alloc_smp_req(RRI_REQ_SIZE);
	if (!rri_req)
		return -ENOMEM;

	rri_resp = alloc_smp_resp(RRI_RESP_SIZE);
	if (!rri_resp) {
		kfree(rri_req);
		return -ENOMEM;
	}

	rri_req[1] = SMP_REPORT_ROUTE_INFO;
	rri_req[9] = phy_id;

	for (i = 0; i < ex->max_route_indexes ; i++) {
		*(__be16 *)(rri_req+6) = cpu_to_be16(i);
		res = smp_execute_task(dev, rri_req, RRI_REQ_SIZE, rri_resp,
				       RRI_RESP_SIZE);
		if (res)
			goto out;
		res = rri_resp[2];
		if (res == SMP_RESP_NO_INDEX) {
			pr_warn("overflow of indexes: dev %016llx phy%02d index 0x%x\n",
				SAS_ADDR(dev->sas_addr), phy_id, i);
			goto out;
		} else if (res != SMP_RESP_FUNC_ACC) {
			pr_notice("%s: dev %016llx phy%02d index 0x%x result 0x%x\n",
				  __func__, SAS_ADDR(dev->sas_addr), phy_id,
				  i, res);
			goto out;
		}
		if (SAS_ADDR(sas_addr) != 0) {
			if (SAS_ADDR(rri_resp+16) == SAS_ADDR(sas_addr)) {
				*index = i;
				if ((rri_resp[12] & 0x80) == 0x80)
					*present = 0;
				else
					*present = 1;
				goto out;
			} else if (SAS_ADDR(rri_resp+16) == 0) {
				*index = i;
				*present = 0;
				goto out;
			}
		} else if (SAS_ADDR(rri_resp+16) == 0 &&
			   phy->last_da_index < i) {
			phy->last_da_index = i;
			*index = i;
			*present = 0;
			goto out;
		}
	}
	res = -1;
out:
	kfree(rri_req);
	kfree(rri_resp);
	return res;
}

#define CRI_REQ_SIZE  44
#define CRI_RESP_SIZE  8

static int sas_configure_set(struct domain_device *dev, int phy_id,
			     u8 *sas_addr, int index, int include)
{
	int res;
	u8 *cri_req;
	u8 *cri_resp;

	cri_req = alloc_smp_req(CRI_REQ_SIZE);
	if (!cri_req)
		return -ENOMEM;

	cri_resp = alloc_smp_resp(CRI_RESP_SIZE);
	if (!cri_resp) {
		kfree(cri_req);
		return -ENOMEM;
	}

	cri_req[1] = SMP_CONF_ROUTE_INFO;
	*(__be16 *)(cri_req+6) = cpu_to_be16(index);
	cri_req[9] = phy_id;
	if (SAS_ADDR(sas_addr) == 0 || !include)
		cri_req[12] |= 0x80;
	memcpy(cri_req+16, sas_addr, SAS_ADDR_SIZE);

	res = smp_execute_task(dev, cri_req, CRI_REQ_SIZE, cri_resp,
			       CRI_RESP_SIZE);
	if (res)
		goto out;
	res = cri_resp[2];
	if (res == SMP_RESP_NO_INDEX) {
		pr_warn("overflow of indexes: dev %016llx phy%02d index 0x%x\n",
			SAS_ADDR(dev->sas_addr), phy_id, index);
	}
out:
	kfree(cri_req);
	kfree(cri_resp);
	return res;
}

static int sas_configure_phy(struct domain_device *dev, int phy_id,
				    u8 *sas_addr, int include)
{
	int index;
	int present;
	int res;

	res = sas_configure_present(dev, phy_id, sas_addr, &index, &present);
	if (res)
		return res;
	if (include ^ present)
		return sas_configure_set(dev, phy_id, sas_addr, index,include);

	return res;
}

/**
 * sas_configure_parent - configure routing table of parent
 * @parent: parent expander
 * @child: child expander
 * @sas_addr: SAS port identifier of device directly attached to child
 * @include: whether or not to include @child in the expander routing table
 */
static int sas_configure_parent(struct domain_device *parent,
				struct domain_device *child,
				u8 *sas_addr, int include)
{
	struct expander_device *ex_parent = &parent->ex_dev;
	int res = 0;
	int i;

	if (parent->parent) {
		res = sas_configure_parent(parent->parent, parent, sas_addr,
					   include);
		if (res)
			return res;
	}

	if (ex_parent->conf_route_table == 0) {
		pr_debug("ex %016llx has self-configuring routing table\n",
			 SAS_ADDR(parent->sas_addr));
		return 0;
	}

	for (i = 0; i < ex_parent->num_phys; i++) {
		struct ex_phy *phy = &ex_parent->ex_phy[i];

		if ((phy->routing_attr == TABLE_ROUTING) &&
		    (SAS_ADDR(phy->attached_sas_addr) ==
		     SAS_ADDR(child->sas_addr))) {
			res = sas_configure_phy(parent, i, sas_addr, include);
			if (res)
				return res;
		}
	}

	return res;
}

/**
 * sas_configure_routing - configure routing
 * @dev: expander device
 * @sas_addr: port identifier of device directly attached to the expander device
 */
static int sas_configure_routing(struct domain_device *dev, u8 *sas_addr)
{
	if (dev->parent)
		return sas_configure_parent(dev->parent, dev, sas_addr, 1);
	return 0;
}

static int sas_disable_routing(struct domain_device *dev,  u8 *sas_addr)
{
	if (dev->parent)
		return sas_configure_parent(dev->parent, dev, sas_addr, 0);
	return 0;
}

/**
 * sas_discover_expander - expander discovery
 * @dev: pointer to expander domain device
 *
 * See comment in sas_discover_sata().
 */
static int sas_discover_expander(struct domain_device *dev)
{
	int res;

	res = sas_notify_lldd_dev_found(dev);
	if (res)
		return res;

	res = sas_ex_general(dev);
	if (res)
		goto out_err;
	res = sas_ex_manuf_info(dev);
	if (res)
		goto out_err;

	res = sas_expander_discover(dev);
	if (res) {
		pr_warn("expander %016llx discovery failed(0x%x)\n",
			SAS_ADDR(dev->sas_addr), res);
		goto out_err;
	}

	sas_check_ex_subtractive_boundary(dev);
	res = sas_check_parent_topology(dev);
	if (res)
		goto out_err;
	return 0;
out_err:
	sas_notify_lldd_dev_gone(dev);
	return res;
}

static int sas_ex_level_discovery(struct asd_sas_port *port, const int level)
{
	int res = 0;
	struct domain_device *dev;

	list_for_each_entry(dev, &port->dev_list, dev_list_node) {
		if (dev_is_expander(dev->dev_type)) {
			struct sas_expander_device *ex =
				rphy_to_expander_device(dev->rphy);

			if (level == ex->level)
				res = sas_ex_discover_devices(dev, -1);
			else if (level > 0)
				res = sas_ex_discover_devices(port->port_dev, -1);

		}
	}

	return res;
}

static int sas_ex_bfs_disc(struct asd_sas_port *port)
{
	int res;
	int level;

	do {
		level = port->disc.max_level;
		res = sas_ex_level_discovery(port, level);
		mb();
	} while (level < port->disc.max_level);

	return res;
}

int sas_discover_root_expander(struct domain_device *dev)
{
	int res;
	struct sas_expander_device *ex = rphy_to_expander_device(dev->rphy);

	res = sas_rphy_add(dev->rphy);
	if (res)
		goto out_err;

	ex->level = dev->port->disc.max_level; /* 0 */
	res = sas_discover_expander(dev);
	if (res)
		goto out_err2;

	sas_ex_bfs_disc(dev->port);

	return res;

out_err2:
	sas_rphy_remove(dev->rphy);
out_err:
	return res;
}

/* ---------- Domain revalidation ---------- */

static int sas_get_phy_discover(struct domain_device *dev,
				int phy_id, struct smp_resp *disc_resp)
{
	int res;
	u8 *disc_req;

	disc_req = alloc_smp_req(DISCOVER_REQ_SIZE);
	if (!disc_req)
		return -ENOMEM;

	disc_req[1] = SMP_DISCOVER;
	disc_req[9] = phy_id;

	res = smp_execute_task(dev, disc_req, DISCOVER_REQ_SIZE,
			       disc_resp, DISCOVER_RESP_SIZE);
	if (res)
		goto out;
	else if (disc_resp->result != SMP_RESP_FUNC_ACC) {
		res = disc_resp->result;
		goto out;
	}
out:
	kfree(disc_req);
	return res;
}

static int sas_get_phy_change_count(struct domain_device *dev,
				    int phy_id, int *pcc)
{
	int res;
	struct smp_resp *disc_resp;

	disc_resp = alloc_smp_resp(DISCOVER_RESP_SIZE);
	if (!disc_resp)
		return -ENOMEM;

	res = sas_get_phy_discover(dev, phy_id, disc_resp);
	if (!res)
		*pcc = disc_resp->disc.change_count;

	kfree(disc_resp);
	return res;
}

static int sas_get_phy_attached_dev(struct domain_device *dev, int phy_id,
				    u8 *sas_addr, enum sas_device_type *type)
{
	int res;
	struct smp_resp *disc_resp;
	struct discover_resp *dr;

	disc_resp = alloc_smp_resp(DISCOVER_RESP_SIZE);
	if (!disc_resp)
		return -ENOMEM;
	dr = &disc_resp->disc;

	res = sas_get_phy_discover(dev, phy_id, disc_resp);
	if (res == 0) {
		memcpy(sas_addr, disc_resp->disc.attached_sas_addr,
		       SAS_ADDR_SIZE);
		*type = to_dev_type(dr);
		if (*type == 0)
			memset(sas_addr, 0, SAS_ADDR_SIZE);
	}
	kfree(disc_resp);
	return res;
}

static int sas_find_bcast_phy(struct domain_device *dev, int *phy_id,
			      int from_phy, bool update)
{
	struct expander_device *ex = &dev->ex_dev;
	int res = 0;
	int i;

	for (i = from_phy; i < ex->num_phys; i++) {
		int phy_change_count = 0;

		res = sas_get_phy_change_count(dev, i, &phy_change_count);
		switch (res) {
		case SMP_RESP_PHY_VACANT:
		case SMP_RESP_NO_PHY:
			continue;
		case SMP_RESP_FUNC_ACC:
			break;
		default:
			return res;
		}

		if (phy_change_count != ex->ex_phy[i].phy_change_count) {
			if (update)
				ex->ex_phy[i].phy_change_count =
					phy_change_count;
			*phy_id = i;
			return 0;
		}
	}
	return 0;
}

static int sas_get_ex_change_count(struct domain_device *dev, int *ecc)
{
	int res;
	u8  *rg_req;
	struct smp_resp  *rg_resp;

	rg_req = alloc_smp_req(RG_REQ_SIZE);
	if (!rg_req)
		return -ENOMEM;

	rg_resp = alloc_smp_resp(RG_RESP_SIZE);
	if (!rg_resp) {
		kfree(rg_req);
		return -ENOMEM;
	}

	rg_req[1] = SMP_REPORT_GENERAL;

	res = smp_execute_task(dev, rg_req, RG_REQ_SIZE, rg_resp,
			       RG_RESP_SIZE);
	if (res)
		goto out;
	if (rg_resp->result != SMP_RESP_FUNC_ACC) {
		res = rg_resp->result;
		goto out;
	}

	*ecc = be16_to_cpu(rg_resp->rg.change_count);
out:
	kfree(rg_resp);
	kfree(rg_req);
	return res;
}
/**
 * sas_find_bcast_dev -  find the device issue BROADCAST(CHANGE).
 * @dev:domain device to be detect.
 * @src_dev: the device which originated BROADCAST(CHANGE).
 *
 * Add self-configuration expander support. Suppose two expander cascading,
 * when the first level expander is self-configuring, hotplug the disks in
 * second level expander, BROADCAST(CHANGE) will not only be originated
 * in the second level expander, but also be originated in the first level
 * expander (see SAS protocol SAS 2r-14, 7.11 for detail), it is to say,
 * expander changed count in two level expanders will all increment at least
 * once, but the phy which chang count has changed is the source device which
 * we concerned.
 */

static int sas_find_bcast_dev(struct domain_device *dev,
			      struct domain_device **src_dev)
{
	struct expander_device *ex = &dev->ex_dev;
	int ex_change_count = -1;
	int phy_id = -1;
	int res;
	struct domain_device *ch;

	res = sas_get_ex_change_count(dev, &ex_change_count);
	if (res)
		goto out;
	if (ex_change_count != -1 && ex_change_count != ex->ex_change_count) {
		/* Just detect if this expander phys phy change count changed,
		* in order to determine if this expander originate BROADCAST,
		* and do not update phy change count field in our structure.
		*/
		res = sas_find_bcast_phy(dev, &phy_id, 0, false);
		if (phy_id != -1) {
			*src_dev = dev;
			ex->ex_change_count = ex_change_count;
			pr_info("ex %016llx phy%02d change count has changed\n",
				SAS_ADDR(dev->sas_addr), phy_id);
			return res;
		} else
			pr_info("ex %016llx phys DID NOT change\n",
				SAS_ADDR(dev->sas_addr));
	}
	list_for_each_entry(ch, &ex->children, siblings) {
		if (dev_is_expander(ch->dev_type)) {
			res = sas_find_bcast_dev(ch, src_dev);
			if (*src_dev)
				return res;
		}
	}
out:
	return res;
}

static void sas_unregister_ex_tree(struct asd_sas_port *port, struct domain_device *dev)
{
	struct expander_device *ex = &dev->ex_dev;
	struct domain_device *child, *n;

	list_for_each_entry_safe(child, n, &ex->children, siblings) {
		set_bit(SAS_DEV_GONE, &child->state);
		if (dev_is_expander(child->dev_type))
			sas_unregister_ex_tree(port, child);
		else
			sas_unregister_dev(port, child);
	}
	sas_unregister_dev(port, dev);
}

static void sas_unregister_devs_sas_addr(struct domain_device *parent,
					 int phy_id, bool last)
{
	struct expander_device *ex_dev = &parent->ex_dev;
	struct ex_phy *phy = &ex_dev->ex_phy[phy_id];
	struct domain_device *child, *n, *found = NULL;
	if (last) {
		list_for_each_entry_safe(child, n,
			&ex_dev->children, siblings) {
			if (SAS_ADDR(child->sas_addr) ==
			    SAS_ADDR(phy->attached_sas_addr)) {
				set_bit(SAS_DEV_GONE, &child->state);
				if (dev_is_expander(child->dev_type))
					sas_unregister_ex_tree(parent->port, child);
				else
					sas_unregister_dev(parent->port, child);
				found = child;
				break;
			}
		}
		sas_disable_routing(parent, phy->attached_sas_addr);
	}
	memset(phy->attached_sas_addr, 0, SAS_ADDR_SIZE);
	if (phy->port) {
		sas_port_delete_phy(phy->port, phy->phy);
		sas_device_set_phy(found, phy->port);
		if (phy->port->num_phys == 0)
			list_add_tail(&phy->port->del_list,
				&parent->port->sas_port_del_list);
		phy->port = NULL;
	}
}

static int sas_discover_bfs_by_root_level(struct domain_device *root,
					  const int level)
{
	struct expander_device *ex_root = &root->ex_dev;
	struct domain_device *child;
	int res = 0;

	list_for_each_entry(child, &ex_root->children, siblings) {
		if (dev_is_expander(child->dev_type)) {
			struct sas_expander_device *ex =
				rphy_to_expander_device(child->rphy);

			if (level > ex->level)
				res = sas_discover_bfs_by_root_level(child,
								     level);
			else if (level == ex->level)
				res = sas_ex_discover_devices(child, -1);
		}
	}
	return res;
}

static int sas_discover_bfs_by_root(struct domain_device *dev)
{
	int res;
	struct sas_expander_device *ex = rphy_to_expander_device(dev->rphy);
	int level = ex->level+1;

	res = sas_ex_discover_devices(dev, -1);
	if (res)
		goto out;
	do {
		res = sas_discover_bfs_by_root_level(dev, level);
		mb();
		level += 1;
	} while (level <= dev->port->disc.max_level);
out:
	return res;
}

static int sas_discover_new(struct domain_device *dev, int phy_id)
{
	struct ex_phy *ex_phy = &dev->ex_dev.ex_phy[phy_id];
	struct domain_device *child;
	int res;

	pr_debug("ex %016llx phy%02d new device attached\n",
		 SAS_ADDR(dev->sas_addr), phy_id);
	res = sas_ex_phy_discover(dev, phy_id);
	if (res)
		return res;

	if (sas_ex_join_wide_port(dev, phy_id))
		return 0;

	res = sas_ex_discover_devices(dev, phy_id);
	if (res)
		return res;
	list_for_each_entry(child, &dev->ex_dev.children, siblings) {
		if (SAS_ADDR(child->sas_addr) ==
		    SAS_ADDR(ex_phy->attached_sas_addr)) {
			if (dev_is_expander(child->dev_type))
				res = sas_discover_bfs_by_root(child);
			break;
		}
	}
	return res;
}

static bool dev_type_flutter(enum sas_device_type new, enum sas_device_type old)
{
	if (old == new)
		return true;

	/* treat device directed resets as flutter, if we went
	 * SAS_END_DEVICE to SAS_SATA_PENDING the link needs recovery
	 */
	if ((old == SAS_SATA_PENDING && new == SAS_END_DEVICE) ||
	    (old == SAS_END_DEVICE && new == SAS_SATA_PENDING))
		return true;

	return false;
}

static int sas_rediscover_dev(struct domain_device *dev, int phy_id,
			      bool last, int sibling)
{
	struct expander_device *ex = &dev->ex_dev;
	struct ex_phy *phy = &ex->ex_phy[phy_id];
	enum sas_device_type type = SAS_PHY_UNUSED;
	u8 sas_addr[SAS_ADDR_SIZE];
	char msg[80] = "";
	int res;

	if (!last)
		sprintf(msg, ", part of a wide port with phy%02d", sibling);

	pr_debug("ex %016llx rediscovering phy%02d%s\n",
		 SAS_ADDR(dev->sas_addr), phy_id, msg);

	memset(sas_addr, 0, SAS_ADDR_SIZE);
	res = sas_get_phy_attached_dev(dev, phy_id, sas_addr, &type);
	switch (res) {
	case SMP_RESP_NO_PHY:
		phy->phy_state = PHY_NOT_PRESENT;
		sas_unregister_devs_sas_addr(dev, phy_id, last);
		return res;
	case SMP_RESP_PHY_VACANT:
		phy->phy_state = PHY_VACANT;
		sas_unregister_devs_sas_addr(dev, phy_id, last);
		return res;
	case SMP_RESP_FUNC_ACC:
		break;
	case -ECOMM:
		break;
	default:
		return res;
	}

	if ((SAS_ADDR(sas_addr) == 0) || (res == -ECOMM)) {
		phy->phy_state = PHY_EMPTY;
		sas_unregister_devs_sas_addr(dev, phy_id, last);
		/*
		 * Even though the PHY is empty, for convenience we discover
		 * the PHY to update the PHY info, like negotiated linkrate.
		 */
		sas_ex_phy_discover(dev, phy_id);
		return res;
	} else if (SAS_ADDR(sas_addr) == SAS_ADDR(phy->attached_sas_addr) &&
		   dev_type_flutter(type, phy->attached_dev_type)) {
		struct domain_device *ata_dev = sas_ex_to_ata(dev, phy_id);
		char *action = "";

		sas_ex_phy_discover(dev, phy_id);

		if (ata_dev && phy->attached_dev_type == SAS_SATA_PENDING)
			action = ", needs recovery";
		pr_debug("ex %016llx phy%02d broadcast flutter%s\n",
			 SAS_ADDR(dev->sas_addr), phy_id, action);
		return res;
	}

	/* we always have to delete the old device when we went here */
	pr_info("ex %016llx phy%02d replace %016llx\n",
		SAS_ADDR(dev->sas_addr), phy_id,
		SAS_ADDR(phy->attached_sas_addr));
	sas_unregister_devs_sas_addr(dev, phy_id, last);

	return sas_discover_new(dev, phy_id);
}

/**
 * sas_rediscover - revalidate the domain.
 * @dev:domain device to be detect.
 * @phy_id: the phy id will be detected.
 *
 * NOTE: this process _must_ quit (return) as soon as any connection
 * errors are encountered.  Connection recovery is done elsewhere.
 * Discover process only interrogates devices in order to discover the
 * domain.For plugging out, we un-register the device only when it is
 * the last phy in the port, for other phys in this port, we just delete it
 * from the port.For inserting, we do discovery when it is the
 * first phy,for other phys in this port, we add it to the port to
 * forming the wide-port.
 */
static int sas_rediscover(struct domain_device *dev, const int phy_id)
{
	struct expander_device *ex = &dev->ex_dev;
	struct ex_phy *changed_phy = &ex->ex_phy[phy_id];
	int res = 0;
	int i;
	bool last = true;	/* is this the last phy of the port */

	pr_debug("ex %016llx phy%02d originated BROADCAST(CHANGE)\n",
		 SAS_ADDR(dev->sas_addr), phy_id);

	if (SAS_ADDR(changed_phy->attached_sas_addr) != 0) {
		for (i = 0; i < ex->num_phys; i++) {
			struct ex_phy *phy = &ex->ex_phy[i];

			if (i == phy_id)
				continue;
			if (SAS_ADDR(phy->attached_sas_addr) ==
			    SAS_ADDR(changed_phy->attached_sas_addr)) {
				last = false;
				break;
			}
		}
		res = sas_rediscover_dev(dev, phy_id, last, i);
	} else
		res = sas_discover_new(dev, phy_id);
	return res;
}

/**
 * sas_ex_revalidate_domain - revalidate the domain
 * @port_dev: port domain device.
 *
 * NOTE: this process _must_ quit (return) as soon as any connection
 * errors are encountered.  Connection recovery is done elsewhere.
 * Discover process only interrogates devices in order to discover the
 * domain.
 */
int sas_ex_revalidate_domain(struct domain_device *port_dev)
{
	int res;
	struct domain_device *dev = NULL;

	res = sas_find_bcast_dev(port_dev, &dev);
	if (res == 0 && dev) {
		struct expander_device *ex = &dev->ex_dev;
		int i = 0, phy_id;

		do {
			phy_id = -1;
			res = sas_find_bcast_phy(dev, &phy_id, i, true);
			if (phy_id == -1)
				break;
			res = sas_rediscover(dev, phy_id);
			i = phy_id + 1;
		} while (i < ex->num_phys);
	}
	return res;
}

void sas_smp_handler(struct bsg_job *job, struct Scsi_Host *shost,
		struct sas_rphy *rphy)
{
	struct domain_device *dev;
	unsigned int rcvlen = 0;
	int ret = -EINVAL;

	/* no rphy means no smp target support (ie aic94xx host) */
	if (!rphy)
		return sas_smp_host_handler(job, shost);

	switch (rphy->identify.device_type) {
	case SAS_EDGE_EXPANDER_DEVICE:
	case SAS_FANOUT_EXPANDER_DEVICE:
		break;
	default:
		pr_err("%s: can we send a smp request to a device?\n",
		       __func__);
		goto out;
	}

	dev = sas_find_dev_by_rphy(rphy);
	if (!dev) {
		pr_err("%s: fail to find a domain_device?\n", __func__);
		goto out;
	}

	/* do we need to support multiple segments? */
	if (job->request_payload.sg_cnt > 1 ||
	    job->reply_payload.sg_cnt > 1) {
		pr_info("%s: multiple segments req %u, rsp %u\n",
			__func__, job->request_payload.payload_len,
			job->reply_payload.payload_len);
		goto out;
	}

	ret = smp_execute_task_sg(dev, job->request_payload.sg_list,
			job->reply_payload.sg_list);
	if (ret >= 0) {
		/* bsg_job_done() requires the length received  */
		rcvlen = job->reply_payload.payload_len - ret;
		ret = 0;
	}

out:
	bsg_job_done(job, ret, rcvlen);
}<|MERGE_RESOLUTION|>--- conflicted
+++ resolved
@@ -1104,33 +1104,9 @@
 		break;
 	}
 
-<<<<<<< HEAD
-	if (child) {
-		int i;
-
-		for (i = 0; i < ex->num_phys; i++) {
-			if (ex->ex_phy[i].phy_state == PHY_VACANT ||
-			    ex->ex_phy[i].phy_state == PHY_NOT_PRESENT)
-				continue;
-			/*
-			 * Due to races, the phy might not get added to the
-			 * wide port, so we add the phy to the wide port here.
-			 */
-			if (SAS_ADDR(ex->ex_phy[i].attached_sas_addr) ==
-			    SAS_ADDR(child->sas_addr)) {
-				ex->ex_phy[i].phy_state= PHY_DEVICE_DISCOVERED;
-				if (sas_ex_join_wide_port(dev, i))
-					pr_debug("Attaching ex phy%02d to wide port %016llx\n",
-						 i, SAS_ADDR(ex->ex_phy[i].attached_sas_addr));
-			}
-		}
-	}
-
-=======
 	if (!child)
 		pr_notice("ex %016llx phy%02d failed to discover\n",
 			  SAS_ADDR(dev->sas_addr), phy_id);
->>>>>>> 4ff96fb5
 	return res;
 }
 
