/* SPDX-License-Identifier: GPL-2.0-or-later */
/*
 * Universal Flash Storage Host controller driver
 * Copyright (C) 2011-2013 Samsung India Software Operations
 * Copyright (c) 2013-2016, The Linux Foundation. All rights reserved.
 *
 * Authors:
 *	Santosh Yaraganavi <santosh.sy@samsung.com>
 *	Vinayak Holikatti <h.vinayak@samsung.com>
 */

#ifndef _UFSHCD_H
#define _UFSHCD_H

#include <linux/module.h>
#include <linux/kernel.h>
#include <linux/init.h>
#include <linux/interrupt.h>
#include <linux/io.h>
#include <linux/delay.h>
#include <linux/slab.h>
#include <linux/spinlock.h>
#include <linux/rwsem.h>
#include <linux/workqueue.h>
#include <linux/errno.h>
#include <linux/types.h>
#include <linux/wait.h>
#include <linux/bitops.h>
#include <linux/pm_runtime.h>
#include <linux/clk.h>
#include <linux/completion.h>
#include <linux/regulator/consumer.h>
#include <linux/bitfield.h>
#include <linux/devfreq.h>
#include <linux/blk-crypto-profile.h>
#include "unipro.h"

#include <asm/irq.h>
#include <asm/byteorder.h>
#include <scsi/scsi.h>
#include <scsi/scsi_cmnd.h>
#include <scsi/scsi_host.h>
#include <scsi/scsi_tcq.h>
#include <scsi/scsi_dbg.h>
#include <scsi/scsi_eh.h>

#include "ufs.h"
#include "ufs_quirks.h"
#include "ufshci.h"

#define UFSHCD "ufshcd"
#define UFSHCD_DRIVER_VERSION "0.2"

struct ufs_hba;

enum dev_cmd_type {
	DEV_CMD_TYPE_NOP		= 0x0,
	DEV_CMD_TYPE_QUERY		= 0x1,
};

enum ufs_event_type {
	/* uic specific errors */
	UFS_EVT_PA_ERR = 0,
	UFS_EVT_DL_ERR,
	UFS_EVT_NL_ERR,
	UFS_EVT_TL_ERR,
	UFS_EVT_DME_ERR,

	/* fatal errors */
	UFS_EVT_AUTO_HIBERN8_ERR,
	UFS_EVT_FATAL_ERR,
	UFS_EVT_LINK_STARTUP_FAIL,
	UFS_EVT_RESUME_ERR,
	UFS_EVT_SUSPEND_ERR,
	UFS_EVT_WL_SUSP_ERR,
	UFS_EVT_WL_RES_ERR,

	/* abnormal events */
	UFS_EVT_DEV_RESET,
	UFS_EVT_HOST_RESET,
	UFS_EVT_ABORT,

	UFS_EVT_CNT,
};

/**
 * struct uic_command - UIC command structure
 * @command: UIC command
 * @argument1: UIC command argument 1
 * @argument2: UIC command argument 2
 * @argument3: UIC command argument 3
 * @cmd_active: Indicate if UIC command is outstanding
 * @done: UIC command completion
 */
struct uic_command {
	u32 command;
	u32 argument1;
	u32 argument2;
	u32 argument3;
	int cmd_active;
	struct completion done;
};

/* Used to differentiate the power management options */
enum ufs_pm_op {
	UFS_RUNTIME_PM,
	UFS_SYSTEM_PM,
	UFS_SHUTDOWN_PM,
};

/* Host <-> Device UniPro Link state */
enum uic_link_state {
	UIC_LINK_OFF_STATE	= 0, /* Link powered down or disabled */
	UIC_LINK_ACTIVE_STATE	= 1, /* Link is in Fast/Slow/Sleep state */
	UIC_LINK_HIBERN8_STATE	= 2, /* Link is in Hibernate state */
	UIC_LINK_BROKEN_STATE	= 3, /* Link is in broken state */
};

#define ufshcd_is_link_off(hba) ((hba)->uic_link_state == UIC_LINK_OFF_STATE)
#define ufshcd_is_link_active(hba) ((hba)->uic_link_state == \
				    UIC_LINK_ACTIVE_STATE)
#define ufshcd_is_link_hibern8(hba) ((hba)->uic_link_state == \
				    UIC_LINK_HIBERN8_STATE)
#define ufshcd_is_link_broken(hba) ((hba)->uic_link_state == \
				   UIC_LINK_BROKEN_STATE)
#define ufshcd_set_link_off(hba) ((hba)->uic_link_state = UIC_LINK_OFF_STATE)
#define ufshcd_set_link_active(hba) ((hba)->uic_link_state = \
				    UIC_LINK_ACTIVE_STATE)
#define ufshcd_set_link_hibern8(hba) ((hba)->uic_link_state = \
				    UIC_LINK_HIBERN8_STATE)
#define ufshcd_set_link_broken(hba) ((hba)->uic_link_state = \
				    UIC_LINK_BROKEN_STATE)

#define ufshcd_set_ufs_dev_active(h) \
	((h)->curr_dev_pwr_mode = UFS_ACTIVE_PWR_MODE)
#define ufshcd_set_ufs_dev_sleep(h) \
	((h)->curr_dev_pwr_mode = UFS_SLEEP_PWR_MODE)
#define ufshcd_set_ufs_dev_poweroff(h) \
	((h)->curr_dev_pwr_mode = UFS_POWERDOWN_PWR_MODE)
#define ufshcd_set_ufs_dev_deepsleep(h) \
	((h)->curr_dev_pwr_mode = UFS_DEEPSLEEP_PWR_MODE)
#define ufshcd_is_ufs_dev_active(h) \
	((h)->curr_dev_pwr_mode == UFS_ACTIVE_PWR_MODE)
#define ufshcd_is_ufs_dev_sleep(h) \
	((h)->curr_dev_pwr_mode == UFS_SLEEP_PWR_MODE)
#define ufshcd_is_ufs_dev_poweroff(h) \
	((h)->curr_dev_pwr_mode == UFS_POWERDOWN_PWR_MODE)
#define ufshcd_is_ufs_dev_deepsleep(h) \
	((h)->curr_dev_pwr_mode == UFS_DEEPSLEEP_PWR_MODE)

/*
 * UFS Power management levels.
 * Each level is in increasing order of power savings, except DeepSleep
 * which is lower than PowerDown with power on but not PowerDown with
 * power off.
 */
enum ufs_pm_level {
	UFS_PM_LVL_0,
	UFS_PM_LVL_1,
	UFS_PM_LVL_2,
	UFS_PM_LVL_3,
	UFS_PM_LVL_4,
	UFS_PM_LVL_5,
	UFS_PM_LVL_6,
	UFS_PM_LVL_MAX
};

struct ufs_pm_lvl_states {
	enum ufs_dev_pwr_mode dev_state;
	enum uic_link_state link_state;
};

/**
 * struct ufshcd_lrb - local reference block
 * @utr_descriptor_ptr: UTRD address of the command
 * @ucd_req_ptr: UCD address of the command
 * @ucd_rsp_ptr: Response UPIU address for this command
 * @ucd_prdt_ptr: PRDT address of the command
 * @utrd_dma_addr: UTRD dma address for debug
 * @ucd_prdt_dma_addr: PRDT dma address for debug
 * @ucd_rsp_dma_addr: UPIU response dma address for debug
 * @ucd_req_dma_addr: UPIU request dma address for debug
 * @cmd: pointer to SCSI command
 * @sense_buffer: pointer to sense buffer address of the SCSI command
 * @sense_bufflen: Length of the sense buffer
 * @scsi_status: SCSI status of the command
 * @command_type: SCSI, UFS, Query.
 * @task_tag: Task tag of the command
 * @lun: LUN of the command
 * @intr_cmd: Interrupt command (doesn't participate in interrupt aggregation)
 * @issue_time_stamp: time stamp for debug purposes
 * @compl_time_stamp: time stamp for statistics
 * @crypto_key_slot: the key slot to use for inline crypto (-1 if none)
 * @data_unit_num: the data unit number for the first block for inline crypto
 * @req_abort_skip: skip request abort task flag
 */
struct ufshcd_lrb {
	struct utp_transfer_req_desc *utr_descriptor_ptr;
	struct utp_upiu_req *ucd_req_ptr;
	struct utp_upiu_rsp *ucd_rsp_ptr;
	struct ufshcd_sg_entry *ucd_prdt_ptr;

	dma_addr_t utrd_dma_addr;
	dma_addr_t ucd_req_dma_addr;
	dma_addr_t ucd_rsp_dma_addr;
	dma_addr_t ucd_prdt_dma_addr;

	struct scsi_cmnd *cmd;
	u8 *sense_buffer;
	unsigned int sense_bufflen;
	int scsi_status;

	int command_type;
	int task_tag;
	u8 lun; /* UPIU LUN id field is only 8-bit wide */
	bool intr_cmd;
	ktime_t issue_time_stamp;
	ktime_t compl_time_stamp;
#ifdef CONFIG_SCSI_UFS_CRYPTO
	int crypto_key_slot;
	u64 data_unit_num;
#endif

	bool req_abort_skip;
};

/**
 * struct ufs_query - holds relevant data structures for query request
 * @request: request upiu and function
 * @descriptor: buffer for sending/receiving descriptor
 * @response: response upiu and response
 */
struct ufs_query {
	struct ufs_query_req request;
	u8 *descriptor;
	struct ufs_query_res response;
};

/**
 * struct ufs_dev_cmd - all assosiated fields with device management commands
 * @type: device management command type - Query, NOP OUT
 * @lock: lock to allow one command at a time
 * @complete: internal commands completion
 */
struct ufs_dev_cmd {
	enum dev_cmd_type type;
	struct mutex lock;
	struct completion *complete;
	struct ufs_query query;
};

/**
 * struct ufs_clk_info - UFS clock related info
 * @list: list headed by hba->clk_list_head
 * @clk: clock node
 * @name: clock name
 * @max_freq: maximum frequency supported by the clock
 * @min_freq: min frequency that can be used for clock scaling
 * @curr_freq: indicates the current frequency that it is set to
 * @keep_link_active: indicates that the clk should not be disabled if
		      link is active
 * @enabled: variable to check against multiple enable/disable
 */
struct ufs_clk_info {
	struct list_head list;
	struct clk *clk;
	const char *name;
	u32 max_freq;
	u32 min_freq;
	u32 curr_freq;
	bool keep_link_active;
	bool enabled;
};

enum ufs_notify_change_status {
	PRE_CHANGE,
	POST_CHANGE,
};

struct ufs_pa_layer_attr {
	u32 gear_rx;
	u32 gear_tx;
	u32 lane_rx;
	u32 lane_tx;
	u32 pwr_rx;
	u32 pwr_tx;
	u32 hs_rate;
};

struct ufs_pwr_mode_info {
	bool is_valid;
	struct ufs_pa_layer_attr info;
};

/**
 * struct ufs_hba_variant_ops - variant specific callbacks
 * @name: variant name
 * @init: called when the driver is initialized
 * @exit: called to cleanup everything done in init
 * @get_ufs_hci_version: called to get UFS HCI version
 * @clk_scale_notify: notifies that clks are scaled up/down
 * @setup_clocks: called before touching any of the controller registers
 * @hce_enable_notify: called before and after HCE enable bit is set to allow
 *                     variant specific Uni-Pro initialization.
 * @link_startup_notify: called before and after Link startup is carried out
 *                       to allow variant specific Uni-Pro initialization.
 * @pwr_change_notify: called before and after a power mode change
 *			is carried out to allow vendor spesific capabilities
 *			to be set.
 * @setup_xfer_req: called before any transfer request is issued
 *                  to set some things
 * @setup_task_mgmt: called before any task management request is issued
 *                  to set some things
 * @hibern8_notify: called around hibern8 enter/exit
 * @apply_dev_quirks: called to apply device specific quirks
 * @suspend: called during host controller PM callback
 * @resume: called during host controller PM callback
 * @dbg_register_dump: used to dump controller debug information
 * @phy_initialization: used to initialize phys
 * @device_reset: called to issue a reset pulse on the UFS device
 * @program_key: program or evict an inline encryption key
 * @event_notify: called to notify important events
 */
struct ufs_hba_variant_ops {
	const char *name;
	int	(*init)(struct ufs_hba *);
	void    (*exit)(struct ufs_hba *);
	u32	(*get_ufs_hci_version)(struct ufs_hba *);
	int	(*clk_scale_notify)(struct ufs_hba *, bool,
				    enum ufs_notify_change_status);
	int	(*setup_clocks)(struct ufs_hba *, bool,
				enum ufs_notify_change_status);
	int	(*hce_enable_notify)(struct ufs_hba *,
				     enum ufs_notify_change_status);
	int	(*link_startup_notify)(struct ufs_hba *,
				       enum ufs_notify_change_status);
	int	(*pwr_change_notify)(struct ufs_hba *,
					enum ufs_notify_change_status status,
					struct ufs_pa_layer_attr *,
					struct ufs_pa_layer_attr *);
	void	(*setup_xfer_req)(struct ufs_hba *, int, bool);
	void	(*setup_task_mgmt)(struct ufs_hba *, int, u8);
	void    (*hibern8_notify)(struct ufs_hba *, enum uic_cmd_dme,
					enum ufs_notify_change_status);
	int	(*apply_dev_quirks)(struct ufs_hba *hba);
	void	(*fixup_dev_quirks)(struct ufs_hba *hba);
	int     (*suspend)(struct ufs_hba *, enum ufs_pm_op,
					enum ufs_notify_change_status);
	int     (*resume)(struct ufs_hba *, enum ufs_pm_op);
	void	(*dbg_register_dump)(struct ufs_hba *hba);
	int	(*phy_initialization)(struct ufs_hba *);
	int	(*device_reset)(struct ufs_hba *hba);
	void	(*config_scaling_param)(struct ufs_hba *hba,
					struct devfreq_dev_profile *profile,
					void *data);
	int	(*program_key)(struct ufs_hba *hba,
			       const union ufs_crypto_cfg_entry *cfg, int slot);
	void	(*event_notify)(struct ufs_hba *hba,
				enum ufs_event_type evt, void *data);
};

/* clock gating state  */
enum clk_gating_state {
	CLKS_OFF,
	CLKS_ON,
	REQ_CLKS_OFF,
	REQ_CLKS_ON,
};

/**
 * struct ufs_clk_gating - UFS clock gating related info
 * @gate_work: worker to turn off clocks after some delay as specified in
 * delay_ms
 * @ungate_work: worker to turn on clocks that will be used in case of
 * interrupt context
 * @state: the current clocks state
 * @delay_ms: gating delay in ms
 * @is_suspended: clk gating is suspended when set to 1 which can be used
 * during suspend/resume
 * @delay_attr: sysfs attribute to control delay_attr
 * @enable_attr: sysfs attribute to enable/disable clock gating
 * @is_enabled: Indicates the current status of clock gating
 * @is_initialized: Indicates whether clock gating is initialized or not
 * @active_reqs: number of requests that are pending and should be waited for
 * completion before gating clocks.
 */
struct ufs_clk_gating {
	struct delayed_work gate_work;
	struct work_struct ungate_work;
	enum clk_gating_state state;
	unsigned long delay_ms;
	bool is_suspended;
	struct device_attribute delay_attr;
	struct device_attribute enable_attr;
	bool is_enabled;
	bool is_initialized;
	int active_reqs;
	struct workqueue_struct *clk_gating_workq;
};

struct ufs_saved_pwr_info {
	struct ufs_pa_layer_attr info;
	bool is_valid;
};

/**
 * struct ufs_clk_scaling - UFS clock scaling related data
 * @active_reqs: number of requests that are pending. If this is zero when
 * devfreq ->target() function is called then schedule "suspend_work" to
 * suspend devfreq.
 * @tot_busy_t: Total busy time in current polling window
 * @window_start_t: Start time (in jiffies) of the current polling window
 * @busy_start_t: Start time of current busy period
 * @enable_attr: sysfs attribute to enable/disable clock scaling
 * @saved_pwr_info: UFS power mode may also be changed during scaling and this
 * one keeps track of previous power mode.
 * @workq: workqueue to schedule devfreq suspend/resume work
 * @suspend_work: worker to suspend devfreq
 * @resume_work: worker to resume devfreq
 * @min_gear: lowest HS gear to scale down to
 * @is_enabled: tracks if scaling is currently enabled or not, controlled by
		clkscale_enable sysfs node
 * @is_allowed: tracks if scaling is currently allowed or not, used to block
		clock scaling which is not invoked from devfreq governor
 * @is_initialized: Indicates whether clock scaling is initialized or not
 * @is_busy_started: tracks if busy period has started or not
 * @is_suspended: tracks if devfreq is suspended or not
 */
struct ufs_clk_scaling {
	int active_reqs;
	unsigned long tot_busy_t;
	ktime_t window_start_t;
	ktime_t busy_start_t;
	struct device_attribute enable_attr;
	struct ufs_saved_pwr_info saved_pwr_info;
	struct workqueue_struct *workq;
	struct work_struct suspend_work;
	struct work_struct resume_work;
	u32 min_gear;
	bool is_enabled;
	bool is_allowed;
	bool is_initialized;
	bool is_busy_started;
	bool is_suspended;
};

#define UFS_EVENT_HIST_LENGTH 8
/**
 * struct ufs_event_hist - keeps history of errors
 * @pos: index to indicate cyclic buffer position
 * @reg: cyclic buffer for registers value
 * @tstamp: cyclic buffer for time stamp
 * @cnt: error counter
 */
struct ufs_event_hist {
	int pos;
	u32 val[UFS_EVENT_HIST_LENGTH];
	ktime_t tstamp[UFS_EVENT_HIST_LENGTH];
	unsigned long long cnt;
};

/**
 * struct ufs_stats - keeps usage/err statistics
 * @last_intr_status: record the last interrupt status.
 * @last_intr_ts: record the last interrupt timestamp.
 * @hibern8_exit_cnt: Counter to keep track of number of exits,
 *		reset this after link-startup.
 * @last_hibern8_exit_tstamp: Set time after the hibern8 exit.
 *		Clear after the first successful command completion.
 */
struct ufs_stats {
	u32 last_intr_status;
	ktime_t last_intr_ts;

	u32 hibern8_exit_cnt;
	ktime_t last_hibern8_exit_tstamp;
	struct ufs_event_hist event[UFS_EVT_CNT];
};

/**
 * enum ufshcd_state - UFS host controller state
 * @UFSHCD_STATE_RESET: Link is not operational. Postpone SCSI command
 *	processing.
 * @UFSHCD_STATE_OPERATIONAL: The host controller is operational and can process
 *	SCSI commands.
 * @UFSHCD_STATE_EH_SCHEDULED_NON_FATAL: The error handler has been scheduled.
 *	SCSI commands may be submitted to the controller.
 * @UFSHCD_STATE_EH_SCHEDULED_FATAL: The error handler has been scheduled. Fail
 *	newly submitted SCSI commands with error code DID_BAD_TARGET.
 * @UFSHCD_STATE_ERROR: An unrecoverable error occurred, e.g. link recovery
 *	failed. Fail all SCSI commands with error code DID_ERROR.
 */
enum ufshcd_state {
	UFSHCD_STATE_RESET,
	UFSHCD_STATE_OPERATIONAL,
	UFSHCD_STATE_EH_SCHEDULED_NON_FATAL,
	UFSHCD_STATE_EH_SCHEDULED_FATAL,
	UFSHCD_STATE_ERROR,
};

enum ufshcd_quirks {
	/* Interrupt aggregation support is broken */
	UFSHCD_QUIRK_BROKEN_INTR_AGGR			= 1 << 0,

	/*
	 * delay before each dme command is required as the unipro
	 * layer has shown instabilities
	 */
	UFSHCD_QUIRK_DELAY_BEFORE_DME_CMDS		= 1 << 1,

	/*
	 * If UFS host controller is having issue in processing LCC (Line
	 * Control Command) coming from device then enable this quirk.
	 * When this quirk is enabled, host controller driver should disable
	 * the LCC transmission on UFS device (by clearing TX_LCC_ENABLE
	 * attribute of device to 0).
	 */
	UFSHCD_QUIRK_BROKEN_LCC				= 1 << 2,

	/*
	 * The attribute PA_RXHSUNTERMCAP specifies whether or not the
	 * inbound Link supports unterminated line in HS mode. Setting this
	 * attribute to 1 fixes moving to HS gear.
	 */
	UFSHCD_QUIRK_BROKEN_PA_RXHSUNTERMCAP		= 1 << 3,

	/*
	 * This quirk needs to be enabled if the host controller only allows
	 * accessing the peer dme attributes in AUTO mode (FAST AUTO or
	 * SLOW AUTO).
	 */
	UFSHCD_QUIRK_DME_PEER_ACCESS_AUTO_MODE		= 1 << 4,

	/*
	 * This quirk needs to be enabled if the host controller doesn't
	 * advertise the correct version in UFS_VER register. If this quirk
	 * is enabled, standard UFS host driver will call the vendor specific
	 * ops (get_ufs_hci_version) to get the correct version.
	 */
	UFSHCD_QUIRK_BROKEN_UFS_HCI_VERSION		= 1 << 5,

	/*
	 * Clear handling for transfer/task request list is just opposite.
	 */
	UFSHCI_QUIRK_BROKEN_REQ_LIST_CLR		= 1 << 6,

	/*
	 * This quirk needs to be enabled if host controller doesn't allow
	 * that the interrupt aggregation timer and counter are reset by s/w.
	 */
	UFSHCI_QUIRK_SKIP_RESET_INTR_AGGR		= 1 << 7,

	/*
	 * This quirks needs to be enabled if host controller cannot be
	 * enabled via HCE register.
	 */
	UFSHCI_QUIRK_BROKEN_HCE				= 1 << 8,

	/*
	 * This quirk needs to be enabled if the host controller regards
	 * resolution of the values of PRDTO and PRDTL in UTRD as byte.
	 */
	UFSHCD_QUIRK_PRDT_BYTE_GRAN			= 1 << 9,

	/*
	 * This quirk needs to be enabled if the host controller reports
	 * OCS FATAL ERROR with device error through sense data
	 */
	UFSHCD_QUIRK_BROKEN_OCS_FATAL_ERROR		= 1 << 10,

	/*
	 * This quirk needs to be enabled if the host controller has
	 * auto-hibernate capability but it doesn't work.
	 */
	UFSHCD_QUIRK_BROKEN_AUTO_HIBERN8		= 1 << 11,

	/*
	 * This quirk needs to disable manual flush for write booster
	 */
	UFSHCI_QUIRK_SKIP_MANUAL_WB_FLUSH_CTRL		= 1 << 12,

	/*
	 * This quirk needs to disable unipro timeout values
	 * before power mode change
	 */
	UFSHCD_QUIRK_SKIP_DEF_UNIPRO_TIMEOUT_SETTING = 1 << 13,

	/*
	 * This quirk allows only sg entries aligned with page size.
	 */
	UFSHCD_QUIRK_ALIGN_SG_WITH_PAGE_SIZE		= 1 << 14,

	/*
	 * This quirk needs to be enabled if the host controller does not
	 * support UIC command
	 */
	UFSHCD_QUIRK_BROKEN_UIC_CMD			= 1 << 15,

	/*
	 * This quirk needs to be enabled if the host controller cannot
	 * support physical host configuration.
	 */
	UFSHCD_QUIRK_SKIP_PH_CONFIGURATION		= 1 << 16,
};

enum ufshcd_caps {
	/* Allow dynamic clk gating */
	UFSHCD_CAP_CLK_GATING				= 1 << 0,

	/* Allow hiberb8 with clk gating */
	UFSHCD_CAP_HIBERN8_WITH_CLK_GATING		= 1 << 1,

	/* Allow dynamic clk scaling */
	UFSHCD_CAP_CLK_SCALING				= 1 << 2,

	/* Allow auto bkops to enabled during runtime suspend */
	UFSHCD_CAP_AUTO_BKOPS_SUSPEND			= 1 << 3,

	/*
	 * This capability allows host controller driver to use the UFS HCI's
	 * interrupt aggregation capability.
	 * CAUTION: Enabling this might reduce overall UFS throughput.
	 */
	UFSHCD_CAP_INTR_AGGR				= 1 << 4,

	/*
	 * This capability allows the device auto-bkops to be always enabled
	 * except during suspend (both runtime and suspend).
	 * Enabling this capability means that device will always be allowed
	 * to do background operation when it's active but it might degrade
	 * the performance of ongoing read/write operations.
	 */
	UFSHCD_CAP_KEEP_AUTO_BKOPS_ENABLED_EXCEPT_SUSPEND = 1 << 5,

	/*
	 * This capability allows host controller driver to automatically
	 * enable runtime power management by itself instead of waiting
	 * for userspace to control the power management.
	 */
	UFSHCD_CAP_RPM_AUTOSUSPEND			= 1 << 6,

	/*
	 * This capability allows the host controller driver to turn-on
	 * WriteBooster, if the underlying device supports it and is
	 * provisioned to be used. This would increase the write performance.
	 */
	UFSHCD_CAP_WB_EN				= 1 << 7,

	/*
	 * This capability allows the host controller driver to use the
	 * inline crypto engine, if it is present
	 */
	UFSHCD_CAP_CRYPTO				= 1 << 8,

	/*
	 * This capability allows the controller regulators to be put into
	 * lpm mode aggressively during clock gating.
	 * This would increase power savings.
	 */
	UFSHCD_CAP_AGGR_POWER_COLLAPSE			= 1 << 9,

	/*
	 * This capability allows the host controller driver to use DeepSleep,
	 * if it is supported by the UFS device. The host controller driver must
	 * support device hardware reset via the hba->device_reset() callback,
	 * in order to exit DeepSleep state.
	 */
	UFSHCD_CAP_DEEPSLEEP				= 1 << 10,

	/*
	 * This capability allows the host controller driver to use temperature
	 * notification if it is supported by the UFS device.
	 */
	UFSHCD_CAP_TEMP_NOTIF				= 1 << 11,
};

struct ufs_hba_variant_params {
	struct devfreq_dev_profile devfreq_profile;
	struct devfreq_simple_ondemand_data ondemand_data;
	u16 hba_enable_delay_us;
	u32 wb_flush_threshold;
};

#ifdef CONFIG_SCSI_UFS_HPB
/**
 * struct ufshpb_dev_info - UFSHPB device related info
 * @num_lu: the number of user logical unit to check whether all lu finished
 *          initialization
 * @rgn_size: device reported HPB region size
 * @srgn_size: device reported HPB sub-region size
 * @slave_conf_cnt: counter to check all lu finished initialization
 * @hpb_disabled: flag to check if HPB is disabled
 * @max_hpb_single_cmd: device reported bMAX_DATA_SIZE_FOR_SINGLE_CMD value
 * @is_legacy: flag to check HPB 1.0
 * @control_mode: either host or device
 */
struct ufshpb_dev_info {
	int num_lu;
	int rgn_size;
	int srgn_size;
	atomic_t slave_conf_cnt;
	bool hpb_disabled;
	u8 max_hpb_single_cmd;
	bool is_legacy;
	u8 control_mode;
};
#endif

struct ufs_hba_monitor {
	unsigned long chunk_size;

	unsigned long nr_sec_rw[2];
	ktime_t total_busy[2];

	unsigned long nr_req[2];
	/* latencies*/
	ktime_t lat_sum[2];
	ktime_t lat_max[2];
	ktime_t lat_min[2];

	u32 nr_queued[2];
	ktime_t busy_start_ts[2];

	ktime_t enabled_ts;
	bool enabled;
};

/**
 * struct ufs_hba - per adapter private structure
 * @mmio_base: UFSHCI base register address
 * @ucdl_base_addr: UFS Command Descriptor base address
 * @utrdl_base_addr: UTP Transfer Request Descriptor base address
 * @utmrdl_base_addr: UTP Task Management Descriptor base address
 * @ucdl_dma_addr: UFS Command Descriptor DMA address
 * @utrdl_dma_addr: UTRDL DMA address
 * @utmrdl_dma_addr: UTMRDL DMA address
 * @host: Scsi_Host instance of the driver
 * @dev: device handle
 * @lrb: local reference block
 * @cmd_queue: Used to allocate command tags from hba->host->tag_set.
 * @outstanding_tasks: Bits representing outstanding task requests
 * @outstanding_lock: Protects @outstanding_reqs.
 * @outstanding_reqs: Bits representing outstanding transfer requests
 * @capabilities: UFS Controller Capabilities
 * @nutrs: Transfer Request Queue depth supported by controller
 * @nutmrs: Task Management Queue depth supported by controller
 * @ufs_version: UFS Version to which controller complies
 * @vops: pointer to variant specific operations
 * @priv: pointer to variant specific private data
 * @irq: Irq number of the controller
 * @active_uic_cmd: handle of active UIC command
 * @uic_cmd_mutex: mutex for UIC command
 * @tmf_tag_set: TMF tag set.
 * @tmf_queue: Used to allocate TMF tags.
 * @pwr_done: completion for power mode change
 * @ufshcd_state: UFSHCD state
 * @eh_flags: Error handling flags
 * @intr_mask: Interrupt Mask Bits
 * @ee_ctrl_mask: Exception event control mask
 * @is_powered: flag to check if HBA is powered
 * @shutting_down: flag to check if shutdown has been invoked
 * @host_sem: semaphore used to serialize concurrent contexts
 * @eh_wq: Workqueue that eh_work works on
 * @eh_work: Worker to handle UFS errors that require s/w attention
 * @eeh_work: Worker to handle exception events
 * @errors: HBA errors
 * @uic_error: UFS interconnect layer error status
 * @saved_err: sticky error mask
 * @saved_uic_err: sticky UIC error mask
 * @force_reset: flag to force eh_work perform a full reset
 * @force_pmc: flag to force a power mode change
 * @silence_err_logs: flag to silence error logs
 * @dev_cmd: ufs device management command information
 * @last_dme_cmd_tstamp: time stamp of the last completed DME command
 * @auto_bkops_enabled: to track whether bkops is enabled in device
 * @vreg_info: UFS device voltage regulator information
 * @clk_list_head: UFS host controller clocks list node head
 * @pwr_info: holds current power mode
 * @max_pwr_info: keeps the device max valid pwm
 * @desc_size: descriptor sizes reported by device
 * @urgent_bkops_lvl: keeps track of urgent bkops level for device
 * @is_urgent_bkops_lvl_checked: keeps track if the urgent bkops level for
 *  device is known or not.
 * @scsi_block_reqs_cnt: reference counting for scsi block requests
 * @crypto_capabilities: Content of crypto capabilities register (0x100)
 * @crypto_cap_array: Array of crypto capabilities
 * @crypto_cfg_register: Start of the crypto cfg array
 * @crypto_profile: the crypto profile of this hba (if applicable)
 */
struct ufs_hba {
	void __iomem *mmio_base;

	/* Virtual memory reference */
	struct utp_transfer_cmd_desc *ucdl_base_addr;
	struct utp_transfer_req_desc *utrdl_base_addr;
	struct utp_task_req_desc *utmrdl_base_addr;

	/* DMA memory reference */
	dma_addr_t ucdl_dma_addr;
	dma_addr_t utrdl_dma_addr;
	dma_addr_t utmrdl_dma_addr;

	struct Scsi_Host *host;
	struct device *dev;
	struct request_queue *cmd_queue;
	/*
	 * This field is to keep a reference to "scsi_device" corresponding to
	 * "UFS device" W-LU.
	 */
	struct scsi_device *sdev_ufs_device;
	struct scsi_device *sdev_rpmb;

#ifdef CONFIG_SCSI_UFS_HWMON
	struct device *hwmon_device;
#endif

	enum ufs_dev_pwr_mode curr_dev_pwr_mode;
	enum uic_link_state uic_link_state;
	/* Desired UFS power management level during runtime PM */
	enum ufs_pm_level rpm_lvl;
	/* Desired UFS power management level during system PM */
	enum ufs_pm_level spm_lvl;
	struct device_attribute rpm_lvl_attr;
	struct device_attribute spm_lvl_attr;
	int pm_op_in_progress;

	/* Auto-Hibernate Idle Timer register value */
	u32 ahit;

	struct ufshcd_lrb *lrb;

	unsigned long outstanding_tasks;
	spinlock_t outstanding_lock;
	unsigned long outstanding_reqs;

	u32 capabilities;
	int nutrs;
	int nutmrs;
	u32 ufs_version;
	const struct ufs_hba_variant_ops *vops;
	struct ufs_hba_variant_params *vps;
	void *priv;
	unsigned int irq;
	bool is_irq_enabled;
	enum ufs_ref_clk_freq dev_ref_clk_freq;

	unsigned int quirks;	/* Deviations from standard UFSHCI spec. */

	/* Device deviations from standard UFS device spec. */
	unsigned int dev_quirks;

	struct blk_mq_tag_set tmf_tag_set;
	struct request_queue *tmf_queue;
	struct request **tmf_rqs;

	struct uic_command *active_uic_cmd;
	struct mutex uic_cmd_mutex;
	struct completion *uic_async_done;

	enum ufshcd_state ufshcd_state;
	u32 eh_flags;
	u32 intr_mask;
	u16 ee_ctrl_mask; /* Exception event mask */
	u16 ee_drv_mask;  /* Exception event mask for driver */
	u16 ee_usr_mask;  /* Exception event mask for user (via debugfs) */
	struct mutex ee_ctrl_mutex;
	bool is_powered;
	bool shutting_down;
	struct semaphore host_sem;

	/* Work Queues */
	struct workqueue_struct *eh_wq;
	struct work_struct eh_work;
	struct work_struct eeh_work;

	/* HBA Errors */
	u32 errors;
	u32 uic_error;
	u32 saved_err;
	u32 saved_uic_err;
	struct ufs_stats ufs_stats;
	bool force_reset;
	bool force_pmc;
	bool silence_err_logs;

	/* Device management request data */
	struct ufs_dev_cmd dev_cmd;
	ktime_t last_dme_cmd_tstamp;
	int nop_out_timeout;

	/* Keeps information of the UFS device connected to this host */
	struct ufs_dev_info dev_info;
	bool auto_bkops_enabled;
	struct ufs_vreg_info vreg_info;
	struct list_head clk_list_head;

<<<<<<< HEAD
	bool wlun_dev_clr_ua;
	bool wlun_rpmb_clr_ua;

=======
>>>>>>> df0cc57e
	/* Number of requests aborts */
	int req_abort_count;

	/* Number of lanes available (1 or 2) for Rx/Tx */
	u32 lanes_per_direction;
	struct ufs_pa_layer_attr pwr_info;
	struct ufs_pwr_mode_info max_pwr_info;

	struct ufs_clk_gating clk_gating;
	/* Control to enable/disable host capabilities */
	u32 caps;

	struct devfreq *devfreq;
	struct ufs_clk_scaling clk_scaling;
	bool is_sys_suspended;

	enum bkops_status urgent_bkops_lvl;
	bool is_urgent_bkops_lvl_checked;

	struct rw_semaphore clk_scaling_lock;
	unsigned char desc_size[QUERY_DESC_IDN_MAX];
	atomic_t scsi_block_reqs_cnt;

	struct device		bsg_dev;
	struct request_queue	*bsg_queue;
	struct delayed_work rpm_dev_flush_recheck_work;

#ifdef CONFIG_SCSI_UFS_HPB
	struct ufshpb_dev_info ufshpb_dev;
#endif

	struct ufs_hba_monitor	monitor;

#ifdef CONFIG_SCSI_UFS_CRYPTO
	union ufs_crypto_capabilities crypto_capabilities;
	union ufs_crypto_cap_entry *crypto_cap_array;
	u32 crypto_cfg_register;
	struct blk_crypto_profile crypto_profile;
#endif
#ifdef CONFIG_DEBUG_FS
	struct dentry *debugfs_root;
	struct delayed_work debugfs_ee_work;
	u32 debugfs_ee_rate_limit_ms;
#endif
	u32 luns_avail;
	bool complete_put;
<<<<<<< HEAD
	bool rpmb_complete_put;
=======
>>>>>>> df0cc57e
};

/* Returns true if clocks can be gated. Otherwise false */
static inline bool ufshcd_is_clkgating_allowed(struct ufs_hba *hba)
{
	return hba->caps & UFSHCD_CAP_CLK_GATING;
}
static inline bool ufshcd_can_hibern8_during_gating(struct ufs_hba *hba)
{
	return hba->caps & UFSHCD_CAP_HIBERN8_WITH_CLK_GATING;
}
static inline int ufshcd_is_clkscaling_supported(struct ufs_hba *hba)
{
	return hba->caps & UFSHCD_CAP_CLK_SCALING;
}
static inline bool ufshcd_can_autobkops_during_suspend(struct ufs_hba *hba)
{
	return hba->caps & UFSHCD_CAP_AUTO_BKOPS_SUSPEND;
}
static inline bool ufshcd_is_rpm_autosuspend_allowed(struct ufs_hba *hba)
{
	return hba->caps & UFSHCD_CAP_RPM_AUTOSUSPEND;
}

static inline bool ufshcd_is_intr_aggr_allowed(struct ufs_hba *hba)
{
	return (hba->caps & UFSHCD_CAP_INTR_AGGR) &&
		!(hba->quirks & UFSHCD_QUIRK_BROKEN_INTR_AGGR);
}

static inline bool ufshcd_can_aggressive_pc(struct ufs_hba *hba)
{
	return !!(ufshcd_is_link_hibern8(hba) &&
		  (hba->caps & UFSHCD_CAP_AGGR_POWER_COLLAPSE));
}

static inline bool ufshcd_is_auto_hibern8_supported(struct ufs_hba *hba)
{
	return (hba->capabilities & MASK_AUTO_HIBERN8_SUPPORT) &&
		!(hba->quirks & UFSHCD_QUIRK_BROKEN_AUTO_HIBERN8);
}

static inline bool ufshcd_is_auto_hibern8_enabled(struct ufs_hba *hba)
{
	return FIELD_GET(UFSHCI_AHIBERN8_TIMER_MASK, hba->ahit) ? true : false;
}

static inline bool ufshcd_is_wb_allowed(struct ufs_hba *hba)
{
	return hba->caps & UFSHCD_CAP_WB_EN;
}

static inline bool ufshcd_is_user_access_allowed(struct ufs_hba *hba)
{
	return !hba->shutting_down;
}

#define ufshcd_writel(hba, val, reg)	\
	writel((val), (hba)->mmio_base + (reg))
#define ufshcd_readl(hba, reg)	\
	readl((hba)->mmio_base + (reg))

/**
 * ufshcd_rmwl - read modify write into a register
 * @hba - per adapter instance
 * @mask - mask to apply on read value
 * @val - actual value to write
 * @reg - register address
 */
static inline void ufshcd_rmwl(struct ufs_hba *hba, u32 mask, u32 val, u32 reg)
{
	u32 tmp;

	tmp = ufshcd_readl(hba, reg);
	tmp &= ~mask;
	tmp |= (val & mask);
	ufshcd_writel(hba, tmp, reg);
}

int ufshcd_alloc_host(struct device *, struct ufs_hba **);
void ufshcd_dealloc_host(struct ufs_hba *);
int ufshcd_hba_enable(struct ufs_hba *hba);
int ufshcd_init(struct ufs_hba *, void __iomem *, unsigned int);
int ufshcd_link_recovery(struct ufs_hba *hba);
int ufshcd_make_hba_operational(struct ufs_hba *hba);
void ufshcd_remove(struct ufs_hba *);
int ufshcd_uic_hibern8_enter(struct ufs_hba *hba);
int ufshcd_uic_hibern8_exit(struct ufs_hba *hba);
void ufshcd_delay_us(unsigned long us, unsigned long tolerance);
int ufshcd_wait_for_register(struct ufs_hba *hba, u32 reg, u32 mask,
				u32 val, unsigned long interval_us,
				unsigned long timeout_ms);
void ufshcd_parse_dev_ref_clk_freq(struct ufs_hba *hba, struct clk *refclk);
void ufshcd_update_evt_hist(struct ufs_hba *hba, u32 id, u32 val);
void ufshcd_hba_stop(struct ufs_hba *hba);
<<<<<<< HEAD
=======
void ufshcd_schedule_eh_work(struct ufs_hba *hba);
>>>>>>> df0cc57e

static inline void check_upiu_size(void)
{
	BUILD_BUG_ON(ALIGNED_UPIU_SIZE <
		GENERAL_UPIU_REQUEST_SIZE + QUERY_DESC_MAX_SIZE);
}

/**
 * ufshcd_set_variant - set variant specific data to the hba
 * @hba - per adapter instance
 * @variant - pointer to variant specific data
 */
static inline void ufshcd_set_variant(struct ufs_hba *hba, void *variant)
{
	BUG_ON(!hba);
	hba->priv = variant;
}

/**
 * ufshcd_get_variant - get variant specific data from the hba
 * @hba - per adapter instance
 */
static inline void *ufshcd_get_variant(struct ufs_hba *hba)
{
	BUG_ON(!hba);
	return hba->priv;
}
static inline bool ufshcd_keep_autobkops_enabled_except_suspend(
							struct ufs_hba *hba)
{
	return hba->caps & UFSHCD_CAP_KEEP_AUTO_BKOPS_ENABLED_EXCEPT_SUSPEND;
}

static inline u8 ufshcd_wb_get_query_index(struct ufs_hba *hba)
{
	if (hba->dev_info.wb_buffer_type == WB_BUF_MODE_LU_DEDICATED)
		return hba->dev_info.wb_dedicated_lu;
	return 0;
}

<<<<<<< HEAD
=======
#ifdef CONFIG_SCSI_UFS_HWMON
void ufs_hwmon_probe(struct ufs_hba *hba, u8 mask);
void ufs_hwmon_remove(struct ufs_hba *hba);
void ufs_hwmon_notify_event(struct ufs_hba *hba, u8 ee_mask);
#else
static inline void ufs_hwmon_probe(struct ufs_hba *hba, u8 mask) {}
static inline void ufs_hwmon_remove(struct ufs_hba *hba) {}
static inline void ufs_hwmon_notify_event(struct ufs_hba *hba, u8 ee_mask) {}
#endif

>>>>>>> df0cc57e
#ifdef CONFIG_PM
extern int ufshcd_runtime_suspend(struct device *dev);
extern int ufshcd_runtime_resume(struct device *dev);
#endif
#ifdef CONFIG_PM_SLEEP
extern int ufshcd_system_suspend(struct device *dev);
extern int ufshcd_system_resume(struct device *dev);
#endif
extern int ufshcd_shutdown(struct ufs_hba *hba);
extern int ufshcd_dme_configure_adapt(struct ufs_hba *hba,
				      int agreed_gear,
				      int adapt_val);
extern int ufshcd_dme_set_attr(struct ufs_hba *hba, u32 attr_sel,
			       u8 attr_set, u32 mib_val, u8 peer);
extern int ufshcd_dme_get_attr(struct ufs_hba *hba, u32 attr_sel,
			       u32 *mib_val, u8 peer);
extern int ufshcd_config_pwr_mode(struct ufs_hba *hba,
			struct ufs_pa_layer_attr *desired_pwr_mode);

/* UIC command interfaces for DME primitives */
#define DME_LOCAL	0
#define DME_PEER	1
#define ATTR_SET_NOR	0	/* NORMAL */
#define ATTR_SET_ST	1	/* STATIC */

static inline int ufshcd_dme_set(struct ufs_hba *hba, u32 attr_sel,
				 u32 mib_val)
{
	return ufshcd_dme_set_attr(hba, attr_sel, ATTR_SET_NOR,
				   mib_val, DME_LOCAL);
}

static inline int ufshcd_dme_st_set(struct ufs_hba *hba, u32 attr_sel,
				    u32 mib_val)
{
	return ufshcd_dme_set_attr(hba, attr_sel, ATTR_SET_ST,
				   mib_val, DME_LOCAL);
}

static inline int ufshcd_dme_peer_set(struct ufs_hba *hba, u32 attr_sel,
				      u32 mib_val)
{
	return ufshcd_dme_set_attr(hba, attr_sel, ATTR_SET_NOR,
				   mib_val, DME_PEER);
}

static inline int ufshcd_dme_peer_st_set(struct ufs_hba *hba, u32 attr_sel,
					 u32 mib_val)
{
	return ufshcd_dme_set_attr(hba, attr_sel, ATTR_SET_ST,
				   mib_val, DME_PEER);
}

static inline int ufshcd_dme_get(struct ufs_hba *hba,
				 u32 attr_sel, u32 *mib_val)
{
	return ufshcd_dme_get_attr(hba, attr_sel, mib_val, DME_LOCAL);
}

static inline int ufshcd_dme_peer_get(struct ufs_hba *hba,
				      u32 attr_sel, u32 *mib_val)
{
	return ufshcd_dme_get_attr(hba, attr_sel, mib_val, DME_PEER);
}

static inline bool ufshcd_is_hs_mode(struct ufs_pa_layer_attr *pwr_info)
{
	return (pwr_info->pwr_rx == FAST_MODE ||
		pwr_info->pwr_rx == FASTAUTO_MODE) &&
		(pwr_info->pwr_tx == FAST_MODE ||
		pwr_info->pwr_tx == FASTAUTO_MODE);
}

static inline int ufshcd_disable_host_tx_lcc(struct ufs_hba *hba)
{
	return ufshcd_dme_set(hba, UIC_ARG_MIB(PA_LOCAL_TX_LCC_ENABLE), 0);
}

/* Expose Query-Request API */
int ufshcd_query_descriptor_retry(struct ufs_hba *hba,
				  enum query_opcode opcode,
				  enum desc_idn idn, u8 index,
				  u8 selector,
				  u8 *desc_buf, int *buf_len);
int ufshcd_read_desc_param(struct ufs_hba *hba,
			   enum desc_idn desc_id,
			   int desc_index,
			   u8 param_offset,
			   u8 *param_read_buf,
			   u8 param_size);
int ufshcd_query_attr_retry(struct ufs_hba *hba, enum query_opcode opcode,
			    enum attr_idn idn, u8 index, u8 selector,
			    u32 *attr_val);
int ufshcd_query_attr(struct ufs_hba *hba, enum query_opcode opcode,
		      enum attr_idn idn, u8 index, u8 selector, u32 *attr_val);
int ufshcd_query_flag(struct ufs_hba *hba, enum query_opcode opcode,
	enum flag_idn idn, u8 index, bool *flag_res);

void ufshcd_auto_hibern8_enable(struct ufs_hba *hba);
void ufshcd_auto_hibern8_update(struct ufs_hba *hba, u32 ahit);
void ufshcd_fixup_dev_quirks(struct ufs_hba *hba, struct ufs_dev_fix *fixups);
#define SD_ASCII_STD true
#define SD_RAW false
int ufshcd_read_string_desc(struct ufs_hba *hba, u8 desc_index,
			    u8 **buf, bool ascii);

int ufshcd_hold(struct ufs_hba *hba, bool async);
void ufshcd_release(struct ufs_hba *hba);

void ufshcd_map_desc_id_to_length(struct ufs_hba *hba, enum desc_idn desc_id,
				  int *desc_length);

u32 ufshcd_get_local_unipro_ver(struct ufs_hba *hba);

int ufshcd_send_uic_cmd(struct ufs_hba *hba, struct uic_command *uic_cmd);

int ufshcd_exec_raw_upiu_cmd(struct ufs_hba *hba,
			     struct utp_upiu_req *req_upiu,
			     struct utp_upiu_req *rsp_upiu,
			     int msgcode,
			     u8 *desc_buff, int *buff_len,
			     enum query_opcode desc_op);

int ufshcd_wb_toggle(struct ufs_hba *hba, bool enable);
int ufshcd_suspend_prepare(struct device *dev);
void ufshcd_resume_complete(struct device *dev);

/* Wrapper functions for safely calling variant operations */
static inline const char *ufshcd_get_var_name(struct ufs_hba *hba)
{
	if (hba->vops)
		return hba->vops->name;
	return "";
}

static inline int ufshcd_vops_init(struct ufs_hba *hba)
{
	if (hba->vops && hba->vops->init)
		return hba->vops->init(hba);

	return 0;
}

static inline void ufshcd_vops_exit(struct ufs_hba *hba)
{
	if (hba->vops && hba->vops->exit)
		return hba->vops->exit(hba);
}

static inline u32 ufshcd_vops_get_ufs_hci_version(struct ufs_hba *hba)
{
	if (hba->vops && hba->vops->get_ufs_hci_version)
		return hba->vops->get_ufs_hci_version(hba);

	return ufshcd_readl(hba, REG_UFS_VERSION);
}

static inline int ufshcd_vops_clk_scale_notify(struct ufs_hba *hba,
			bool up, enum ufs_notify_change_status status)
{
	if (hba->vops && hba->vops->clk_scale_notify)
		return hba->vops->clk_scale_notify(hba, up, status);
	return 0;
}

static inline void ufshcd_vops_event_notify(struct ufs_hba *hba,
					    enum ufs_event_type evt,
					    void *data)
{
	if (hba->vops && hba->vops->event_notify)
		hba->vops->event_notify(hba, evt, data);
}

static inline int ufshcd_vops_setup_clocks(struct ufs_hba *hba, bool on,
					enum ufs_notify_change_status status)
{
	if (hba->vops && hba->vops->setup_clocks)
		return hba->vops->setup_clocks(hba, on, status);
	return 0;
}

static inline int ufshcd_vops_hce_enable_notify(struct ufs_hba *hba,
						bool status)
{
	if (hba->vops && hba->vops->hce_enable_notify)
		return hba->vops->hce_enable_notify(hba, status);

	return 0;
}
static inline int ufshcd_vops_link_startup_notify(struct ufs_hba *hba,
						bool status)
{
	if (hba->vops && hba->vops->link_startup_notify)
		return hba->vops->link_startup_notify(hba, status);

	return 0;
}

static inline int ufshcd_vops_phy_initialization(struct ufs_hba *hba)
{
	if (hba->vops && hba->vops->phy_initialization)
		return hba->vops->phy_initialization(hba);

	return 0;
}

static inline int ufshcd_vops_pwr_change_notify(struct ufs_hba *hba,
				  enum ufs_notify_change_status status,
				  struct ufs_pa_layer_attr *dev_max_params,
				  struct ufs_pa_layer_attr *dev_req_params)
{
	if (hba->vops && hba->vops->pwr_change_notify)
		return hba->vops->pwr_change_notify(hba, status,
					dev_max_params, dev_req_params);

	return -ENOTSUPP;
}

static inline void ufshcd_vops_setup_task_mgmt(struct ufs_hba *hba,
					int tag, u8 tm_function)
{
	if (hba->vops && hba->vops->setup_task_mgmt)
		return hba->vops->setup_task_mgmt(hba, tag, tm_function);
}

static inline void ufshcd_vops_hibern8_notify(struct ufs_hba *hba,
					enum uic_cmd_dme cmd,
					enum ufs_notify_change_status status)
{
	if (hba->vops && hba->vops->hibern8_notify)
		return hba->vops->hibern8_notify(hba, cmd, status);
}

static inline int ufshcd_vops_apply_dev_quirks(struct ufs_hba *hba)
{
	if (hba->vops && hba->vops->apply_dev_quirks)
		return hba->vops->apply_dev_quirks(hba);
	return 0;
}

static inline void ufshcd_vops_fixup_dev_quirks(struct ufs_hba *hba)
{
	if (hba->vops && hba->vops->fixup_dev_quirks)
		hba->vops->fixup_dev_quirks(hba);
}

static inline int ufshcd_vops_suspend(struct ufs_hba *hba, enum ufs_pm_op op,
				enum ufs_notify_change_status status)
{
	if (hba->vops && hba->vops->suspend)
		return hba->vops->suspend(hba, op, status);

	return 0;
}

static inline int ufshcd_vops_resume(struct ufs_hba *hba, enum ufs_pm_op op)
{
	if (hba->vops && hba->vops->resume)
		return hba->vops->resume(hba, op);

	return 0;
}

static inline void ufshcd_vops_dbg_register_dump(struct ufs_hba *hba)
{
	if (hba->vops && hba->vops->dbg_register_dump)
		hba->vops->dbg_register_dump(hba);
}

static inline int ufshcd_vops_device_reset(struct ufs_hba *hba)
{
	if (hba->vops && hba->vops->device_reset)
		return hba->vops->device_reset(hba);

	return -EOPNOTSUPP;
}

static inline void ufshcd_vops_config_scaling_param(struct ufs_hba *hba,
						    struct devfreq_dev_profile
						    *profile, void *data)
{
	if (hba->vops && hba->vops->config_scaling_param)
		hba->vops->config_scaling_param(hba, profile, data);
}

extern struct ufs_pm_lvl_states ufs_pm_lvl_states[];

/*
 * ufshcd_scsi_to_upiu_lun - maps scsi LUN to UPIU LUN
 * @scsi_lun: scsi LUN id
 *
 * Returns UPIU LUN id
 */
static inline u8 ufshcd_scsi_to_upiu_lun(unsigned int scsi_lun)
{
	if (scsi_is_wlun(scsi_lun))
		return (scsi_lun & UFS_UPIU_MAX_UNIT_NUM_ID)
			| UFS_UPIU_WLUN_ID;
	else
		return scsi_lun & UFS_UPIU_MAX_UNIT_NUM_ID;
}

int ufshcd_dump_regs(struct ufs_hba *hba, size_t offset, size_t len,
		     const char *prefix);

int __ufshcd_write_ee_control(struct ufs_hba *hba, u32 ee_ctrl_mask);
int ufshcd_write_ee_control(struct ufs_hba *hba);
int ufshcd_update_ee_control(struct ufs_hba *hba, u16 *mask, u16 *other_mask,
			     u16 set, u16 clr);

static inline int ufshcd_update_ee_drv_mask(struct ufs_hba *hba,
					    u16 set, u16 clr)
{
	return ufshcd_update_ee_control(hba, &hba->ee_drv_mask,
					&hba->ee_usr_mask, set, clr);
}

static inline int ufshcd_update_ee_usr_mask(struct ufs_hba *hba,
					    u16 set, u16 clr)
{
	return ufshcd_update_ee_control(hba, &hba->ee_usr_mask,
					&hba->ee_drv_mask, set, clr);
}

static inline int ufshcd_rpm_get_sync(struct ufs_hba *hba)
{
	return pm_runtime_get_sync(&hba->sdev_ufs_device->sdev_gendev);
}

static inline int ufshcd_rpm_put_sync(struct ufs_hba *hba)
{
	return pm_runtime_put_sync(&hba->sdev_ufs_device->sdev_gendev);
}

static inline int ufshcd_rpm_put(struct ufs_hba *hba)
{
	return pm_runtime_put(&hba->sdev_ufs_device->sdev_gendev);
}

<<<<<<< HEAD
static inline int ufshcd_rpmb_rpm_get_sync(struct ufs_hba *hba)
{
	return pm_runtime_get_sync(&hba->sdev_rpmb->sdev_gendev);
}

static inline int ufshcd_rpmb_rpm_put(struct ufs_hba *hba)
{
	return pm_runtime_put(&hba->sdev_rpmb->sdev_gendev);
}

=======
>>>>>>> df0cc57e
#endif /* End of Header */<|MERGE_RESOLUTION|>--- conflicted
+++ resolved
@@ -894,12 +894,6 @@
 	struct ufs_vreg_info vreg_info;
 	struct list_head clk_list_head;
 
-<<<<<<< HEAD
-	bool wlun_dev_clr_ua;
-	bool wlun_rpmb_clr_ua;
-
-=======
->>>>>>> df0cc57e
 	/* Number of requests aborts */
 	int req_abort_count;
 
@@ -946,10 +940,6 @@
 #endif
 	u32 luns_avail;
 	bool complete_put;
-<<<<<<< HEAD
-	bool rpmb_complete_put;
-=======
->>>>>>> df0cc57e
 };
 
 /* Returns true if clocks can be gated. Otherwise false */
@@ -1045,10 +1035,7 @@
 void ufshcd_parse_dev_ref_clk_freq(struct ufs_hba *hba, struct clk *refclk);
 void ufshcd_update_evt_hist(struct ufs_hba *hba, u32 id, u32 val);
 void ufshcd_hba_stop(struct ufs_hba *hba);
-<<<<<<< HEAD
-=======
 void ufshcd_schedule_eh_work(struct ufs_hba *hba);
->>>>>>> df0cc57e
 
 static inline void check_upiu_size(void)
 {
@@ -1089,8 +1076,6 @@
 	return 0;
 }
 
-<<<<<<< HEAD
-=======
 #ifdef CONFIG_SCSI_UFS_HWMON
 void ufs_hwmon_probe(struct ufs_hba *hba, u8 mask);
 void ufs_hwmon_remove(struct ufs_hba *hba);
@@ -1101,7 +1086,6 @@
 static inline void ufs_hwmon_notify_event(struct ufs_hba *hba, u8 ee_mask) {}
 #endif
 
->>>>>>> df0cc57e
 #ifdef CONFIG_PM
 extern int ufshcd_runtime_suspend(struct device *dev);
 extern int ufshcd_runtime_resume(struct device *dev);
@@ -1441,17 +1425,4 @@
 	return pm_runtime_put(&hba->sdev_ufs_device->sdev_gendev);
 }
 
-<<<<<<< HEAD
-static inline int ufshcd_rpmb_rpm_get_sync(struct ufs_hba *hba)
-{
-	return pm_runtime_get_sync(&hba->sdev_rpmb->sdev_gendev);
-}
-
-static inline int ufshcd_rpmb_rpm_put(struct ufs_hba *hba)
-{
-	return pm_runtime_put(&hba->sdev_rpmb->sdev_gendev);
-}
-
-=======
->>>>>>> df0cc57e
 #endif /* End of Header */