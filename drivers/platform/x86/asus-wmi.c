--- conflicted
+++ resolved
@@ -47,13 +47,7 @@
 #include <linux/thermal.h>
 #include <acpi/acpi_bus.h>
 #include <acpi/acpi_drivers.h>
-<<<<<<< HEAD
-#ifdef CONFIG_ACPI_VIDEO
 #include <acpi/video.h>
-#endif
-=======
-#include <acpi/video.h>
->>>>>>> 4a8e43fe
 
 #include "asus-wmi.h"
 
@@ -1708,15 +1702,8 @@
 	if (asus->driver->quirks->wmi_backlight_power)
 		acpi_video_dmi_promote_vendor();
 	if (!acpi_video_backlight_support()) {
-<<<<<<< HEAD
-#ifdef CONFIG_ACPI_VIDEO
 		pr_info("Disabling ACPI video driver\n");
 		acpi_video_unregister();
-#endif
-=======
-		pr_info("Disabling ACPI video driver\n");
-		acpi_video_unregister();
->>>>>>> 4a8e43fe
 		err = asus_wmi_backlight_init(asus);
 		if (err && err != -ENODEV)
 			goto fail_backlight;
