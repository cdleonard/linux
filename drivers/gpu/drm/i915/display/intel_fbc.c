--- conflicted
+++ resolved
@@ -586,24 +586,6 @@
 	return dpfc_ctl;
 }
 
-<<<<<<< HEAD
-	dpfc_ctl = 0;
-	if (IS_IVYBRIDGE(dev_priv))
-		dpfc_ctl |= IVB_DPFC_CTL_PLANE(params->crtc.i9xx_plane);
-
-	dpfc_ctl |= g4x_dpfc_ctl_limit(dev_priv);
-
-	if (params->fence_id >= 0) {
-		dpfc_ctl |= IVB_DPFC_CTL_FENCE_EN;
-		intel_de_write(dev_priv, SNB_DPFC_CTL_SA,
-			       SNB_CPU_FENCE_ENABLE | params->fence_id);
-		intel_de_write(dev_priv, DPFC_CPU_FENCE_OFFSET,
-			       params->fence_y_offset);
-	} else if (to_gt(dev_priv)->ggtt->num_fences) {
-		intel_de_write(dev_priv, SNB_DPFC_CTL_SA, 0);
-		intel_de_write(dev_priv, DPFC_CPU_FENCE_OFFSET, 0);
-	}
-=======
 static void ivb_fbc_activate(struct intel_fbc *fbc)
 {
 	struct drm_i915_private *i915 = fbc->i915;
@@ -612,9 +594,8 @@
 		glk_fbc_program_cfb_stride(fbc);
 	else if (DISPLAY_VER(i915) == 9)
 		skl_fbc_program_cfb_stride(fbc);
->>>>>>> 4efdddbc
-
-	if (i915->ggtt.num_fences)
+
+	if (to_gt(i915)->ggtt->num_fences)
 		snb_fbc_program_fence(fbc);
 
 	intel_de_write(i915, ILK_DPFC_CONTROL,
