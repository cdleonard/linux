/* i915_drv.h -- Private header for the I915 driver -*- linux-c -*-
 */
/*
 *
 * Copyright 2003 Tungsten Graphics, Inc., Cedar Park, Texas.
 * All Rights Reserved.
 *
 * Permission is hereby granted, free of charge, to any person obtaining a
 * copy of this software and associated documentation files (the
 * "Software"), to deal in the Software without restriction, including
 * without limitation the rights to use, copy, modify, merge, publish,
 * distribute, sub license, and/or sell copies of the Software, and to
 * permit persons to whom the Software is furnished to do so, subject to
 * the following conditions:
 *
 * The above copyright notice and this permission notice (including the
 * next paragraph) shall be included in all copies or substantial portions
 * of the Software.
 *
 * THE SOFTWARE IS PROVIDED "AS IS", WITHOUT WARRANTY OF ANY KIND, EXPRESS
 * OR IMPLIED, INCLUDING BUT NOT LIMITED TO THE WARRANTIES OF
 * MERCHANTABILITY, FITNESS FOR A PARTICULAR PURPOSE AND NON-INFRINGEMENT.
 * IN NO EVENT SHALL TUNGSTEN GRAPHICS AND/OR ITS SUPPLIERS BE LIABLE FOR
 * ANY CLAIM, DAMAGES OR OTHER LIABILITY, WHETHER IN AN ACTION OF CONTRACT,
 * TORT OR OTHERWISE, ARISING FROM, OUT OF OR IN CONNECTION WITH THE
 * SOFTWARE OR THE USE OR OTHER DEALINGS IN THE SOFTWARE.
 *
 */

#ifndef _I915_DRV_H_
#define _I915_DRV_H_

#include <uapi/drm/i915_drm.h>
#include <uapi/drm/drm_fourcc.h>

#include <asm/hypervisor.h>

#include <linux/io-mapping.h>
#include <linux/i2c.h>
#include <linux/i2c-algo-bit.h>
#include <linux/backlight.h>
#include <linux/hash.h>
#include <linux/intel-iommu.h>
#include <linux/kref.h>
#include <linux/mm_types.h>
#include <linux/perf_event.h>
#include <linux/pm_qos.h>
#include <linux/dma-resv.h>
#include <linux/shmem_fs.h>
#include <linux/stackdepot.h>
#include <linux/xarray.h>

#include <drm/drm_gem.h>
#include <drm/drm_auth.h>
#include <drm/drm_cache.h>
#include <drm/drm_util.h>
#include <drm/drm_dsc.h>
#include <drm/drm_atomic.h>
#include <drm/drm_connector.h>
#include <drm/i915_mei_hdcp_interface.h>
#include <drm/ttm/ttm_device.h>

#include "i915_params.h"
#include "i915_reg.h"
#include "i915_utils.h"

#include "display/intel_bios.h"
#include "display/intel_display.h"
#include "display/intel_display_power.h"
#include "display/intel_dmc.h"
#include "display/intel_dpll_mgr.h"
#include "display/intel_dsb.h"
#include "display/intel_frontbuffer.h"
#include "display/intel_global_state.h"
#include "display/intel_gmbus.h"
#include "display/intel_opregion.h"

#include "gem/i915_gem_context_types.h"
#include "gem/i915_gem_shrinker.h"
#include "gem/i915_gem_stolen.h"
#include "gem/i915_gem_lmem.h"

#include "gt/intel_engine.h"
#include "gt/intel_gt_types.h"
#include "gt/intel_region_lmem.h"
#include "gt/intel_workarounds.h"
#include "gt/uc/intel_uc.h"

#include "intel_device_info.h"
#include "intel_memory_region.h"
#include "intel_pch.h"
#include "intel_pm_types.h"
#include "intel_runtime_pm.h"
#include "intel_step.h"
#include "intel_uncore.h"
#include "intel_wakeref.h"
#include "intel_wopcm.h"

#include "i915_gem.h"
#include "i915_gem_gtt.h"
#include "i915_gpu_error.h"
#include "i915_perf_types.h"
#include "i915_request.h"
#include "i915_scheduler.h"
#include "gt/intel_timeline.h"
#include "i915_vma.h"
#include "i915_irq.h"


/* General customization:
 */

#define DRIVER_NAME		"i915"
#define DRIVER_DESC		"Intel Graphics"
#define DRIVER_DATE		"20201103"
#define DRIVER_TIMESTAMP	1604406085

struct drm_i915_gem_object;

/* Threshold == 5 for long IRQs, 50 for short */
#define HPD_STORM_DEFAULT_THRESHOLD 50

struct i915_hotplug {
	struct delayed_work hotplug_work;

	const u32 *hpd, *pch_hpd;

	struct {
		unsigned long last_jiffies;
		int count;
		enum {
			HPD_ENABLED = 0,
			HPD_DISABLED = 1,
			HPD_MARK_DISABLED = 2
		} state;
	} stats[HPD_NUM_PINS];
	u32 event_bits;
	u32 retry_bits;
	struct delayed_work reenable_work;

	u32 long_port_mask;
	u32 short_port_mask;
	struct work_struct dig_port_work;

	struct work_struct poll_init_work;
	bool poll_enabled;

	unsigned int hpd_storm_threshold;
	/* Whether or not to count short HPD IRQs in HPD storms */
	u8 hpd_short_storm_enabled;

	/*
	 * if we get a HPD irq from DP and a HPD irq from non-DP
	 * the non-DP HPD could block the workqueue on a mode config
	 * mutex getting, that userspace may have taken. However
	 * userspace is waiting on the DP workqueue to run which is
	 * blocked behind the non-DP one.
	 */
	struct workqueue_struct *dp_wq;
};

#define I915_GEM_GPU_DOMAINS \
	(I915_GEM_DOMAIN_RENDER | \
	 I915_GEM_DOMAIN_SAMPLER | \
	 I915_GEM_DOMAIN_COMMAND | \
	 I915_GEM_DOMAIN_INSTRUCTION | \
	 I915_GEM_DOMAIN_VERTEX)

struct drm_i915_private;

struct drm_i915_file_private {
	struct drm_i915_private *dev_priv;

	union {
		struct drm_file *file;
		struct rcu_head rcu;
	};

	/** @proto_context_lock: Guards all struct i915_gem_proto_context
	 * operations
	 *
	 * This not only guards @proto_context_xa, but is always held
	 * whenever we manipulate any struct i915_gem_proto_context,
	 * including finalizing it on first actual use of the GEM context.
	 *
	 * See i915_gem_proto_context.
	 */
	struct mutex proto_context_lock;

	/** @proto_context_xa: xarray of struct i915_gem_proto_context
	 *
	 * Historically, the context uAPI allowed for two methods of
	 * setting context parameters: SET_CONTEXT_PARAM and
	 * CONTEXT_CREATE_EXT_SETPARAM.  The former is allowed to be called
	 * at any time while the later happens as part of
	 * GEM_CONTEXT_CREATE.  Everything settable via one was settable
	 * via the other.  While some params are fairly simple and setting
	 * them on a live context is harmless such as the context priority,
	 * others are far trickier such as the VM or the set of engines.
	 * In order to swap out the VM, for instance, we have to delay
	 * until all current in-flight work is complete, swap in the new
	 * VM, and then continue.  This leads to a plethora of potential
	 * race conditions we'd really rather avoid.
	 *
	 * We have since disallowed setting these more complex parameters
	 * on active contexts.  This works by delaying the creation of the
	 * actual context until after the client is done configuring it
	 * with SET_CONTEXT_PARAM.  From the perspective of the client, it
	 * has the same u32 context ID the whole time.  From the
	 * perspective of i915, however, it's a struct i915_gem_proto_context
	 * right up until the point where we attempt to do something which
	 * the proto-context can't handle.  Then the struct i915_gem_context
	 * gets created.
	 *
	 * This is accomplished via a little xarray dance.  When
	 * GEM_CONTEXT_CREATE is called, we create a struct
	 * i915_gem_proto_context, reserve a slot in @context_xa but leave
	 * it NULL, and place the proto-context in the corresponding slot
	 * in @proto_context_xa.  Then, in i915_gem_context_lookup(), we
	 * first check @context_xa.  If it's there, we return the struct
	 * i915_gem_context and we're done.  If it's not, we look in
	 * @proto_context_xa and, if we find it there, we create the actual
	 * context and kill the proto-context.
	 *
	 * In order for this dance to work properly, everything which ever
	 * touches a struct i915_gem_proto_context is guarded by
	 * @proto_context_lock, including context creation.  Yes, this
	 * means context creation now takes a giant global lock but it
	 * can't really be helped and that should never be on any driver's
	 * fast-path anyway.
	 */
	struct xarray proto_context_xa;

	/** @context_xa: xarray of fully created i915_gem_context
	 *
	 * Write access to this xarray is guarded by @proto_context_lock.
	 * Otherwise, writers may race with finalize_create_context_locked().
	 *
	 * See @proto_context_xa.
	 */
	struct xarray context_xa;
	struct xarray vm_xa;

	unsigned int bsd_engine;

/*
 * Every context ban increments per client ban score. Also
 * hangs in short succession increments ban score. If ban threshold
 * is reached, client is considered banned and submitting more work
 * will fail. This is a stop gap measure to limit the badly behaving
 * clients access to gpu. Note that unbannable contexts never increment
 * the client ban score.
 */
#define I915_CLIENT_SCORE_HANG_FAST	1
#define   I915_CLIENT_FAST_HANG_JIFFIES (60 * HZ)
#define I915_CLIENT_SCORE_CONTEXT_BAN   3
#define I915_CLIENT_SCORE_BANNED	9
	/** ban_score: Accumulated score of all ctx bans and fast hangs. */
	atomic_t ban_score;
	unsigned long hang_timestamp;
};

/* Interface history:
 *
 * 1.1: Original.
 * 1.2: Add Power Management
 * 1.3: Add vblank support
 * 1.4: Fix cmdbuffer path, add heap destroy
 * 1.5: Add vblank pipe configuration
 * 1.6: - New ioctl for scheduling buffer swaps on vertical blank
 *      - Support vertical blank on secondary display pipe
 */
#define DRIVER_MAJOR		1
#define DRIVER_MINOR		6
#define DRIVER_PATCHLEVEL	0

struct intel_overlay;
struct intel_overlay_error_state;

struct sdvo_device_mapping {
	u8 initialized;
	u8 dvo_port;
	u8 slave_addr;
	u8 dvo_wiring;
	u8 i2c_pin;
	u8 ddc_pin;
};

struct intel_connector;
struct intel_encoder;
struct intel_atomic_state;
struct intel_cdclk_config;
struct intel_cdclk_state;
struct intel_cdclk_vals;
struct intel_initial_plane_config;
struct intel_crtc;
struct intel_limit;
struct dpll;

/* functions used internal in intel_pm.c */
struct drm_i915_clock_gating_funcs {
	void (*init_clock_gating)(struct drm_i915_private *dev_priv);
};

/* functions used for watermark calcs for display. */
struct drm_i915_wm_disp_funcs {
	/* update_wm is for legacy wm management */
	void (*update_wm)(struct drm_i915_private *dev_priv);
	int (*compute_pipe_wm)(struct intel_atomic_state *state,
			       struct intel_crtc *crtc);
	int (*compute_intermediate_wm)(struct intel_atomic_state *state,
				       struct intel_crtc *crtc);
	void (*initial_watermarks)(struct intel_atomic_state *state,
				   struct intel_crtc *crtc);
	void (*atomic_update_watermarks)(struct intel_atomic_state *state,
					 struct intel_crtc *crtc);
	void (*optimize_watermarks)(struct intel_atomic_state *state,
				    struct intel_crtc *crtc);
	int (*compute_global_watermarks)(struct intel_atomic_state *state);
};

struct intel_color_funcs {
	int (*color_check)(struct intel_crtc_state *crtc_state);
	/*
	 * Program double buffered color management registers during
	 * vblank evasion. The registers should then latch during the
	 * next vblank start, alongside any other double buffered registers
	 * involved with the same commit.
	 */
	void (*color_commit)(const struct intel_crtc_state *crtc_state);
	/*
	 * Load LUTs (and other single buffered color management
	 * registers). Will (hopefully) be called during the vblank
	 * following the latching of any double buffered registers
	 * involved with the same commit.
	 */
	void (*load_luts)(const struct intel_crtc_state *crtc_state);
	void (*read_luts)(struct intel_crtc_state *crtc_state);
};

<<<<<<< HEAD
struct intel_audio_funcs {
	void (*audio_codec_enable)(struct intel_encoder *encoder,
				   const struct intel_crtc_state *crtc_state,
				   const struct drm_connector_state *conn_state);
	void (*audio_codec_disable)(struct intel_encoder *encoder,
				    const struct intel_crtc_state *old_crtc_state,
				    const struct drm_connector_state *old_conn_state);
};

=======
>>>>>>> 754e0b0e
struct intel_cdclk_funcs {
	void (*get_cdclk)(struct drm_i915_private *dev_priv,
			  struct intel_cdclk_config *cdclk_config);
	void (*set_cdclk)(struct drm_i915_private *dev_priv,
			  const struct intel_cdclk_config *cdclk_config,
			  enum pipe pipe);
	int (*bw_calc_min_cdclk)(struct intel_atomic_state *state);
	int (*modeset_calc_cdclk)(struct intel_cdclk_state *state);
	u8 (*calc_voltage_level)(int cdclk);
};
<<<<<<< HEAD

struct intel_hotplug_funcs {
	void (*hpd_irq_setup)(struct drm_i915_private *dev_priv);
};

struct intel_fdi_funcs {
	void (*fdi_link_train)(struct intel_crtc *crtc,
			       const struct intel_crtc_state *crtc_state);
};

struct intel_dpll_funcs {
	int (*crtc_compute_clock)(struct intel_crtc_state *crtc_state);
};

struct drm_i915_display_funcs {
	/* Returns the active state of the crtc, and if the crtc is active,
	 * fills out the pipe-config with the hw state. */
	bool (*get_pipe_config)(struct intel_crtc *,
				struct intel_crtc_state *);
	void (*get_initial_plane_config)(struct intel_crtc *,
					 struct intel_initial_plane_config *);
	void (*crtc_enable)(struct intel_atomic_state *state,
			    struct intel_crtc *crtc);
	void (*crtc_disable)(struct intel_atomic_state *state,
			     struct intel_crtc *crtc);
	void (*commit_modeset_enables)(struct intel_atomic_state *state);
};

=======
>>>>>>> 754e0b0e

struct intel_hotplug_funcs {
	void (*hpd_irq_setup)(struct drm_i915_private *dev_priv);
};

<<<<<<< HEAD
		struct {
			const struct drm_format_info *format;
			unsigned int stride;
			u64 modifier;
		} fb;

		unsigned int fence_y_offset;
		u16 interval;
		s8 fence_id;
		bool psr2_active;
	} state_cache;
=======
struct intel_fdi_funcs {
	void (*fdi_link_train)(struct intel_crtc *crtc,
			       const struct intel_crtc_state *crtc_state);
};
>>>>>>> 754e0b0e

struct intel_dpll_funcs {
	int (*crtc_compute_clock)(struct intel_crtc_state *crtc_state);
};

<<<<<<< HEAD
		struct {
			const struct drm_format_info *format;
			unsigned int stride;
			u64 modifier;
		} fb;

		unsigned int cfb_stride;
		unsigned int cfb_size;
		unsigned int fence_y_offset;
		u16 override_cfb_stride;
		u16 interval;
		s8 fence_id;
		bool plane_visible;
	} params;

	const char *no_fbc_reason;
=======
struct drm_i915_display_funcs {
	/* Returns the active state of the crtc, and if the crtc is active,
	 * fills out the pipe-config with the hw state. */
	bool (*get_pipe_config)(struct intel_crtc *,
				struct intel_crtc_state *);
	void (*get_initial_plane_config)(struct intel_crtc *,
					 struct intel_initial_plane_config *);
	void (*crtc_enable)(struct intel_atomic_state *state,
			    struct intel_crtc *crtc);
	void (*crtc_disable)(struct intel_atomic_state *state,
			     struct intel_crtc *crtc);
	void (*commit_modeset_enables)(struct intel_atomic_state *state);
>>>>>>> 754e0b0e
};

#define I915_COLOR_UNEVICTABLE (-1) /* a non-vma sharing the address space */

/*
 * HIGH_RR is the highest eDP panel refresh rate read from EDID
 * LOW_RR is the lowest eDP panel refresh rate found from EDID
 * parsing for same resolution.
 */
enum drrs_refresh_rate_type {
	DRRS_HIGH_RR,
	DRRS_LOW_RR,
	DRRS_MAX_RR, /* RR count */
};

enum drrs_support_type {
	DRRS_NOT_SUPPORTED = 0,
	STATIC_DRRS_SUPPORT = 1,
	SEAMLESS_DRRS_SUPPORT = 2
};

struct intel_dp;
struct i915_drrs {
	struct mutex mutex;
	struct delayed_work work;
	struct intel_dp *dp;
	unsigned busy_frontbuffer_bits;
	enum drrs_refresh_rate_type refresh_rate_type;
	enum drrs_support_type type;
};

#define QUIRK_LVDS_SSC_DISABLE (1<<1)
#define QUIRK_INVERT_BRIGHTNESS (1<<2)
#define QUIRK_BACKLIGHT_PRESENT (1<<3)
#define QUIRK_PIN_SWIZZLED_PAGES (1<<5)
#define QUIRK_INCREASE_T12_DELAY (1<<6)
#define QUIRK_INCREASE_DDI_DISABLED_TIME (1<<7)
#define QUIRK_NO_PPS_BACKLIGHT_POWER_HOOK (1<<8)

struct intel_fbdev;

struct intel_gmbus {
	struct i2c_adapter adapter;
#define GMBUS_FORCE_BIT_RETRY (1U << 31)
	u32 force_bit;
	u32 reg0;
	i915_reg_t gpio_reg;
	struct i2c_algo_bit_data bit_algo;
	struct drm_i915_private *dev_priv;
};

struct i915_suspend_saved_registers {
	u32 saveDSPARB;
	u32 saveSWF0[16];
	u32 saveSWF1[16];
	u32 saveSWF3[3];
	u16 saveGCDGMBUS;
};

struct vlv_s0ix_state;

#define MAX_L3_SLICES 2
struct intel_l3_parity {
	u32 *remap_info[MAX_L3_SLICES];
	struct work_struct error_work;
	int which_slice;
};

struct i915_gem_mm {
	/*
	 * Shortcut for the stolen region. This points to either
	 * INTEL_REGION_STOLEN_SMEM for integrated platforms, or
	 * INTEL_REGION_STOLEN_LMEM for discrete, or NULL if the device doesn't
	 * support stolen.
	 */
	struct intel_memory_region *stolen_region;
	/** Memory allocator for GTT stolen memory */
	struct drm_mm stolen;
	/** Protects the usage of the GTT stolen memory allocator. This is
	 * always the inner lock when overlapping with struct_mutex. */
	struct mutex stolen_lock;

	/* Protects bound_list/unbound_list and #drm_i915_gem_object.mm.link */
	spinlock_t obj_lock;

	/**
	 * List of objects which are purgeable.
	 */
	struct list_head purge_list;

	/**
	 * List of objects which have allocated pages and are shrinkable.
	 */
	struct list_head shrink_list;

	/**
	 * List of objects which are pending destruction.
	 */
	struct llist_head free_list;
	struct delayed_work free_work;
	/**
	 * Count of objects pending destructions. Used to skip needlessly
	 * waiting on an RCU barrier if no objects are waiting to be freed.
	 */
	atomic_t free_count;

	/**
	 * tmpfs instance used for shmem backed objects
	 */
	struct vfsmount *gemfs;

	struct intel_memory_region *regions[INTEL_REGION_UNKNOWN];

	struct notifier_block oom_notifier;
	struct notifier_block vmap_notifier;
	struct shrinker shrinker;

#ifdef CONFIG_MMU_NOTIFIER
	/**
	 * notifier_lock for mmu notifiers, memory may not be allocated
	 * while holding this lock.
	 */
	rwlock_t notifier_lock;
#endif

	/* shrinker accounting, also useful for userland debugging */
	u64 shrink_memory;
	u32 shrink_count;
};

#define I915_IDLE_ENGINES_TIMEOUT (200) /* in ms */

unsigned long i915_fence_context_timeout(const struct drm_i915_private *i915,
					 u64 context);

static inline unsigned long
i915_fence_timeout(const struct drm_i915_private *i915)
{
	return i915_fence_context_timeout(i915, U64_MAX);
}

/* Amount of SAGV/QGV points, BSpec precisely defines this */
#define I915_NUM_QGV_POINTS 8

#define HAS_HW_SAGV_WM(i915) (DISPLAY_VER(i915) >= 13 && !IS_DGFX(i915))

/* Amount of PSF GV points, BSpec precisely defines this */
#define I915_NUM_PSF_GV_POINTS 3

enum psr_lines_to_wait {
	PSR_0_LINES_TO_WAIT = 0,
	PSR_1_LINE_TO_WAIT,
	PSR_4_LINES_TO_WAIT,
	PSR_8_LINES_TO_WAIT
};

struct intel_vbt_data {
	/* bdb version */
	u16 version;

	struct drm_display_mode *lfp_lvds_vbt_mode; /* if any */
	struct drm_display_mode *sdvo_lvds_vbt_mode; /* if any */

	/* Feature bits */
	unsigned int int_tv_support:1;
	unsigned int lvds_dither:1;
	unsigned int int_crt_support:1;
	unsigned int lvds_use_ssc:1;
	unsigned int int_lvds_support:1;
	unsigned int display_clock_mode:1;
	unsigned int fdi_rx_polarity_inverted:1;
	unsigned int panel_type:4;
	int lvds_ssc_freq;
	unsigned int bios_lvds_val; /* initial [PCH_]LVDS reg val in VBIOS */
	enum drm_panel_orientation orientation;

	enum drrs_support_type drrs_type;

	struct {
		int rate;
		int lanes;
		int preemphasis;
		int vswing;
		bool low_vswing;
		bool initialized;
		int bpp;
		struct edp_power_seq pps;
		bool hobl;
	} edp;

	struct {
		bool enable;
		bool full_link;
		bool require_aux_wakeup;
		int idle_frames;
		enum psr_lines_to_wait lines_to_wait;
		int tp1_wakeup_time_us;
		int tp2_tp3_wakeup_time_us;
		int psr2_tp2_tp3_wakeup_time_us;
	} psr;

	struct {
		u16 pwm_freq_hz;
		u16 brightness_precision_bits;
		bool present;
		bool active_low_pwm;
		u8 min_brightness;	/* min_brightness/255 of max */
		u8 controller;		/* brightness controller number */
		enum intel_backlight_type type;
	} backlight;

	/* MIPI DSI */
	struct {
		u16 panel_id;
		struct mipi_config *config;
		struct mipi_pps_data *pps;
		u16 bl_ports;
		u16 cabc_ports;
		u8 seq_version;
		u32 size;
		u8 *data;
		const u8 *sequence[MIPI_SEQ_MAX];
		u8 *deassert_seq; /* Used by fixup_mipi_sequences() */
		enum drm_panel_orientation orientation;
	} dsi;

	int crt_ddc_pin;

	struct list_head display_devices;

	struct intel_bios_encoder_data *ports[I915_MAX_PORTS]; /* Non-NULL if port present. */
	struct sdvo_device_mapping sdvo_mappings[2];
};

struct i915_frontbuffer_tracking {
	spinlock_t lock;

	/*
	 * Tracking bits for delayed frontbuffer flushing du to gpu activity or
	 * scheduled flips.
	 */
	unsigned busy_bits;
	unsigned flip_bits;
};

struct i915_virtual_gpu {
	struct mutex lock; /* serialises sending of g2v_notify command pkts */
	bool active;
	u32 caps;
};

struct intel_cdclk_config {
	unsigned int cdclk, vco, ref, bypass;
	u8 voltage_level;
};

struct i915_selftest_stash {
	atomic_t counter;
	struct ida mock_region_instances;
};

/* intel_audio.c private */
struct intel_audio_funcs;
struct intel_audio_private {
	/* Display internal audio functions */
	const struct intel_audio_funcs *funcs;

	/* hda/i915 audio component */
	struct i915_audio_component *component;
	bool component_registered;
	/* mutex for audio/video sync */
	struct mutex mutex;
	int power_refcount;
	u32 freq_cntrl;

	/* Used to save the pipe-to-encoder mapping for audio */
	struct intel_encoder *encoder_map[I915_MAX_PIPES];

	/* necessary resource sharing with HDMI LPE audio driver. */
	struct {
		struct platform_device *platdev;
		int irq;
	} lpe;
};

struct drm_i915_private {
	struct drm_device drm;

	/* FIXME: Device release actions should all be moved to drmm_ */
	bool do_release;

	/* i915 device parameters */
	struct i915_params params;

	const struct intel_device_info __info; /* Use INTEL_INFO() to access. */
	struct intel_runtime_info __runtime; /* Use RUNTIME_INFO() to access. */
	struct intel_driver_caps caps;

	/**
	 * Data Stolen Memory - aka "i915 stolen memory" gives us the start and
	 * end of stolen which we can optionally use to create GEM objects
	 * backed by stolen memory. Note that stolen_usable_size tells us
	 * exactly how much of this we are actually allowed to use, given that
	 * some portion of it is in fact reserved for use by hardware functions.
	 */
	struct resource dsm;
	/**
	 * Reseved portion of Data Stolen Memory
	 */
	struct resource dsm_reserved;

	/*
	 * Stolen memory is segmented in hardware with different portions
	 * offlimits to certain functions.
	 *
	 * The drm_mm is initialised to the total accessible range, as found
	 * from the PCI config. On Broadwell+, this is further restricted to
	 * avoid the first page! The upper end of stolen memory is reserved for
	 * hardware functions and similarly removed from the accessible range.
	 */
	resource_size_t stolen_usable_size;	/* Total size minus reserved ranges */

	struct intel_uncore uncore;
	struct intel_uncore_mmio_debug mmio_debug;

	struct i915_virtual_gpu vgpu;

	struct intel_gvt *gvt;

	struct intel_wopcm wopcm;

	struct intel_dmc dmc;

	struct intel_gmbus gmbus[GMBUS_NUM_PINS];

	/** gmbus_mutex protects against concurrent usage of the single hw gmbus
	 * controller on different i2c buses. */
	struct mutex gmbus_mutex;

	/**
	 * Base address of where the gmbus and gpio blocks are located (either
	 * on PCH or on SoC for platforms without PCH).
	 */
	u32 gpio_mmio_base;

	/* MMIO base address for MIPI regs */
	u32 mipi_mmio_base;

	u32 pps_mmio_base;

	wait_queue_head_t gmbus_wait_queue;

	struct pci_dev *bridge_dev;

	struct rb_root uabi_engines;

	struct resource mch_res;

	/* protects the irq masks */
	spinlock_t irq_lock;

	bool display_irqs_enabled;

	/* Sideband mailbox protection */
	struct mutex sb_lock;
	struct pm_qos_request sb_qos;

	/** Cached value of IMR to avoid reads in updating the bitfield */
	union {
		u32 irq_mask;
		u32 de_irq_mask[I915_MAX_PIPES];
	};
	u32 pipestat_irq_mask[I915_MAX_PIPES];

	struct i915_hotplug hotplug;
	struct intel_fbc *fbc;
	struct i915_drrs drrs;
	struct intel_opregion opregion;
	struct intel_vbt_data vbt;

	bool preserve_bios_swizzle;

	/* overlay */
	struct intel_overlay *overlay;

	/* backlight registers and fields in struct intel_panel */
	struct mutex backlight_lock;

	/* protects panel power sequencer state */
	struct mutex pps_mutex;

	unsigned int fsb_freq, mem_freq, is_ddr3;
	unsigned int skl_preferred_vco_freq;
	unsigned int max_cdclk_freq;

	unsigned int max_dotclk_freq;
	unsigned int hpll_freq;
	unsigned int fdi_pll_freq;
	unsigned int czclk_freq;

	struct {
		/* The current hardware cdclk configuration */
		struct intel_cdclk_config hw;

		/* cdclk, divider, and ratio table from bspec */
		const struct intel_cdclk_vals *table;

		struct intel_global_obj obj;
	} cdclk;

	struct {
		/* The current hardware dbuf configuration */
		u8 enabled_slices;

		struct intel_global_obj obj;
	} dbuf;

	/**
	 * wq - Driver workqueue for GEM.
	 *
	 * NOTE: Work items scheduled here are not allowed to grab any modeset
	 * locks, for otherwise the flushing done in the pageflip code will
	 * result in deadlocks.
	 */
	struct workqueue_struct *wq;

	/* ordered wq for modesets */
	struct workqueue_struct *modeset_wq;
	/* unbound hipri wq for page flips/plane updates */
	struct workqueue_struct *flip_wq;

	/* pm private clock gating functions */
	const struct drm_i915_clock_gating_funcs *clock_gating_funcs;

	/* pm display functions */
	const struct drm_i915_wm_disp_funcs *wm_disp;

	/* irq display functions */
	const struct intel_hotplug_funcs *hotplug_funcs;

	/* fdi display functions */
	const struct intel_fdi_funcs *fdi_funcs;

	/* display pll funcs */
	const struct intel_dpll_funcs *dpll_funcs;

	/* Display functions */
	const struct drm_i915_display_funcs *display;

	/* Display internal color functions */
	const struct intel_color_funcs *color_funcs;

<<<<<<< HEAD
	/* Display internal audio functions */
	const struct intel_audio_funcs *audio_funcs;

=======
>>>>>>> 754e0b0e
	/* Display CDCLK functions */
	const struct intel_cdclk_funcs *cdclk_funcs;

	/* PCH chipset type */
	enum intel_pch pch_type;
	unsigned short pch_id;

	unsigned long quirks;

	struct drm_atomic_state *modeset_restore_state;
	struct drm_modeset_acquire_ctx reset_ctx;

	struct i915_ggtt ggtt; /* VM representing the global address space */

	struct i915_gem_mm mm;

	/* Kernel Modesetting */

	/**
	 * dpll and cdclk state is protected by connection_mutex
	 * dpll.lock serializes intel_{prepare,enable,disable}_shared_dpll.
	 * Must be global rather than per dpll, because on some platforms plls
	 * share registers.
	 */
	struct {
		struct mutex lock;

		int num_shared_dpll;
		struct intel_shared_dpll shared_dplls[I915_NUM_PLLS];
		const struct intel_dpll_mgr *mgr;

		struct {
			int nssc;
			int ssc;
		} ref_clks;
	} dpll;

	struct list_head global_obj_list;

	/*
	 * For reading active_pipes holding any crtc lock is
	 * sufficient, for writing must hold all of them.
	 */
	u8 active_pipes;

	struct i915_frontbuffer_tracking fb_tracking;

	struct intel_atomic_helper {
		struct llist_head free_list;
		struct work_struct free_work;
	} atomic_helper;

	bool mchbar_need_disable;

	struct intel_l3_parity l3_parity;

	/*
	 * HTI (aka HDPORT) state read during initial hw readout.  Most
	 * platforms don't have HTI, so this will just stay 0.  Those that do
	 * will use this later to figure out which PLLs and PHYs are unavailable
	 * for driver usage.
	 */
	u32 hti_state;

	/*
	 * edram size in MB.
	 * Cannot be determined by PCIID. You must always read a register.
	 */
	u32 edram_size_mb;

	struct i915_power_domains power_domains;

	struct i915_gpu_error gpu_error;

	struct drm_i915_gem_object *vlv_pctx;

	/* list of fbdev register on this device */
	struct intel_fbdev *fbdev;
	struct work_struct fbdev_suspend_work;

	struct drm_property *broadcast_rgb_property;
	struct drm_property *force_audio_property;

	u32 fdi_rx_config;

	/* Shadow for DISPLAY_PHY_CONTROL which can't be safely read */
	u32 chv_phy_control;
	/*
	 * Shadows for CHV DPLL_MD regs to keep the state
	 * checker somewhat working in the presence hardware
	 * crappiness (can't read out DPLL_MD for pipes B & C).
	 */
	u32 chv_dpll_md[I915_MAX_PIPES];
	u32 bxt_phy_grc;

	u32 suspend_count;
	bool power_domains_suspended;
	struct i915_suspend_saved_registers regfile;
	struct vlv_s0ix_state *vlv_s0ix_state;

	enum {
		I915_SAGV_UNKNOWN = 0,
		I915_SAGV_DISABLED,
		I915_SAGV_ENABLED,
		I915_SAGV_NOT_CONTROLLED
	} sagv_status;

	u32 sagv_block_time_us;

	struct {
		/*
		 * Raw watermark latency values:
		 * in 0.1us units for WM0,
		 * in 0.5us units for WM1+.
		 */
		/* primary */
		u16 pri_latency[5];
		/* sprite */
		u16 spr_latency[5];
		/* cursor */
		u16 cur_latency[5];
		/*
		 * Raw watermark memory latency values
		 * for SKL for all 8 levels
		 * in 1us units.
		 */
		u16 skl_latency[8];

		/* current hardware state */
		union {
			struct ilk_wm_values hw;
			struct vlv_wm_values vlv;
			struct g4x_wm_values g4x;
		};

		u8 max_level;

		/*
		 * Should be held around atomic WM register writing; also
		 * protects * intel_crtc->wm.active and
		 * crtc_state->wm.need_postvbl_update.
		 */
		struct mutex wm_mutex;
	} wm;

	struct dram_info {
		bool wm_lv_0_adjust_needed;
		u8 num_channels;
		bool symmetric_memory;
		enum intel_dram_type {
			INTEL_DRAM_UNKNOWN,
			INTEL_DRAM_DDR3,
			INTEL_DRAM_DDR4,
			INTEL_DRAM_LPDDR3,
			INTEL_DRAM_LPDDR4,
			INTEL_DRAM_DDR5,
			INTEL_DRAM_LPDDR5,
		} type;
		u8 num_qgv_points;
		u8 num_psf_gv_points;
	} dram_info;

	struct intel_bw_info {
		/* for each QGV point */
		unsigned int deratedbw[I915_NUM_QGV_POINTS];
		/* for each PSF GV point */
		unsigned int psf_bw[I915_NUM_PSF_GV_POINTS];
		u8 num_qgv_points;
		u8 num_psf_gv_points;
		u8 num_planes;
	} max_bw[6];

	struct intel_global_obj bw_obj;

	struct intel_runtime_pm runtime_pm;

	struct i915_perf perf;

	/* Abstract the submission mechanism (legacy ringbuffer or execlists) away */
	struct intel_gt gt0;

	struct {
		struct i915_gem_contexts {
			spinlock_t lock; /* locks list */
			struct list_head list;
		} contexts;

		/*
		 * We replace the local file with a global mappings as the
		 * backing storage for the mmap is on the device and not
		 * on the struct file, and we do not want to prolong the
		 * lifetime of the local fd. To minimise the number of
		 * anonymous inodes we create, we use a global singleton to
		 * share the global mapping.
		 */
		struct file *mmap_singleton;
	} gem;

	u8 framestart_delay;

	/* Window2 specifies time required to program DSB (Window2) in number of scan lines */
	u8 window2_delay;

	u8 pch_ssc_use;

	/* For i915gm/i945gm vblank irq workaround */
	u8 vblank_enabled;

	bool irq_enabled;

	/* perform PHY state sanity checks? */
	bool chv_phy_assert[2];

	bool ipc_enabled;

	struct intel_audio_private audio;

	struct i915_pmu pmu;

	struct i915_hdcp_comp_master *hdcp_master;
	bool hdcp_comp_added;

	/* Mutex to protect the above hdcp component related values. */
	struct mutex hdcp_comp_mutex;

	/* The TTM device structure. */
	struct ttm_device bdev;

	I915_SELFTEST_DECLARE(struct i915_selftest_stash selftest;)

	/*
	 * NOTE: This is the dri1/ums dungeon, don't add stuff here. Your patch
	 * will be rejected. Instead look for a better place.
	 */
};

static inline struct drm_i915_private *to_i915(const struct drm_device *dev)
{
	return container_of(dev, struct drm_i915_private, drm);
}

static inline struct drm_i915_private *kdev_to_i915(struct device *kdev)
{
	return dev_get_drvdata(kdev);
}

static inline struct drm_i915_private *pdev_to_i915(struct pci_dev *pdev)
{
	return pci_get_drvdata(pdev);
}

static inline struct intel_gt *to_gt(struct drm_i915_private *i915)
{
	return &i915->gt0;
}

/* Simple iterator over all initialised engines */
#define for_each_engine(engine__, dev_priv__, id__) \
	for ((id__) = 0; \
	     (id__) < I915_NUM_ENGINES; \
	     (id__)++) \
		for_each_if ((engine__) = (dev_priv__)->engine[(id__)])

/* Iterator over subset of engines selected by mask */
#define for_each_engine_masked(engine__, gt__, mask__, tmp__) \
	for ((tmp__) = (mask__) & (gt__)->info.engine_mask; \
	     (tmp__) ? \
	     ((engine__) = (gt__)->engine[__mask_next_bit(tmp__)]), 1 : \
	     0;)

#define rb_to_uabi_engine(rb) \
	rb_entry_safe(rb, struct intel_engine_cs, uabi_node)

#define for_each_uabi_engine(engine__, i915__) \
	for ((engine__) = rb_to_uabi_engine(rb_first(&(i915__)->uabi_engines));\
	     (engine__); \
	     (engine__) = rb_to_uabi_engine(rb_next(&(engine__)->uabi_node)))

#define for_each_uabi_class_engine(engine__, class__, i915__) \
	for ((engine__) = intel_engine_lookup_user((i915__), (class__), 0); \
	     (engine__) && (engine__)->uabi_class == (class__); \
	     (engine__) = rb_to_uabi_engine(rb_next(&(engine__)->uabi_node)))

#define I915_GTT_OFFSET_NONE ((u32)-1)

/*
 * Frontbuffer tracking bits. Set in obj->frontbuffer_bits while a gem bo is
 * considered to be the frontbuffer for the given plane interface-wise. This
 * doesn't mean that the hw necessarily already scans it out, but that any
 * rendering (by the cpu or gpu) will land in the frontbuffer eventually.
 *
 * We have one bit per pipe and per scanout plane type.
 */
#define INTEL_FRONTBUFFER_BITS_PER_PIPE 8
#define INTEL_FRONTBUFFER(pipe, plane_id) ({ \
	BUILD_BUG_ON(INTEL_FRONTBUFFER_BITS_PER_PIPE * I915_MAX_PIPES > 32); \
	BUILD_BUG_ON(I915_MAX_PLANES > INTEL_FRONTBUFFER_BITS_PER_PIPE); \
	BIT((plane_id) + INTEL_FRONTBUFFER_BITS_PER_PIPE * (pipe)); \
})
#define INTEL_FRONTBUFFER_OVERLAY(pipe) \
	BIT(INTEL_FRONTBUFFER_BITS_PER_PIPE - 1 + INTEL_FRONTBUFFER_BITS_PER_PIPE * (pipe))
#define INTEL_FRONTBUFFER_ALL_MASK(pipe) \
	GENMASK(INTEL_FRONTBUFFER_BITS_PER_PIPE * ((pipe) + 1) - 1, \
		INTEL_FRONTBUFFER_BITS_PER_PIPE * (pipe))

#define INTEL_INFO(dev_priv)	(&(dev_priv)->__info)
#define RUNTIME_INFO(dev_priv)	(&(dev_priv)->__runtime)
#define DRIVER_CAPS(dev_priv)	(&(dev_priv)->caps)

#define INTEL_DEVID(dev_priv)	(RUNTIME_INFO(dev_priv)->device_id)

#define IP_VER(ver, rel)		((ver) << 8 | (rel))

#define GRAPHICS_VER(i915)		(INTEL_INFO(i915)->graphics.ver)
#define GRAPHICS_VER_FULL(i915)		IP_VER(INTEL_INFO(i915)->graphics.ver, \
					       INTEL_INFO(i915)->graphics.rel)
#define IS_GRAPHICS_VER(i915, from, until) \
	(GRAPHICS_VER(i915) >= (from) && GRAPHICS_VER(i915) <= (until))

#define MEDIA_VER(i915)			(INTEL_INFO(i915)->media.ver)
#define MEDIA_VER_FULL(i915)		IP_VER(INTEL_INFO(i915)->media.arch, \
					       INTEL_INFO(i915)->media.rel)
#define IS_MEDIA_VER(i915, from, until) \
	(MEDIA_VER(i915) >= (from) && MEDIA_VER(i915) <= (until))

#define DISPLAY_VER(i915)	(INTEL_INFO(i915)->display.ver)
#define IS_DISPLAY_VER(i915, from, until) \
	(DISPLAY_VER(i915) >= (from) && DISPLAY_VER(i915) <= (until))

#define INTEL_REVID(dev_priv)	(to_pci_dev((dev_priv)->drm.dev)->revision)

#define HAS_DSB(dev_priv)	(INTEL_INFO(dev_priv)->display.has_dsb)

#define INTEL_DISPLAY_STEP(__i915) (RUNTIME_INFO(__i915)->step.display_step)
#define INTEL_GRAPHICS_STEP(__i915) (RUNTIME_INFO(__i915)->step.graphics_step)
#define INTEL_MEDIA_STEP(__i915) (RUNTIME_INFO(__i915)->step.media_step)

#define IS_DISPLAY_STEP(__i915, since, until) \
	(drm_WARN_ON(&(__i915)->drm, INTEL_DISPLAY_STEP(__i915) == STEP_NONE), \
	 INTEL_DISPLAY_STEP(__i915) >= (since) && INTEL_DISPLAY_STEP(__i915) < (until))

#define IS_GRAPHICS_STEP(__i915, since, until) \
	(drm_WARN_ON(&(__i915)->drm, INTEL_GRAPHICS_STEP(__i915) == STEP_NONE), \
	 INTEL_GRAPHICS_STEP(__i915) >= (since) && INTEL_GRAPHICS_STEP(__i915) < (until))

#define IS_MEDIA_STEP(__i915, since, until) \
	(drm_WARN_ON(&(__i915)->drm, INTEL_MEDIA_STEP(__i915) == STEP_NONE), \
	 INTEL_MEDIA_STEP(__i915) >= (since) && INTEL_MEDIA_STEP(__i915) < (until))

static __always_inline unsigned int
__platform_mask_index(const struct intel_runtime_info *info,
		      enum intel_platform p)
{
	const unsigned int pbits =
		BITS_PER_TYPE(info->platform_mask[0]) - INTEL_SUBPLATFORM_BITS;

	/* Expand the platform_mask array if this fails. */
	BUILD_BUG_ON(INTEL_MAX_PLATFORMS >
		     pbits * ARRAY_SIZE(info->platform_mask));

	return p / pbits;
}

static __always_inline unsigned int
__platform_mask_bit(const struct intel_runtime_info *info,
		    enum intel_platform p)
{
	const unsigned int pbits =
		BITS_PER_TYPE(info->platform_mask[0]) - INTEL_SUBPLATFORM_BITS;

	return p % pbits + INTEL_SUBPLATFORM_BITS;
}

static inline u32
intel_subplatform(const struct intel_runtime_info *info, enum intel_platform p)
{
	const unsigned int pi = __platform_mask_index(info, p);

	return info->platform_mask[pi] & INTEL_SUBPLATFORM_MASK;
}

static __always_inline bool
IS_PLATFORM(const struct drm_i915_private *i915, enum intel_platform p)
{
	const struct intel_runtime_info *info = RUNTIME_INFO(i915);
	const unsigned int pi = __platform_mask_index(info, p);
	const unsigned int pb = __platform_mask_bit(info, p);

	BUILD_BUG_ON(!__builtin_constant_p(p));

	return info->platform_mask[pi] & BIT(pb);
}

static __always_inline bool
IS_SUBPLATFORM(const struct drm_i915_private *i915,
	       enum intel_platform p, unsigned int s)
{
	const struct intel_runtime_info *info = RUNTIME_INFO(i915);
	const unsigned int pi = __platform_mask_index(info, p);
	const unsigned int pb = __platform_mask_bit(info, p);
	const unsigned int msb = BITS_PER_TYPE(info->platform_mask[0]) - 1;
	const u32 mask = info->platform_mask[pi];

	BUILD_BUG_ON(!__builtin_constant_p(p));
	BUILD_BUG_ON(!__builtin_constant_p(s));
	BUILD_BUG_ON((s) >= INTEL_SUBPLATFORM_BITS);

	/* Shift and test on the MSB position so sign flag can be used. */
	return ((mask << (msb - pb)) & (mask << (msb - s))) & BIT(msb);
}

#define IS_MOBILE(dev_priv)	(INTEL_INFO(dev_priv)->is_mobile)
#define IS_DGFX(dev_priv)   (INTEL_INFO(dev_priv)->is_dgfx)

#define IS_I830(dev_priv)	IS_PLATFORM(dev_priv, INTEL_I830)
#define IS_I845G(dev_priv)	IS_PLATFORM(dev_priv, INTEL_I845G)
#define IS_I85X(dev_priv)	IS_PLATFORM(dev_priv, INTEL_I85X)
#define IS_I865G(dev_priv)	IS_PLATFORM(dev_priv, INTEL_I865G)
#define IS_I915G(dev_priv)	IS_PLATFORM(dev_priv, INTEL_I915G)
#define IS_I915GM(dev_priv)	IS_PLATFORM(dev_priv, INTEL_I915GM)
#define IS_I945G(dev_priv)	IS_PLATFORM(dev_priv, INTEL_I945G)
#define IS_I945GM(dev_priv)	IS_PLATFORM(dev_priv, INTEL_I945GM)
#define IS_I965G(dev_priv)	IS_PLATFORM(dev_priv, INTEL_I965G)
#define IS_I965GM(dev_priv)	IS_PLATFORM(dev_priv, INTEL_I965GM)
#define IS_G45(dev_priv)	IS_PLATFORM(dev_priv, INTEL_G45)
#define IS_GM45(dev_priv)	IS_PLATFORM(dev_priv, INTEL_GM45)
#define IS_G4X(dev_priv)	(IS_G45(dev_priv) || IS_GM45(dev_priv))
#define IS_PINEVIEW(dev_priv)	IS_PLATFORM(dev_priv, INTEL_PINEVIEW)
#define IS_G33(dev_priv)	IS_PLATFORM(dev_priv, INTEL_G33)
#define IS_IRONLAKE(dev_priv)	IS_PLATFORM(dev_priv, INTEL_IRONLAKE)
#define IS_IRONLAKE_M(dev_priv) \
	(IS_PLATFORM(dev_priv, INTEL_IRONLAKE) && IS_MOBILE(dev_priv))
#define IS_SANDYBRIDGE(dev_priv) IS_PLATFORM(dev_priv, INTEL_SANDYBRIDGE)
#define IS_IVYBRIDGE(dev_priv)	IS_PLATFORM(dev_priv, INTEL_IVYBRIDGE)
#define IS_IVB_GT1(dev_priv)	(IS_IVYBRIDGE(dev_priv) && \
				 INTEL_INFO(dev_priv)->gt == 1)
#define IS_VALLEYVIEW(dev_priv)	IS_PLATFORM(dev_priv, INTEL_VALLEYVIEW)
#define IS_CHERRYVIEW(dev_priv)	IS_PLATFORM(dev_priv, INTEL_CHERRYVIEW)
#define IS_HASWELL(dev_priv)	IS_PLATFORM(dev_priv, INTEL_HASWELL)
#define IS_BROADWELL(dev_priv)	IS_PLATFORM(dev_priv, INTEL_BROADWELL)
#define IS_SKYLAKE(dev_priv)	IS_PLATFORM(dev_priv, INTEL_SKYLAKE)
#define IS_BROXTON(dev_priv)	IS_PLATFORM(dev_priv, INTEL_BROXTON)
#define IS_KABYLAKE(dev_priv)	IS_PLATFORM(dev_priv, INTEL_KABYLAKE)
#define IS_GEMINILAKE(dev_priv)	IS_PLATFORM(dev_priv, INTEL_GEMINILAKE)
#define IS_COFFEELAKE(dev_priv)	IS_PLATFORM(dev_priv, INTEL_COFFEELAKE)
#define IS_COMETLAKE(dev_priv)	IS_PLATFORM(dev_priv, INTEL_COMETLAKE)
#define IS_ICELAKE(dev_priv)	IS_PLATFORM(dev_priv, INTEL_ICELAKE)
#define IS_JSL_EHL(dev_priv)	(IS_PLATFORM(dev_priv, INTEL_JASPERLAKE) || \
				IS_PLATFORM(dev_priv, INTEL_ELKHARTLAKE))
#define IS_TIGERLAKE(dev_priv)	IS_PLATFORM(dev_priv, INTEL_TIGERLAKE)
#define IS_ROCKETLAKE(dev_priv)	IS_PLATFORM(dev_priv, INTEL_ROCKETLAKE)
#define IS_DG1(dev_priv)        IS_PLATFORM(dev_priv, INTEL_DG1)
#define IS_ALDERLAKE_S(dev_priv) IS_PLATFORM(dev_priv, INTEL_ALDERLAKE_S)
#define IS_ALDERLAKE_P(dev_priv) IS_PLATFORM(dev_priv, INTEL_ALDERLAKE_P)
#define IS_XEHPSDV(dev_priv) IS_PLATFORM(dev_priv, INTEL_XEHPSDV)
#define IS_DG2(dev_priv)	IS_PLATFORM(dev_priv, INTEL_DG2)
#define IS_DG2_G10(dev_priv) \
	IS_SUBPLATFORM(dev_priv, INTEL_DG2, INTEL_SUBPLATFORM_G10)
#define IS_DG2_G11(dev_priv) \
	IS_SUBPLATFORM(dev_priv, INTEL_DG2, INTEL_SUBPLATFORM_G11)
#define IS_ADLS_RPLS(dev_priv) \
	IS_SUBPLATFORM(dev_priv, INTEL_ALDERLAKE_S, INTEL_SUBPLATFORM_RPL_S)
#define IS_HSW_EARLY_SDV(dev_priv) (IS_HASWELL(dev_priv) && \
				    (INTEL_DEVID(dev_priv) & 0xFF00) == 0x0C00)
#define IS_BDW_ULT(dev_priv) \
	IS_SUBPLATFORM(dev_priv, INTEL_BROADWELL, INTEL_SUBPLATFORM_ULT)
#define IS_BDW_ULX(dev_priv) \
	IS_SUBPLATFORM(dev_priv, INTEL_BROADWELL, INTEL_SUBPLATFORM_ULX)
#define IS_BDW_GT3(dev_priv)	(IS_BROADWELL(dev_priv) && \
				 INTEL_INFO(dev_priv)->gt == 3)
#define IS_HSW_ULT(dev_priv) \
	IS_SUBPLATFORM(dev_priv, INTEL_HASWELL, INTEL_SUBPLATFORM_ULT)
#define IS_HSW_GT3(dev_priv)	(IS_HASWELL(dev_priv) && \
				 INTEL_INFO(dev_priv)->gt == 3)
#define IS_HSW_GT1(dev_priv)	(IS_HASWELL(dev_priv) && \
				 INTEL_INFO(dev_priv)->gt == 1)
/* ULX machines are also considered ULT. */
#define IS_HSW_ULX(dev_priv) \
	IS_SUBPLATFORM(dev_priv, INTEL_HASWELL, INTEL_SUBPLATFORM_ULX)
#define IS_SKL_ULT(dev_priv) \
	IS_SUBPLATFORM(dev_priv, INTEL_SKYLAKE, INTEL_SUBPLATFORM_ULT)
#define IS_SKL_ULX(dev_priv) \
	IS_SUBPLATFORM(dev_priv, INTEL_SKYLAKE, INTEL_SUBPLATFORM_ULX)
#define IS_KBL_ULT(dev_priv) \
	IS_SUBPLATFORM(dev_priv, INTEL_KABYLAKE, INTEL_SUBPLATFORM_ULT)
#define IS_KBL_ULX(dev_priv) \
	IS_SUBPLATFORM(dev_priv, INTEL_KABYLAKE, INTEL_SUBPLATFORM_ULX)
#define IS_SKL_GT2(dev_priv)	(IS_SKYLAKE(dev_priv) && \
				 INTEL_INFO(dev_priv)->gt == 2)
#define IS_SKL_GT3(dev_priv)	(IS_SKYLAKE(dev_priv) && \
				 INTEL_INFO(dev_priv)->gt == 3)
#define IS_SKL_GT4(dev_priv)	(IS_SKYLAKE(dev_priv) && \
				 INTEL_INFO(dev_priv)->gt == 4)
#define IS_KBL_GT2(dev_priv)	(IS_KABYLAKE(dev_priv) && \
				 INTEL_INFO(dev_priv)->gt == 2)
#define IS_KBL_GT3(dev_priv)	(IS_KABYLAKE(dev_priv) && \
				 INTEL_INFO(dev_priv)->gt == 3)
#define IS_CFL_ULT(dev_priv) \
	IS_SUBPLATFORM(dev_priv, INTEL_COFFEELAKE, INTEL_SUBPLATFORM_ULT)
#define IS_CFL_ULX(dev_priv) \
	IS_SUBPLATFORM(dev_priv, INTEL_COFFEELAKE, INTEL_SUBPLATFORM_ULX)
#define IS_CFL_GT2(dev_priv)	(IS_COFFEELAKE(dev_priv) && \
				 INTEL_INFO(dev_priv)->gt == 2)
#define IS_CFL_GT3(dev_priv)	(IS_COFFEELAKE(dev_priv) && \
				 INTEL_INFO(dev_priv)->gt == 3)

#define IS_CML_ULT(dev_priv) \
	IS_SUBPLATFORM(dev_priv, INTEL_COMETLAKE, INTEL_SUBPLATFORM_ULT)
#define IS_CML_ULX(dev_priv) \
	IS_SUBPLATFORM(dev_priv, INTEL_COMETLAKE, INTEL_SUBPLATFORM_ULX)
#define IS_CML_GT2(dev_priv)	(IS_COMETLAKE(dev_priv) && \
				 INTEL_INFO(dev_priv)->gt == 2)

#define IS_ICL_WITH_PORT_F(dev_priv) \
	IS_SUBPLATFORM(dev_priv, INTEL_ICELAKE, INTEL_SUBPLATFORM_PORTF)

#define IS_TGL_U(dev_priv) \
	IS_SUBPLATFORM(dev_priv, INTEL_TIGERLAKE, INTEL_SUBPLATFORM_ULT)

#define IS_TGL_Y(dev_priv) \
	IS_SUBPLATFORM(dev_priv, INTEL_TIGERLAKE, INTEL_SUBPLATFORM_ULX)

#define IS_SKL_GRAPHICS_STEP(p, since, until) (IS_SKYLAKE(p) && IS_GRAPHICS_STEP(p, since, until))

#define IS_KBL_GRAPHICS_STEP(dev_priv, since, until) \
	(IS_KABYLAKE(dev_priv) && IS_GRAPHICS_STEP(dev_priv, since, until))
#define IS_KBL_DISPLAY_STEP(dev_priv, since, until) \
	(IS_KABYLAKE(dev_priv) && IS_DISPLAY_STEP(dev_priv, since, until))

#define IS_JSL_EHL_GRAPHICS_STEP(p, since, until) \
	(IS_JSL_EHL(p) && IS_GRAPHICS_STEP(p, since, until))
#define IS_JSL_EHL_DISPLAY_STEP(p, since, until) \
	(IS_JSL_EHL(p) && IS_DISPLAY_STEP(p, since, until))

#define IS_TGL_DISPLAY_STEP(__i915, since, until) \
	(IS_TIGERLAKE(__i915) && \
	 IS_DISPLAY_STEP(__i915, since, until))

#define IS_TGL_UY_GRAPHICS_STEP(__i915, since, until) \
	((IS_TGL_U(__i915) || IS_TGL_Y(__i915)) && \
	 IS_GRAPHICS_STEP(__i915, since, until))

#define IS_TGL_GRAPHICS_STEP(__i915, since, until) \
	(IS_TIGERLAKE(__i915) && !(IS_TGL_U(__i915) || IS_TGL_Y(__i915)) && \
	 IS_GRAPHICS_STEP(__i915, since, until))

#define IS_RKL_DISPLAY_STEP(p, since, until) \
	(IS_ROCKETLAKE(p) && IS_DISPLAY_STEP(p, since, until))

#define IS_DG1_GRAPHICS_STEP(p, since, until) \
	(IS_DG1(p) && IS_GRAPHICS_STEP(p, since, until))
#define IS_DG1_DISPLAY_STEP(p, since, until) \
	(IS_DG1(p) && IS_DISPLAY_STEP(p, since, until))

#define IS_ADLS_DISPLAY_STEP(__i915, since, until) \
	(IS_ALDERLAKE_S(__i915) && \
	 IS_DISPLAY_STEP(__i915, since, until))

#define IS_ADLS_GRAPHICS_STEP(__i915, since, until) \
	(IS_ALDERLAKE_S(__i915) && \
	 IS_GRAPHICS_STEP(__i915, since, until))

#define IS_ADLP_DISPLAY_STEP(__i915, since, until) \
	(IS_ALDERLAKE_P(__i915) && \
	 IS_DISPLAY_STEP(__i915, since, until))

#define IS_ADLP_GRAPHICS_STEP(__i915, since, until) \
	(IS_ALDERLAKE_P(__i915) && \
	 IS_GRAPHICS_STEP(__i915, since, until))

#define IS_XEHPSDV_GRAPHICS_STEP(__i915, since, until) \
	(IS_XEHPSDV(__i915) && IS_GRAPHICS_STEP(__i915, since, until))

/*
 * DG2 hardware steppings are a bit unusual.  The hardware design was forked
 * to create two variants (G10 and G11) which have distinct workaround sets.
 * The G11 fork of the DG2 design resets the GT stepping back to "A0" for its
 * first iteration, even though it's more similar to a G10 B0 stepping in terms
 * of functionality and workarounds.  However the display stepping does not
 * reset in the same manner --- a specific stepping like "B0" has a consistent
 * meaning regardless of whether it belongs to a G10 or G11 DG2.
 *
 * TLDR:  All GT workarounds and stepping-specific logic must be applied in
 * relation to a specific subplatform (G10 or G11), whereas display workarounds
 * and stepping-specific logic will be applied with a general DG2-wide stepping
 * number.
 */
#define IS_DG2_GRAPHICS_STEP(__i915, variant, since, until) \
	(IS_SUBPLATFORM(__i915, INTEL_DG2, INTEL_SUBPLATFORM_##variant) && \
	 IS_GRAPHICS_STEP(__i915, since, until))

#define IS_DG2_DISPLAY_STEP(__i915, since, until) \
	(IS_DG2(__i915) && \
	 IS_DISPLAY_STEP(__i915, since, until))

#define IS_LP(dev_priv)		(INTEL_INFO(dev_priv)->is_lp)
#define IS_GEN9_LP(dev_priv)	(GRAPHICS_VER(dev_priv) == 9 && IS_LP(dev_priv))
#define IS_GEN9_BC(dev_priv)	(GRAPHICS_VER(dev_priv) == 9 && !IS_LP(dev_priv))

#define __HAS_ENGINE(engine_mask, id) ((engine_mask) & BIT(id))
#define HAS_ENGINE(gt, id) __HAS_ENGINE((gt)->info.engine_mask, id)

#define ENGINE_INSTANCES_MASK(gt, first, count) ({		\
	unsigned int first__ = (first);					\
	unsigned int count__ = (count);					\
	((gt)->info.engine_mask &						\
	 GENMASK(first__ + count__ - 1, first__)) >> first__;		\
})
#define VDBOX_MASK(gt) \
	ENGINE_INSTANCES_MASK(gt, VCS0, I915_MAX_VCS)
#define VEBOX_MASK(gt) \
	ENGINE_INSTANCES_MASK(gt, VECS0, I915_MAX_VECS)

/*
 * The Gen7 cmdparser copies the scanned buffer to the ggtt for execution
 * All later gens can run the final buffer from the ppgtt
 */
#define CMDPARSER_USES_GGTT(dev_priv) (GRAPHICS_VER(dev_priv) == 7)

#define HAS_LLC(dev_priv)	(INTEL_INFO(dev_priv)->has_llc)
#define HAS_SNOOP(dev_priv)	(INTEL_INFO(dev_priv)->has_snoop)
#define HAS_EDRAM(dev_priv)	((dev_priv)->edram_size_mb)
#define HAS_SECURE_BATCHES(dev_priv) (GRAPHICS_VER(dev_priv) < 6)
#define HAS_WT(dev_priv)	HAS_EDRAM(dev_priv)

#define HWS_NEEDS_PHYSICAL(dev_priv)	(INTEL_INFO(dev_priv)->hws_needs_physical)

#define HAS_LOGICAL_RING_CONTEXTS(dev_priv) \
		(INTEL_INFO(dev_priv)->has_logical_ring_contexts)
#define HAS_LOGICAL_RING_ELSQ(dev_priv) \
		(INTEL_INFO(dev_priv)->has_logical_ring_elsq)

#define HAS_EXECLISTS(dev_priv) HAS_LOGICAL_RING_CONTEXTS(dev_priv)

#define INTEL_PPGTT(dev_priv) (INTEL_INFO(dev_priv)->ppgtt_type)
#define HAS_PPGTT(dev_priv) \
	(INTEL_PPGTT(dev_priv) != INTEL_PPGTT_NONE)
#define HAS_FULL_PPGTT(dev_priv) \
	(INTEL_PPGTT(dev_priv) >= INTEL_PPGTT_FULL)

#define HAS_PAGE_SIZES(dev_priv, sizes) ({ \
	GEM_BUG_ON((sizes) == 0); \
	((sizes) & ~INTEL_INFO(dev_priv)->page_sizes) == 0; \
})

#define HAS_OVERLAY(dev_priv)		 (INTEL_INFO(dev_priv)->display.has_overlay)
#define OVERLAY_NEEDS_PHYSICAL(dev_priv) \
		(INTEL_INFO(dev_priv)->display.overlay_needs_physical)

/* Early gen2 have a totally busted CS tlb and require pinned batches. */
#define HAS_BROKEN_CS_TLB(dev_priv)	(IS_I830(dev_priv) || IS_I845G(dev_priv))

#define NEEDS_RC6_CTX_CORRUPTION_WA(dev_priv)	\
	(IS_BROADWELL(dev_priv) || GRAPHICS_VER(dev_priv) == 9)

/* WaRsDisableCoarsePowerGating:skl,cnl */
#define NEEDS_WaRsDisableCoarsePowerGating(dev_priv)			\
	(IS_SKL_GT3(dev_priv) || IS_SKL_GT4(dev_priv))

#define HAS_GMBUS_IRQ(dev_priv) (GRAPHICS_VER(dev_priv) >= 4)
#define HAS_GMBUS_BURST_READ(dev_priv) (GRAPHICS_VER(dev_priv) >= 11 || \
					IS_GEMINILAKE(dev_priv) || \
					IS_KABYLAKE(dev_priv))

/* With the 945 and later, Y tiling got adjusted so that it was 32 128-byte
 * rows, which changed the alignment requirements and fence programming.
 */
#define HAS_128_BYTE_Y_TILING(dev_priv) (GRAPHICS_VER(dev_priv) != 2 && \
					 !(IS_I915G(dev_priv) || IS_I915GM(dev_priv)))
#define SUPPORTS_TV(dev_priv)		(INTEL_INFO(dev_priv)->display.supports_tv)
#define I915_HAS_HOTPLUG(dev_priv)	(INTEL_INFO(dev_priv)->display.has_hotplug)

#define HAS_FW_BLC(dev_priv)	(GRAPHICS_VER(dev_priv) > 2)
#define HAS_FBC(dev_priv)	(INTEL_INFO(dev_priv)->display.has_fbc)
#define HAS_CUR_FBC(dev_priv)	(!HAS_GMCH(dev_priv) && GRAPHICS_VER(dev_priv) >= 7)

#define HAS_IPS(dev_priv)	(IS_HSW_ULT(dev_priv) || IS_BROADWELL(dev_priv))

#define HAS_DP_MST(dev_priv)	(INTEL_INFO(dev_priv)->display.has_dp_mst)
#define HAS_DP20(dev_priv)	(IS_DG2(dev_priv))

#define HAS_CDCLK_CRAWL(dev_priv)	 (INTEL_INFO(dev_priv)->display.has_cdclk_crawl)
#define HAS_DDI(dev_priv)		 (INTEL_INFO(dev_priv)->display.has_ddi)
#define HAS_FPGA_DBG_UNCLAIMED(dev_priv) (INTEL_INFO(dev_priv)->display.has_fpga_dbg)
#define HAS_PSR(dev_priv)		 (INTEL_INFO(dev_priv)->display.has_psr)
#define HAS_PSR_HW_TRACKING(dev_priv) \
	(INTEL_INFO(dev_priv)->display.has_psr_hw_tracking)
#define HAS_PSR2_SEL_FETCH(dev_priv)	 (GRAPHICS_VER(dev_priv) >= 12)
#define HAS_TRANSCODER(dev_priv, trans)	 ((INTEL_INFO(dev_priv)->display.cpu_transcoder_mask & BIT(trans)) != 0)

#define HAS_RC6(dev_priv)		 (INTEL_INFO(dev_priv)->has_rc6)
#define HAS_RC6p(dev_priv)		 (INTEL_INFO(dev_priv)->has_rc6p)
#define HAS_RC6pp(dev_priv)		 (false) /* HW was never validated */

#define HAS_RPS(dev_priv)	(INTEL_INFO(dev_priv)->has_rps)

#define HAS_DMC(dev_priv)	(INTEL_INFO(dev_priv)->display.has_dmc)

#define HAS_MSO(i915)		(GRAPHICS_VER(i915) >= 12)

#define HAS_RUNTIME_PM(dev_priv) (INTEL_INFO(dev_priv)->has_runtime_pm)
#define HAS_64BIT_RELOC(dev_priv) (INTEL_INFO(dev_priv)->has_64bit_reloc)

#define HAS_MSLICES(dev_priv) \
	(INTEL_INFO(dev_priv)->has_mslices)

/*
 * Set this flag, when platform requires 64K GTT page sizes or larger for
 * device local memory access. Also this flag implies that we require or
 * at least support the compact PT layout for the ppGTT when using the 64K
 * GTT pages.
 */
#define HAS_64K_PAGES(dev_priv) (INTEL_INFO(dev_priv)->has_64k_pages)

#define HAS_IPC(dev_priv)		 (INTEL_INFO(dev_priv)->display.has_ipc)

#define HAS_REGION(i915, i) (INTEL_INFO(i915)->memory_regions & (i))
#define HAS_LMEM(i915) HAS_REGION(i915, REGION_LMEM)

#define HAS_GT_UC(dev_priv)	(INTEL_INFO(dev_priv)->has_gt_uc)

#define HAS_POOLED_EU(dev_priv)	(INTEL_INFO(dev_priv)->has_pooled_eu)

#define HAS_GLOBAL_MOCS_REGISTERS(dev_priv)	(INTEL_INFO(dev_priv)->has_global_mocs)

#define HAS_PXP(dev_priv)  ((IS_ENABLED(CONFIG_DRM_I915_PXP) && \
			    INTEL_INFO(dev_priv)->has_pxp) && \
<<<<<<< HEAD
			    VDBOX_MASK(&dev_priv->gt))
=======
			    VDBOX_MASK(to_gt(dev_priv)))
>>>>>>> 754e0b0e

#define HAS_GMCH(dev_priv) (INTEL_INFO(dev_priv)->display.has_gmch)

#define HAS_LSPCON(dev_priv) (IS_GRAPHICS_VER(dev_priv, 9, 10))

/* DPF == dynamic parity feature */
#define HAS_L3_DPF(dev_priv) (INTEL_INFO(dev_priv)->has_l3_dpf)
#define NUM_L3_SLICES(dev_priv) (IS_HSW_GT3(dev_priv) ? \
				 2 : HAS_L3_DPF(dev_priv))

#define GT_FREQUENCY_MULTIPLIER 50
#define GEN9_FREQ_SCALER 3

#define INTEL_NUM_PIPES(dev_priv) (hweight8(INTEL_INFO(dev_priv)->display.pipe_mask))

#define HAS_DISPLAY(dev_priv) (INTEL_INFO(dev_priv)->display.pipe_mask != 0)

#define HAS_VRR(i915)	(GRAPHICS_VER(i915) >= 11)

#define HAS_ASYNC_FLIPS(i915)		(DISPLAY_VER(i915) >= 5)

#define HAS_ASYNC_FLIPS(i915)		(DISPLAY_VER(i915) >= 5)

/* Only valid when HAS_DISPLAY() is true */
#define INTEL_DISPLAY_ENABLED(dev_priv) \
	(drm_WARN_ON(&(dev_priv)->drm, !HAS_DISPLAY(dev_priv)), !(dev_priv)->params.disable_display)

static inline bool run_as_guest(void)
{
	return !hypervisor_is_type(X86_HYPER_NATIVE);
}

#define HAS_D12_PLANE_MINIMIZATION(dev_priv) (IS_ROCKETLAKE(dev_priv) || \
					      IS_ALDERLAKE_S(dev_priv))

static inline bool intel_vtd_active(struct drm_i915_private *i915)
{
	if (device_iommu_mapped(i915->drm.dev))
		return true;

	/* Running as a guest, we assume the host is enforcing VT'd */
	return run_as_guest();
}

void
i915_print_iommu_status(struct drm_i915_private *i915, struct drm_printer *p);

static inline bool intel_scanout_needs_vtd_wa(struct drm_i915_private *dev_priv)
{
	return GRAPHICS_VER(dev_priv) >= 6 && intel_vtd_active(dev_priv);
}

static inline bool
intel_ggtt_update_needs_vtd_wa(struct drm_i915_private *i915)
{
	return IS_BROXTON(i915) && intel_vtd_active(i915);
}

static inline bool
intel_vm_no_concurrent_access_wa(struct drm_i915_private *i915)
{
	return IS_CHERRYVIEW(i915) || intel_ggtt_update_needs_vtd_wa(i915);
}

/* i915_getparam.c */
int i915_getparam_ioctl(struct drm_device *dev, void *data,
			struct drm_file *file_priv);

/* i915_gem.c */
int i915_gem_init_userptr(struct drm_i915_private *dev_priv);
void i915_gem_cleanup_userptr(struct drm_i915_private *dev_priv);
void i915_gem_init_early(struct drm_i915_private *dev_priv);
void i915_gem_cleanup_early(struct drm_i915_private *dev_priv);

static inline void i915_gem_drain_freed_objects(struct drm_i915_private *i915)
{
	/*
	 * A single pass should suffice to release all the freed objects (along
	 * most call paths) , but be a little more paranoid in that freeing
	 * the objects does take a little amount of time, during which the rcu
	 * callbacks could have added new objects into the freed list, and
	 * armed the work again.
	 */
	while (atomic_read(&i915->mm.free_count)) {
		flush_delayed_work(&i915->mm.free_work);
		flush_delayed_work(&i915->bdev.wq);
		rcu_barrier();
	}
}

static inline void i915_gem_drain_workqueue(struct drm_i915_private *i915)
{
	/*
	 * Similar to objects above (see i915_gem_drain_freed-objects), in
	 * general we have workers that are armed by RCU and then rearm
	 * themselves in their callbacks. To be paranoid, we need to
	 * drain the workqueue a second time after waiting for the RCU
	 * grace period so that we catch work queued via RCU from the first
	 * pass. As neither drain_workqueue() nor flush_workqueue() report
	 * a result, we make an assumption that we only don't require more
	 * than 3 passes to catch all _recursive_ RCU delayed work.
	 *
	 */
	int pass = 3;
	do {
		flush_workqueue(i915->wq);
		rcu_barrier();
		i915_gem_drain_freed_objects(i915);
	} while (--pass);
	drain_workqueue(i915->wq);
}

struct i915_vma * __must_check
i915_gem_object_ggtt_pin_ww(struct drm_i915_gem_object *obj,
			    struct i915_gem_ww_ctx *ww,
			    const struct i915_ggtt_view *view,
			    u64 size, u64 alignment, u64 flags);

struct i915_vma * __must_check
i915_gem_object_ggtt_pin(struct drm_i915_gem_object *obj,
			 const struct i915_ggtt_view *view,
			 u64 size, u64 alignment, u64 flags);

int i915_gem_object_unbind(struct drm_i915_gem_object *obj,
			   unsigned long flags);
#define I915_GEM_OBJECT_UNBIND_ACTIVE BIT(0)
#define I915_GEM_OBJECT_UNBIND_BARRIER BIT(1)
#define I915_GEM_OBJECT_UNBIND_TEST BIT(2)
#define I915_GEM_OBJECT_UNBIND_VM_TRYLOCK BIT(3)

void i915_gem_runtime_suspend(struct drm_i915_private *dev_priv);

int i915_gem_dumb_create(struct drm_file *file_priv,
			 struct drm_device *dev,
			 struct drm_mode_create_dumb *args);

int __must_check i915_gem_set_global_seqno(struct drm_device *dev, u32 seqno);

static inline u32 i915_reset_count(struct i915_gpu_error *error)
{
	return atomic_read(&error->reset_count);
}

static inline u32 i915_reset_engine_count(struct i915_gpu_error *error,
					  const struct intel_engine_cs *engine)
{
	return atomic_read(&error->reset_engine_count[engine->uabi_class]);
}

int __must_check i915_gem_init(struct drm_i915_private *dev_priv);
void i915_gem_driver_register(struct drm_i915_private *i915);
void i915_gem_driver_unregister(struct drm_i915_private *i915);
void i915_gem_driver_remove(struct drm_i915_private *dev_priv);
void i915_gem_driver_release(struct drm_i915_private *dev_priv);
void i915_gem_suspend(struct drm_i915_private *dev_priv);
void i915_gem_suspend_late(struct drm_i915_private *dev_priv);
void i915_gem_resume(struct drm_i915_private *dev_priv);

int i915_gem_open(struct drm_i915_private *i915, struct drm_file *file);

int i915_gem_object_set_cache_level(struct drm_i915_gem_object *obj,
				    enum i915_cache_level cache_level);

struct drm_gem_object *i915_gem_prime_import(struct drm_device *dev,
				struct dma_buf *dma_buf);

struct dma_buf *i915_gem_prime_export(struct drm_gem_object *gem_obj, int flags);

static inline struct i915_address_space *
i915_gem_vm_lookup(struct drm_i915_file_private *file_priv, u32 id)
{
	struct i915_address_space *vm;

	xa_lock(&file_priv->vm_xa);
	vm = xa_load(&file_priv->vm_xa, id);
	if (vm)
		kref_get(&vm->ref);
	xa_unlock(&file_priv->vm_xa);

	return vm;
}

/* i915_gem_evict.c */
int __must_check i915_gem_evict_something(struct i915_address_space *vm,
					  u64 min_size, u64 alignment,
					  unsigned long color,
					  u64 start, u64 end,
					  unsigned flags);
int __must_check i915_gem_evict_for_node(struct i915_address_space *vm,
					 struct drm_mm_node *node,
					 unsigned int flags);
int i915_gem_evict_vm(struct i915_address_space *vm);

/* i915_gem_internal.c */
struct drm_i915_gem_object *
i915_gem_object_create_internal(struct drm_i915_private *dev_priv,
				phys_addr_t size);
struct drm_i915_gem_object *
__i915_gem_object_create_internal(struct drm_i915_private *dev_priv,
				  const struct drm_i915_gem_object_ops *ops,
				  phys_addr_t size);

/* i915_gem_tiling.c */
static inline bool i915_gem_object_needs_bit17_swizzle(struct drm_i915_gem_object *obj)
{
	struct drm_i915_private *i915 = to_i915(obj->base.dev);

	return i915->ggtt.bit_6_swizzle_x == I915_BIT_6_SWIZZLE_9_10_17 &&
		i915_gem_object_is_tiled(obj);
}

u32 i915_gem_fence_size(struct drm_i915_private *dev_priv, u32 size,
			unsigned int tiling, unsigned int stride);
u32 i915_gem_fence_alignment(struct drm_i915_private *dev_priv, u32 size,
			     unsigned int tiling, unsigned int stride);

const char *i915_cache_level_str(struct drm_i915_private *i915, int type);

/* i915_cmd_parser.c */
int i915_cmd_parser_get_version(struct drm_i915_private *dev_priv);
int intel_engine_init_cmd_parser(struct intel_engine_cs *engine);
void intel_engine_cleanup_cmd_parser(struct intel_engine_cs *engine);
int intel_engine_cmd_parser(struct intel_engine_cs *engine,
			    struct i915_vma *batch,
			    unsigned long batch_offset,
			    unsigned long batch_length,
			    struct i915_vma *shadow,
			    bool trampoline);
#define I915_CMD_PARSER_TRAMPOLINE_SIZE 8

/* intel_device_info.c */
static inline struct intel_device_info *
mkwrite_device_info(struct drm_i915_private *dev_priv)
{
	return (struct intel_device_info *)INTEL_INFO(dev_priv);
}

int i915_reg_read_ioctl(struct drm_device *dev, void *data,
			struct drm_file *file);

static inline int intel_hws_csb_write_index(struct drm_i915_private *i915)
{
	if (GRAPHICS_VER(i915) >= 11)
		return ICL_HWS_CSB_WRITE_INDEX;
	else
		return I915_HWS_CSB_WRITE_INDEX;
}

static inline enum i915_map_type
i915_coherent_map_type(struct drm_i915_private *i915,
		       struct drm_i915_gem_object *obj, bool always_coherent)
{
	if (i915_gem_object_is_lmem(obj))
		return I915_MAP_WC;
	if (HAS_LLC(i915) || always_coherent)
		return I915_MAP_WB;
	else
		return I915_MAP_WC;
}

#endif<|MERGE_RESOLUTION|>--- conflicted
+++ resolved
@@ -338,18 +338,6 @@
 	void (*read_luts)(struct intel_crtc_state *crtc_state);
 };
 
-<<<<<<< HEAD
-struct intel_audio_funcs {
-	void (*audio_codec_enable)(struct intel_encoder *encoder,
-				   const struct intel_crtc_state *crtc_state,
-				   const struct drm_connector_state *conn_state);
-	void (*audio_codec_disable)(struct intel_encoder *encoder,
-				    const struct intel_crtc_state *old_crtc_state,
-				    const struct drm_connector_state *old_conn_state);
-};
-
-=======
->>>>>>> 754e0b0e
 struct intel_cdclk_funcs {
 	void (*get_cdclk)(struct drm_i915_private *dev_priv,
 			  struct intel_cdclk_config *cdclk_config);
@@ -360,7 +348,6 @@
 	int (*modeset_calc_cdclk)(struct intel_cdclk_state *state);
 	u8 (*calc_voltage_level)(int cdclk);
 };
-<<<<<<< HEAD
 
 struct intel_hotplug_funcs {
 	void (*hpd_irq_setup)(struct drm_i915_private *dev_priv);
@@ -387,69 +374,6 @@
 	void (*crtc_disable)(struct intel_atomic_state *state,
 			     struct intel_crtc *crtc);
 	void (*commit_modeset_enables)(struct intel_atomic_state *state);
-};
-
-=======
->>>>>>> 754e0b0e
-
-struct intel_hotplug_funcs {
-	void (*hpd_irq_setup)(struct drm_i915_private *dev_priv);
-};
-
-<<<<<<< HEAD
-		struct {
-			const struct drm_format_info *format;
-			unsigned int stride;
-			u64 modifier;
-		} fb;
-
-		unsigned int fence_y_offset;
-		u16 interval;
-		s8 fence_id;
-		bool psr2_active;
-	} state_cache;
-=======
-struct intel_fdi_funcs {
-	void (*fdi_link_train)(struct intel_crtc *crtc,
-			       const struct intel_crtc_state *crtc_state);
-};
->>>>>>> 754e0b0e
-
-struct intel_dpll_funcs {
-	int (*crtc_compute_clock)(struct intel_crtc_state *crtc_state);
-};
-
-<<<<<<< HEAD
-		struct {
-			const struct drm_format_info *format;
-			unsigned int stride;
-			u64 modifier;
-		} fb;
-
-		unsigned int cfb_stride;
-		unsigned int cfb_size;
-		unsigned int fence_y_offset;
-		u16 override_cfb_stride;
-		u16 interval;
-		s8 fence_id;
-		bool plane_visible;
-	} params;
-
-	const char *no_fbc_reason;
-=======
-struct drm_i915_display_funcs {
-	/* Returns the active state of the crtc, and if the crtc is active,
-	 * fills out the pipe-config with the hw state. */
-	bool (*get_pipe_config)(struct intel_crtc *,
-				struct intel_crtc_state *);
-	void (*get_initial_plane_config)(struct intel_crtc *,
-					 struct intel_initial_plane_config *);
-	void (*crtc_enable)(struct intel_atomic_state *state,
-			    struct intel_crtc *crtc);
-	void (*crtc_disable)(struct intel_atomic_state *state,
-			     struct intel_crtc *crtc);
-	void (*commit_modeset_enables)(struct intel_atomic_state *state);
->>>>>>> 754e0b0e
 };
 
 #define I915_COLOR_UNEVICTABLE (-1) /* a non-vma sharing the address space */
@@ -902,12 +826,6 @@
 	/* Display internal color functions */
 	const struct intel_color_funcs *color_funcs;
 
-<<<<<<< HEAD
-	/* Display internal audio functions */
-	const struct intel_audio_funcs *audio_funcs;
-
-=======
->>>>>>> 754e0b0e
 	/* Display CDCLK functions */
 	const struct intel_cdclk_funcs *cdclk_funcs;
 
@@ -1635,11 +1553,7 @@
 
 #define HAS_PXP(dev_priv)  ((IS_ENABLED(CONFIG_DRM_I915_PXP) && \
 			    INTEL_INFO(dev_priv)->has_pxp) && \
-<<<<<<< HEAD
-			    VDBOX_MASK(&dev_priv->gt))
-=======
 			    VDBOX_MASK(to_gt(dev_priv)))
->>>>>>> 754e0b0e
 
 #define HAS_GMCH(dev_priv) (INTEL_INFO(dev_priv)->display.has_gmch)
 
@@ -1658,8 +1572,6 @@
 #define HAS_DISPLAY(dev_priv) (INTEL_INFO(dev_priv)->display.pipe_mask != 0)
 
 #define HAS_VRR(i915)	(GRAPHICS_VER(i915) >= 11)
-
-#define HAS_ASYNC_FLIPS(i915)		(DISPLAY_VER(i915) >= 5)
 
 #define HAS_ASYNC_FLIPS(i915)		(DISPLAY_VER(i915) >= 5)
 
