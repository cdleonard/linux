--- conflicted
+++ resolved
@@ -70,7 +70,6 @@
 	struct drm_device *dev = encoder->dev;
 	struct radeon_device *rdev = dev->dev_private;
 	int bpc = 8;
-<<<<<<< HEAD
 
 	if (encoder->crtc) {
 		struct radeon_crtc *radeon_crtc = to_radeon_crtc(encoder->crtc);
@@ -91,28 +90,6 @@
 	WREG32(HDMI_ACR_44_0 + offset, HDMI_ACR_CTS_44(acr->cts_44_1khz));
 	WREG32(HDMI_ACR_44_1 + offset, acr->n_44_1khz);
 
-=======
-
-	if (encoder->crtc) {
-		struct radeon_crtc *radeon_crtc = to_radeon_crtc(encoder->crtc);
-		bpc = radeon_crtc->bpc;
-	}
-
-	if (bpc > 8)
-		WREG32(HDMI_ACR_PACKET_CONTROL + offset,
-			HDMI_ACR_AUTO_SEND);	/* allow hw to sent ACR packets when required */
-	else
-		WREG32(HDMI_ACR_PACKET_CONTROL + offset,
-			HDMI_ACR_SOURCE |		/* select SW CTS value */
-			HDMI_ACR_AUTO_SEND);	/* allow hw to sent ACR packets when required */
-
-	WREG32(HDMI_ACR_32_0 + offset, HDMI_ACR_CTS_32(acr->cts_32khz));
-	WREG32(HDMI_ACR_32_1 + offset, acr->n_32khz);
-
-	WREG32(HDMI_ACR_44_0 + offset, HDMI_ACR_CTS_44(acr->cts_44_1khz));
-	WREG32(HDMI_ACR_44_1 + offset, acr->n_44_1khz);
-
->>>>>>> d525211f
 	WREG32(HDMI_ACR_48_0 + offset, HDMI_ACR_CTS_48(acr->cts_48khz));
 	WREG32(HDMI_ACR_48_1 + offset, acr->n_48khz);
 }
@@ -295,11 +272,7 @@
 }
 
 void dce4_dp_audio_set_dto(struct radeon_device *rdev,
-<<<<<<< HEAD
-	struct radeon_crtc *crtc, unsigned int clock)
-=======
 			   struct radeon_crtc *crtc, unsigned int clock)
->>>>>>> d525211f
 {
 	u32 value;
 
@@ -321,11 +294,7 @@
 	 * is the numerator, DCCG_AUDIO_DTOx_MODULE is the denominator
 	 */
 	WREG32(DCCG_AUDIO_DTO1_PHASE, 24000);
-<<<<<<< HEAD
-	WREG32(DCCG_AUDIO_DTO1_MODULE, rdev->clock.max_pixel_clock * 10);
-=======
 	WREG32(DCCG_AUDIO_DTO1_MODULE, clock);
->>>>>>> d525211f
 }
 
 void dce4_set_vbi_packet(struct drm_encoder *encoder, u32 offset)
@@ -380,26 +349,9 @@
 {
 	struct drm_device *dev = encoder->dev;
 	struct radeon_device *rdev = dev->dev_private;
-<<<<<<< HEAD
-
-	WREG32(HDMI_INFOFRAME_CONTROL0 + offset,
-		HDMI_AUDIO_INFO_SEND | /* enable audio info frames (frames won't be set until audio is enabled) */
-		HDMI_AUDIO_INFO_CONT); /* required for audio info values to be updated */
 
 	WREG32(AFMT_INFOFRAME_CONTROL0 + offset,
 		AFMT_AUDIO_INFO_UPDATE); /* required for audio info values to be updated */
-
-	WREG32(HDMI_INFOFRAME_CONTROL1 + offset,
-		HDMI_AUDIO_INFO_LINE(2)); /* anything other than 0 */
-
-	WREG32(HDMI_AUDIO_PACKET_CONTROL + offset,
-		HDMI_AUDIO_DELAY_EN(1) | /* set the default audio delay */
-		HDMI_AUDIO_PACKETS_PER_LINE(3)); /* should be suffient for all audio modes and small enough for all hblanks */
-=======
-
-	WREG32(AFMT_INFOFRAME_CONTROL0 + offset,
-		AFMT_AUDIO_INFO_UPDATE); /* required for audio info values to be updated */
->>>>>>> d525211f
 
 	WREG32(AFMT_60958_0 + offset,
 		AFMT_60958_CS_CHANNEL_NUMBER_L(1));
@@ -417,24 +369,6 @@
 
 	WREG32(AFMT_AUDIO_PACKET_CONTROL2 + offset,
 		AFMT_AUDIO_CHANNEL_ENABLE(0xff));
-<<<<<<< HEAD
-
-	/* allow 60958 channel status and send audio packets fields to be updated */
-	WREG32(AFMT_AUDIO_PACKET_CONTROL + offset,
-		AFMT_AUDIO_SAMPLE_SEND | AFMT_RESET_FIFO_WHEN_AUDIO_DIS | AFMT_60958_CS_UPDATE);
-}
-
-
-void dce4_set_mute(struct drm_encoder *encoder, u32 offset, bool mute)
-{
-	struct drm_device *dev = encoder->dev;
-	struct radeon_device *rdev = dev->dev_private;
-
-	if (mute)
-		WREG32_OR(HDMI_GC + offset, HDMI_GC_AVMUTE);
-	else
-		WREG32_AND(HDMI_GC + offset, ~HDMI_GC_AVMUTE);
-=======
 
 	/* allow 60958 channel status and send audio packets fields to be updated */
 	WREG32(AFMT_AUDIO_PACKET_CONTROL + offset,
@@ -482,7 +416,6 @@
 
 	DRM_DEBUG("%sabling HDMI interface @ 0x%04X for encoder 0x%x\n",
 		  enable ? "En" : "Dis", dig->afmt->offset, radeon_encoder->encoder_id);
->>>>>>> d525211f
 }
 
 void evergreen_dp_enable(struct drm_encoder *encoder, bool enable)
@@ -501,71 +434,6 @@
 		struct radeon_connector_atom_dig *dig_connector;
 		uint32_t val;
 
-<<<<<<< HEAD
-	if (!enable && dig->afmt->pin) {
-		radeon_audio_enable(rdev, dig->afmt->pin, 0);
-		dig->afmt->pin = NULL;
-	}
-
-	dig->afmt->enabled = enable;
-
-	DRM_DEBUG("%sabling HDMI interface @ 0x%04X for encoder 0x%x\n",
-		  enable ? "En" : "Dis", dig->afmt->offset, radeon_encoder->encoder_id);
-}
-
-void evergreen_enable_dp_audio_packets(struct drm_encoder *encoder, bool enable)
-{
-	struct drm_device *dev = encoder->dev;
-	struct radeon_device *rdev = dev->dev_private;
-	struct radeon_encoder *radeon_encoder = to_radeon_encoder(encoder);
-	struct radeon_encoder_atom_dig *dig = radeon_encoder->enc_priv;
-	uint32_t offset;
-
-	if (!dig || !dig->afmt)
-		return;
-
-	offset = dig->afmt->offset;
-
-	if (enable) {
-		struct drm_connector *connector = radeon_get_connector_for_encoder(encoder);
-		struct radeon_connector *radeon_connector = to_radeon_connector(connector);
-		struct radeon_connector_atom_dig *dig_connector;
-		uint32_t val;
-
-		if (dig->afmt->enabled)
-			return;
-
-		WREG32(EVERGREEN_DP_SEC_TIMESTAMP + offset, EVERGREEN_DP_SEC_TIMESTAMP_MODE(1));
-
-		if (radeon_connector->con_priv) {
-			dig_connector = radeon_connector->con_priv;
-			val = RREG32(EVERGREEN_DP_SEC_AUD_N + offset);
-			val &= ~EVERGREEN_DP_SEC_N_BASE_MULTIPLE(0xf);
-
-			if (dig_connector->dp_clock == 162000)
-				val |= EVERGREEN_DP_SEC_N_BASE_MULTIPLE(3);
-			else
-				val |= EVERGREEN_DP_SEC_N_BASE_MULTIPLE(5);
-
-			WREG32(EVERGREEN_DP_SEC_AUD_N + offset, val);
-		}
-
-		WREG32(EVERGREEN_DP_SEC_CNTL + offset,
-			EVERGREEN_DP_SEC_ASP_ENABLE |		/* Audio packet transmission */
-			EVERGREEN_DP_SEC_ATP_ENABLE |		/* Audio timestamp packet transmission */
-			EVERGREEN_DP_SEC_AIP_ENABLE |		/* Audio infoframe packet transmission */
-			EVERGREEN_DP_SEC_STREAM_ENABLE);	/* Master enable for secondary stream engine */
-		radeon_audio_enable(rdev, dig->afmt->pin, 0xf);
-	} else {
-		if (!dig->afmt->enabled)
-			return;
-
-		WREG32(EVERGREEN_DP_SEC_CNTL + offset, 0);
-		radeon_audio_enable(rdev, dig->afmt->pin, 0);
-	}
-
-	dig->afmt->enabled = enable;
-=======
 		WREG32(EVERGREEN_DP_SEC_TIMESTAMP + dig->afmt->offset,
 		       EVERGREEN_DP_SEC_TIMESTAMP_MODE(1));
 
@@ -592,5 +460,4 @@
 	}
 
 	dig->afmt->enabled = enable;
->>>>>>> d525211f
 }