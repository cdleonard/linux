/*
 * Copyright(c) 2016 Intel Corporation.
 *
 * This file is provided under a dual BSD/GPLv2 license.  When using or
 * redistributing this file, you may do so under either license.
 *
 * GPL LICENSE SUMMARY
 *
 * This program is free software; you can redistribute it and/or modify
 * it under the terms of version 2 of the GNU General Public License as
 * published by the Free Software Foundation.
 *
 * This program is distributed in the hope that it will be useful, but
 * WITHOUT ANY WARRANTY; without even the implied warranty of
 * MERCHANTABILITY or FITNESS FOR A PARTICULAR PURPOSE.  See the GNU
 * General Public License for more details.
 *
 * BSD LICENSE
 *
 * Redistribution and use in source and binary forms, with or without
 * modification, are permitted provided that the following conditions
 * are met:
 *
 *  - Redistributions of source code must retain the above copyright
 *    notice, this list of conditions and the following disclaimer.
 *  - Redistributions in binary form must reproduce the above copyright
 *    notice, this list of conditions and the following disclaimer in
 *    the documentation and/or other materials provided with the
 *    distribution.
 *  - Neither the name of Intel Corporation nor the names of its
 *    contributors may be used to endorse or promote products derived
 *    from this software without specific prior written permission.
 *
 * THIS SOFTWARE IS PROVIDED BY THE COPYRIGHT HOLDERS AND CONTRIBUTORS
 * "AS IS" AND ANY EXPRESS OR IMPLIED WARRANTIES, INCLUDING, BUT NOT
 * LIMITED TO, THE IMPLIED WARRANTIES OF MERCHANTABILITY AND FITNESS FOR
 * A PARTICULAR PURPOSE ARE DISCLAIMED. IN NO EVENT SHALL THE COPYRIGHT
 * OWNER OR CONTRIBUTORS BE LIABLE FOR ANY DIRECT, INDIRECT, INCIDENTAL,
 * SPECIAL, EXEMPLARY, OR CONSEQUENTIAL DAMAGES (INCLUDING, BUT NOT
 * LIMITED TO, PROCUREMENT OF SUBSTITUTE GOODS OR SERVICES; LOSS OF USE,
 * DATA, OR PROFITS; OR BUSINESS INTERRUPTION) HOWEVER CAUSED AND ON ANY
 * THEORY OF LIABILITY, WHETHER IN CONTRACT, STRICT LIABILITY, OR TORT
 * (INCLUDING NEGLIGENCE OR OTHERWISE) ARISING IN ANY WAY OUT OF THE USE
 * OF THIS SOFTWARE, EVEN IF ADVISED OF THE POSSIBILITY OF SUCH DAMAGE.
 *
 */

#include <linux/slab.h>
#include "ah.h"
#include "vt.h" /* for prints */

/**
 * rvt_check_ah - validate the attributes of AH
 * @ibdev: the ib device
 * @ah_attr: the attributes of the AH
 *
 * If driver supports a more detailed check_ah function call back to it
 * otherwise just check the basics.
 *
 * Return: 0 on success
 */
int rvt_check_ah(struct ib_device *ibdev,
		 struct rdma_ah_attr *ah_attr)
{
	int err;
	int port_num = rdma_ah_get_port_num(ah_attr);
	struct ib_port_attr port_attr;
	struct rvt_dev_info *rdi = ib_to_rvt(ibdev);
	u8 ah_flags = rdma_ah_get_ah_flags(ah_attr);
	u8 static_rate = rdma_ah_get_static_rate(ah_attr);

	err = ib_query_port(ibdev, port_num, &port_attr);
	if (err)
		return -EINVAL;
	if (port_num < 1 ||
	    port_num > ibdev->phys_port_cnt)
		return -EINVAL;
	if (static_rate != IB_RATE_PORT_CURRENT &&
	    ib_rate_to_mbps(static_rate) < 0)
		return -EINVAL;
	if ((ah_flags & IB_AH_GRH) &&
	    rdma_ah_read_grh(ah_attr)->sgid_index >= port_attr.gid_tbl_len)
		return -EINVAL;
	if (rdi->driver_f.check_ah)
		return rdi->driver_f.check_ah(ibdev, ah_attr);
	return 0;
}
EXPORT_SYMBOL(rvt_check_ah);

/**
 * rvt_create_ah - create an address handle
 * @pd: the protection domain
 * @ah_attr: the attributes of the AH
<<<<<<< HEAD
=======
 * @create_flags: create address handle flags (see enum rdma_create_ah_flags)
>>>>>>> cf26057a
 * @udata: pointer to user's input output buffer information.
 *
 * This may be called from interrupt context.
 *
 * Return: newly allocated ah
 */
struct ib_ah *rvt_create_ah(struct ib_pd *pd,
			    struct rdma_ah_attr *ah_attr,
<<<<<<< HEAD
=======
			    u32 create_flags,
>>>>>>> cf26057a
			    struct ib_udata *udata)
{
	struct rvt_ah *ah;
	struct rvt_dev_info *dev = ib_to_rvt(pd->device);
	unsigned long flags;

	if (rvt_check_ah(pd->device, ah_attr))
		return ERR_PTR(-EINVAL);

	ah = kmalloc(sizeof(*ah), GFP_ATOMIC);
	if (!ah)
		return ERR_PTR(-ENOMEM);

	spin_lock_irqsave(&dev->n_ahs_lock, flags);
	if (dev->n_ahs_allocated == dev->dparms.props.max_ah) {
		spin_unlock_irqrestore(&dev->n_ahs_lock, flags);
		kfree(ah);
		return ERR_PTR(-ENOMEM);
	}

	dev->n_ahs_allocated++;
	spin_unlock_irqrestore(&dev->n_ahs_lock, flags);

	rdma_copy_ah_attr(&ah->attr, ah_attr);

	atomic_set(&ah->refcount, 0);

	if (dev->driver_f.notify_new_ah)
		dev->driver_f.notify_new_ah(pd->device, ah_attr, ah);

	return &ah->ibah;
}

/**
 * rvt_destory_ah - Destory an address handle
 * @ibah: address handle
 * @destroy_flags: destroy address handle flags (see enum rdma_destroy_ah_flags)
 *
 * Return: 0 on success
 */
int rvt_destroy_ah(struct ib_ah *ibah, u32 destroy_flags)
{
	struct rvt_dev_info *dev = ib_to_rvt(ibah->device);
	struct rvt_ah *ah = ibah_to_rvtah(ibah);
	unsigned long flags;

	if (atomic_read(&ah->refcount) != 0)
		return -EBUSY;

	spin_lock_irqsave(&dev->n_ahs_lock, flags);
	dev->n_ahs_allocated--;
	spin_unlock_irqrestore(&dev->n_ahs_lock, flags);

	rdma_destroy_ah_attr(&ah->attr);
	kfree(ah);

	return 0;
}

/**
 * rvt_modify_ah - modify an ah with given attrs
 * @ibah: address handle to modify
 * @ah_attr: attrs to apply
 *
 * Return: 0 on success
 */
int rvt_modify_ah(struct ib_ah *ibah, struct rdma_ah_attr *ah_attr)
{
	struct rvt_ah *ah = ibah_to_rvtah(ibah);

	if (rvt_check_ah(ibah->device, ah_attr))
		return -EINVAL;

	ah->attr = *ah_attr;

	return 0;
}

/**
 * rvt_query_ah - return attrs for ah
 * @ibah: address handle to query
 * @ah_attr: return info in this
 *
 * Return: always 0
 */
int rvt_query_ah(struct ib_ah *ibah, struct rdma_ah_attr *ah_attr)
{
	struct rvt_ah *ah = ibah_to_rvtah(ibah);

	*ah_attr = ah->attr;

	return 0;
}<|MERGE_RESOLUTION|>--- conflicted
+++ resolved
@@ -91,10 +91,7 @@
  * rvt_create_ah - create an address handle
  * @pd: the protection domain
  * @ah_attr: the attributes of the AH
-<<<<<<< HEAD
-=======
  * @create_flags: create address handle flags (see enum rdma_create_ah_flags)
->>>>>>> cf26057a
  * @udata: pointer to user's input output buffer information.
  *
  * This may be called from interrupt context.
@@ -103,10 +100,7 @@
  */
 struct ib_ah *rvt_create_ah(struct ib_pd *pd,
 			    struct rdma_ah_attr *ah_attr,
-<<<<<<< HEAD
-=======
 			    u32 create_flags,
->>>>>>> cf26057a
 			    struct ib_udata *udata)
 {
 	struct rvt_ah *ah;
