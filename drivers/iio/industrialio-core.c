// SPDX-License-Identifier: GPL-2.0-only
/*
 * The industrial I/O core
 *
 * Copyright (c) 2008 Jonathan Cameron
 *
 * Based on elements of hwmon and input subsystems.
 */

#define pr_fmt(fmt) "iio-core: " fmt

#include <linux/anon_inodes.h>
#include <linux/cdev.h>
#include <linux/debugfs.h>
#include <linux/device.h>
#include <linux/err.h>
#include <linux/fs.h>
#include <linux/idr.h>
#include <linux/kdev_t.h>
#include <linux/kernel.h>
#include <linux/module.h>
#include <linux/mutex.h>
#include <linux/poll.h>
#include <linux/property.h>
#include <linux/sched.h>
#include <linux/slab.h>
#include <linux/wait.h>

#include <linux/iio/buffer.h>
#include <linux/iio/buffer_impl.h>
#include <linux/iio/events.h>
#include <linux/iio/iio-opaque.h>
#include <linux/iio/iio.h>
#include <linux/iio/sysfs.h>

#include "iio_core.h"
#include "iio_core_trigger.h"

/* IDA to assign each registered device a unique id */
static DEFINE_IDA(iio_ida);

static dev_t iio_devt;

#define IIO_DEV_MAX 256
struct bus_type iio_bus_type = {
	.name = "iio",
};
EXPORT_SYMBOL(iio_bus_type);

static struct dentry *iio_debugfs_dentry;

static const char * const iio_direction[] = {
	[0] = "in",
	[1] = "out",
};

static const char * const iio_chan_type_name_spec[] = {
	[IIO_VOLTAGE] = "voltage",
	[IIO_CURRENT] = "current",
	[IIO_POWER] = "power",
	[IIO_ACCEL] = "accel",
	[IIO_ANGL_VEL] = "anglvel",
	[IIO_MAGN] = "magn",
	[IIO_LIGHT] = "illuminance",
	[IIO_INTENSITY] = "intensity",
	[IIO_PROXIMITY] = "proximity",
	[IIO_TEMP] = "temp",
	[IIO_INCLI] = "incli",
	[IIO_ROT] = "rot",
	[IIO_ANGL] = "angl",
	[IIO_TIMESTAMP] = "timestamp",
	[IIO_CAPACITANCE] = "capacitance",
	[IIO_ALTVOLTAGE] = "altvoltage",
	[IIO_CCT] = "cct",
	[IIO_PRESSURE] = "pressure",
	[IIO_HUMIDITYRELATIVE] = "humidityrelative",
	[IIO_ACTIVITY] = "activity",
	[IIO_STEPS] = "steps",
	[IIO_ENERGY] = "energy",
	[IIO_DISTANCE] = "distance",
	[IIO_VELOCITY] = "velocity",
	[IIO_CONCENTRATION] = "concentration",
	[IIO_RESISTANCE] = "resistance",
	[IIO_PH] = "ph",
	[IIO_UVINDEX] = "uvindex",
	[IIO_ELECTRICALCONDUCTIVITY] = "electricalconductivity",
	[IIO_COUNT] = "count",
	[IIO_INDEX] = "index",
	[IIO_GRAVITY]  = "gravity",
	[IIO_POSITIONRELATIVE]  = "positionrelative",
	[IIO_PHASE] = "phase",
	[IIO_MASSCONCENTRATION] = "massconcentration",
<<<<<<< HEAD
	[IIO_DELTA_ANGL] = "deltaangl",
	[IIO_DELTA_VELOCITY] = "deltavelocity",
=======
	[IIO_COLORTEMP] = "colortemp",
	[IIO_CHROMATICITY] = "chromaticity",
>>>>>>> c6c97210
};

static const char * const iio_modifier_names[] = {
	[IIO_MOD_X] = "x",
	[IIO_MOD_Y] = "y",
	[IIO_MOD_Z] = "z",
	[IIO_MOD_X_AND_Y] = "x&y",
	[IIO_MOD_X_AND_Z] = "x&z",
	[IIO_MOD_Y_AND_Z] = "y&z",
	[IIO_MOD_X_AND_Y_AND_Z] = "x&y&z",
	[IIO_MOD_X_OR_Y] = "x|y",
	[IIO_MOD_X_OR_Z] = "x|z",
	[IIO_MOD_Y_OR_Z] = "y|z",
	[IIO_MOD_X_OR_Y_OR_Z] = "x|y|z",
	[IIO_MOD_ROOT_SUM_SQUARED_X_Y] = "sqrt(x^2+y^2)",
	[IIO_MOD_SUM_SQUARED_X_Y_Z] = "x^2+y^2+z^2",
	[IIO_MOD_LIGHT_BOTH] = "both",
	[IIO_MOD_LIGHT_IR] = "ir",
	[IIO_MOD_LIGHT_CLEAR] = "clear",
	[IIO_MOD_LIGHT_RED] = "red",
	[IIO_MOD_LIGHT_GREEN] = "green",
	[IIO_MOD_LIGHT_BLUE] = "blue",
	[IIO_MOD_LIGHT_UV] = "uv",
	[IIO_MOD_LIGHT_DUV] = "duv",
	[IIO_MOD_QUATERNION] = "quaternion",
	[IIO_MOD_TEMP_AMBIENT] = "ambient",
	[IIO_MOD_TEMP_OBJECT] = "object",
	[IIO_MOD_NORTH_MAGN] = "from_north_magnetic",
	[IIO_MOD_NORTH_TRUE] = "from_north_true",
	[IIO_MOD_NORTH_MAGN_TILT_COMP] = "from_north_magnetic_tilt_comp",
	[IIO_MOD_NORTH_TRUE_TILT_COMP] = "from_north_true_tilt_comp",
	[IIO_MOD_RUNNING] = "running",
	[IIO_MOD_JOGGING] = "jogging",
	[IIO_MOD_WALKING] = "walking",
	[IIO_MOD_STILL] = "still",
	[IIO_MOD_ROOT_SUM_SQUARED_X_Y_Z] = "sqrt(x^2+y^2+z^2)",
	[IIO_MOD_I] = "i",
	[IIO_MOD_Q] = "q",
	[IIO_MOD_CO2] = "co2",
	[IIO_MOD_VOC] = "voc",
	[IIO_MOD_PM1] = "pm1",
	[IIO_MOD_PM2P5] = "pm2p5",
	[IIO_MOD_PM4] = "pm4",
	[IIO_MOD_PM10] = "pm10",
	[IIO_MOD_ETHANOL] = "ethanol",
	[IIO_MOD_H2] = "h2",
	[IIO_MOD_O2] = "o2",
	[IIO_MOD_LINEAR_X] = "linear_x",
	[IIO_MOD_LINEAR_Y] = "linear_y",
	[IIO_MOD_LINEAR_Z] = "linear_z",
	[IIO_MOD_PITCH] = "pitch",
	[IIO_MOD_YAW] = "yaw",
	[IIO_MOD_ROLL] = "roll",
};

/* relies on pairs of these shared then separate */
static const char * const iio_chan_info_postfix[] = {
	[IIO_CHAN_INFO_RAW] = "raw",
	[IIO_CHAN_INFO_PROCESSED] = "input",
	[IIO_CHAN_INFO_SCALE] = "scale",
	[IIO_CHAN_INFO_OFFSET] = "offset",
	[IIO_CHAN_INFO_CALIBSCALE] = "calibscale",
	[IIO_CHAN_INFO_CALIBBIAS] = "calibbias",
	[IIO_CHAN_INFO_PEAK] = "peak_raw",
	[IIO_CHAN_INFO_PEAK_SCALE] = "peak_scale",
	[IIO_CHAN_INFO_QUADRATURE_CORRECTION_RAW] = "quadrature_correction_raw",
	[IIO_CHAN_INFO_AVERAGE_RAW] = "mean_raw",
	[IIO_CHAN_INFO_LOW_PASS_FILTER_3DB_FREQUENCY]
	= "filter_low_pass_3db_frequency",
	[IIO_CHAN_INFO_HIGH_PASS_FILTER_3DB_FREQUENCY]
	= "filter_high_pass_3db_frequency",
	[IIO_CHAN_INFO_SAMP_FREQ] = "sampling_frequency",
	[IIO_CHAN_INFO_FREQUENCY] = "frequency",
	[IIO_CHAN_INFO_PHASE] = "phase",
	[IIO_CHAN_INFO_HARDWAREGAIN] = "hardwaregain",
	[IIO_CHAN_INFO_HYSTERESIS] = "hysteresis",
	[IIO_CHAN_INFO_HYSTERESIS_RELATIVE] = "hysteresis_relative",
	[IIO_CHAN_INFO_INT_TIME] = "integration_time",
	[IIO_CHAN_INFO_ENABLE] = "en",
	[IIO_CHAN_INFO_CALIBHEIGHT] = "calibheight",
	[IIO_CHAN_INFO_CALIBWEIGHT] = "calibweight",
	[IIO_CHAN_INFO_DEBOUNCE_COUNT] = "debounce_count",
	[IIO_CHAN_INFO_DEBOUNCE_TIME] = "debounce_time",
	[IIO_CHAN_INFO_CALIBEMISSIVITY] = "calibemissivity",
	[IIO_CHAN_INFO_OVERSAMPLING_RATIO] = "oversampling_ratio",
	[IIO_CHAN_INFO_THERMOCOUPLE_TYPE] = "thermocouple_type",
	[IIO_CHAN_INFO_CALIBAMBIENT] = "calibambient",
	[IIO_CHAN_INFO_ZEROPOINT] = "zeropoint",
};
/**
 * iio_device_id() - query the unique ID for the device
 * @indio_dev:		Device structure whose ID is being queried
 *
 * The IIO device ID is a unique index used for example for the naming
 * of the character device /dev/iio\:device[ID].
 *
 * Returns: Unique ID for the device.
 */
int iio_device_id(struct iio_dev *indio_dev)
{
	struct iio_dev_opaque *iio_dev_opaque = to_iio_dev_opaque(indio_dev);

	return iio_dev_opaque->id;
}
EXPORT_SYMBOL_GPL(iio_device_id);

/**
 * iio_buffer_enabled() - helper function to test if the buffer is enabled
 * @indio_dev:		IIO device structure for device
 *
 * Returns: True, if the buffer is enabled.
 */
bool iio_buffer_enabled(struct iio_dev *indio_dev)
{
	struct iio_dev_opaque *iio_dev_opaque = to_iio_dev_opaque(indio_dev);

	return iio_dev_opaque->currentmode &
	       (INDIO_BUFFER_HARDWARE | INDIO_BUFFER_SOFTWARE |
		INDIO_BUFFER_TRIGGERED);
}
EXPORT_SYMBOL_GPL(iio_buffer_enabled);

#if defined(CONFIG_DEBUG_FS)
/*
 * There's also a CONFIG_DEBUG_FS guard in include/linux/iio/iio.h for
 * iio_get_debugfs_dentry() to make it inline if CONFIG_DEBUG_FS is undefined
 */
struct dentry *iio_get_debugfs_dentry(struct iio_dev *indio_dev)
{
	struct iio_dev_opaque *iio_dev_opaque = to_iio_dev_opaque(indio_dev);

	return iio_dev_opaque->debugfs_dentry;
}
EXPORT_SYMBOL_GPL(iio_get_debugfs_dentry);
#endif

/**
 * iio_find_channel_from_si() - get channel from its scan index
 * @indio_dev:		device
 * @si:			scan index to match
 *
 * Returns:
 * Constant pointer to iio_chan_spec, if scan index matches, NULL on failure.
 */
const struct iio_chan_spec
*iio_find_channel_from_si(struct iio_dev *indio_dev, int si)
{
	int i;

	for (i = 0; i < indio_dev->num_channels; i++)
		if (indio_dev->channels[i].scan_index == si)
			return &indio_dev->channels[i];
	return NULL;
}

/* This turns up an awful lot */
ssize_t iio_read_const_attr(struct device *dev,
			    struct device_attribute *attr,
			    char *buf)
{
	return sysfs_emit(buf, "%s\n", to_iio_const_attr(attr)->string);
}
EXPORT_SYMBOL(iio_read_const_attr);

/**
 * iio_device_set_clock() - Set current timestamping clock for the device
 * @indio_dev: IIO device structure containing the device
 * @clock_id: timestamping clock POSIX identifier to set.
 *
 * Returns: 0 on success, or a negative error code.
 */
int iio_device_set_clock(struct iio_dev *indio_dev, clockid_t clock_id)
{
	int ret;
	struct iio_dev_opaque *iio_dev_opaque = to_iio_dev_opaque(indio_dev);
	const struct iio_event_interface *ev_int = iio_dev_opaque->event_interface;

	ret = mutex_lock_interruptible(&iio_dev_opaque->mlock);
	if (ret)
		return ret;
	if ((ev_int && iio_event_enabled(ev_int)) ||
	    iio_buffer_enabled(indio_dev)) {
		mutex_unlock(&iio_dev_opaque->mlock);
		return -EBUSY;
	}
	iio_dev_opaque->clock_id = clock_id;
	mutex_unlock(&iio_dev_opaque->mlock);

	return 0;
}
EXPORT_SYMBOL(iio_device_set_clock);

/**
 * iio_device_get_clock() - Retrieve current timestamping clock for the device
 * @indio_dev: IIO device structure containing the device
 *
 * Returns: Clock ID of the current timestamping clock for the device.
 */
clockid_t iio_device_get_clock(const struct iio_dev *indio_dev)
{
	struct iio_dev_opaque *iio_dev_opaque = to_iio_dev_opaque(indio_dev);

	return iio_dev_opaque->clock_id;
}
EXPORT_SYMBOL(iio_device_get_clock);

/**
 * iio_get_time_ns() - utility function to get a time stamp for events etc
 * @indio_dev: device
 *
 * Returns: Timestamp of the event in nanoseconds.
 */
s64 iio_get_time_ns(const struct iio_dev *indio_dev)
{
	struct timespec64 tp;

	switch (iio_device_get_clock(indio_dev)) {
	case CLOCK_REALTIME:
		return ktime_get_real_ns();
	case CLOCK_MONOTONIC:
		return ktime_get_ns();
	case CLOCK_MONOTONIC_RAW:
		return ktime_get_raw_ns();
	case CLOCK_REALTIME_COARSE:
		return ktime_to_ns(ktime_get_coarse_real());
	case CLOCK_MONOTONIC_COARSE:
		ktime_get_coarse_ts64(&tp);
		return timespec64_to_ns(&tp);
	case CLOCK_BOOTTIME:
		return ktime_get_boottime_ns();
	case CLOCK_TAI:
		return ktime_get_clocktai_ns();
	default:
		BUG();
	}
}
EXPORT_SYMBOL(iio_get_time_ns);

static int __init iio_init(void)
{
	int ret;

	/* Register sysfs bus */
	ret  = bus_register(&iio_bus_type);
	if (ret < 0) {
		pr_err("could not register bus type\n");
		goto error_nothing;
	}

	ret = alloc_chrdev_region(&iio_devt, 0, IIO_DEV_MAX, "iio");
	if (ret < 0) {
		pr_err("failed to allocate char dev region\n");
		goto error_unregister_bus_type;
	}

	iio_debugfs_dentry = debugfs_create_dir("iio", NULL);

	return 0;

error_unregister_bus_type:
	bus_unregister(&iio_bus_type);
error_nothing:
	return ret;
}

static void __exit iio_exit(void)
{
	if (iio_devt)
		unregister_chrdev_region(iio_devt, IIO_DEV_MAX);
	bus_unregister(&iio_bus_type);
	debugfs_remove(iio_debugfs_dentry);
}

#if defined(CONFIG_DEBUG_FS)
static ssize_t iio_debugfs_read_reg(struct file *file, char __user *userbuf,
			      size_t count, loff_t *ppos)
{
	struct iio_dev *indio_dev = file->private_data;
	struct iio_dev_opaque *iio_dev_opaque = to_iio_dev_opaque(indio_dev);
	unsigned int val = 0;
	int ret;

	if (*ppos > 0)
		return simple_read_from_buffer(userbuf, count, ppos,
					       iio_dev_opaque->read_buf,
					       iio_dev_opaque->read_buf_len);

	ret = indio_dev->info->debugfs_reg_access(indio_dev,
						  iio_dev_opaque->cached_reg_addr,
						  0, &val);
	if (ret) {
		dev_err(indio_dev->dev.parent, "%s: read failed\n", __func__);
		return ret;
	}

	iio_dev_opaque->read_buf_len = snprintf(iio_dev_opaque->read_buf,
						sizeof(iio_dev_opaque->read_buf),
						"0x%X\n", val);

	return simple_read_from_buffer(userbuf, count, ppos,
				       iio_dev_opaque->read_buf,
				       iio_dev_opaque->read_buf_len);
}

static ssize_t iio_debugfs_write_reg(struct file *file,
		     const char __user *userbuf, size_t count, loff_t *ppos)
{
	struct iio_dev *indio_dev = file->private_data;
	struct iio_dev_opaque *iio_dev_opaque = to_iio_dev_opaque(indio_dev);
	unsigned int reg, val;
	char buf[80];
	int ret;

	count = min(count, sizeof(buf) - 1);
	if (copy_from_user(buf, userbuf, count))
		return -EFAULT;

	buf[count] = 0;

	ret = sscanf(buf, "%i %i", &reg, &val);

	switch (ret) {
	case 1:
		iio_dev_opaque->cached_reg_addr = reg;
		break;
	case 2:
		iio_dev_opaque->cached_reg_addr = reg;
		ret = indio_dev->info->debugfs_reg_access(indio_dev, reg,
							  val, NULL);
		if (ret) {
			dev_err(indio_dev->dev.parent, "%s: write failed\n",
				__func__);
			return ret;
		}
		break;
	default:
		return -EINVAL;
	}

	return count;
}

static const struct file_operations iio_debugfs_reg_fops = {
	.open = simple_open,
	.read = iio_debugfs_read_reg,
	.write = iio_debugfs_write_reg,
};

static void iio_device_unregister_debugfs(struct iio_dev *indio_dev)
{
	struct iio_dev_opaque *iio_dev_opaque = to_iio_dev_opaque(indio_dev);

	debugfs_remove_recursive(iio_dev_opaque->debugfs_dentry);
}

static void iio_device_register_debugfs(struct iio_dev *indio_dev)
{
	struct iio_dev_opaque *iio_dev_opaque;

	if (indio_dev->info->debugfs_reg_access == NULL)
		return;

	if (!iio_debugfs_dentry)
		return;

	iio_dev_opaque = to_iio_dev_opaque(indio_dev);

	iio_dev_opaque->debugfs_dentry =
		debugfs_create_dir(dev_name(&indio_dev->dev),
				   iio_debugfs_dentry);

	debugfs_create_file("direct_reg_access", 0644,
			    iio_dev_opaque->debugfs_dentry, indio_dev,
			    &iio_debugfs_reg_fops);
}
#else
static void iio_device_register_debugfs(struct iio_dev *indio_dev)
{
}

static void iio_device_unregister_debugfs(struct iio_dev *indio_dev)
{
}
#endif /* CONFIG_DEBUG_FS */

static ssize_t iio_read_channel_ext_info(struct device *dev,
				     struct device_attribute *attr,
				     char *buf)
{
	struct iio_dev *indio_dev = dev_to_iio_dev(dev);
	struct iio_dev_attr *this_attr = to_iio_dev_attr(attr);
	const struct iio_chan_spec_ext_info *ext_info;

	ext_info = &this_attr->c->ext_info[this_attr->address];

	return ext_info->read(indio_dev, ext_info->private, this_attr->c, buf);
}

static ssize_t iio_write_channel_ext_info(struct device *dev,
				     struct device_attribute *attr,
				     const char *buf, size_t len)
{
	struct iio_dev *indio_dev = dev_to_iio_dev(dev);
	struct iio_dev_attr *this_attr = to_iio_dev_attr(attr);
	const struct iio_chan_spec_ext_info *ext_info;

	ext_info = &this_attr->c->ext_info[this_attr->address];

	return ext_info->write(indio_dev, ext_info->private,
			       this_attr->c, buf, len);
}

ssize_t iio_enum_available_read(struct iio_dev *indio_dev,
	uintptr_t priv, const struct iio_chan_spec *chan, char *buf)
{
	const struct iio_enum *e = (const struct iio_enum *)priv;
	unsigned int i;
	size_t len = 0;

	if (!e->num_items)
		return 0;

	for (i = 0; i < e->num_items; ++i) {
		if (!e->items[i])
			continue;
		len += sysfs_emit_at(buf, len, "%s ", e->items[i]);
	}

	/* replace last space with a newline */
	buf[len - 1] = '\n';

	return len;
}
EXPORT_SYMBOL_GPL(iio_enum_available_read);

ssize_t iio_enum_read(struct iio_dev *indio_dev,
	uintptr_t priv, const struct iio_chan_spec *chan, char *buf)
{
	const struct iio_enum *e = (const struct iio_enum *)priv;
	int i;

	if (!e->get)
		return -EINVAL;

	i = e->get(indio_dev, chan);
	if (i < 0)
		return i;
	if (i >= e->num_items || !e->items[i])
		return -EINVAL;

	return sysfs_emit(buf, "%s\n", e->items[i]);
}
EXPORT_SYMBOL_GPL(iio_enum_read);

ssize_t iio_enum_write(struct iio_dev *indio_dev,
	uintptr_t priv, const struct iio_chan_spec *chan, const char *buf,
	size_t len)
{
	const struct iio_enum *e = (const struct iio_enum *)priv;
	int ret;

	if (!e->set)
		return -EINVAL;

	ret = __sysfs_match_string(e->items, e->num_items, buf);
	if (ret < 0)
		return ret;

	ret = e->set(indio_dev, chan, ret);
	return ret ? ret : len;
}
EXPORT_SYMBOL_GPL(iio_enum_write);

static const struct iio_mount_matrix iio_mount_idmatrix = {
	.rotation = {
		"1", "0", "0",
		"0", "1", "0",
		"0", "0", "1"
	}
};

static int iio_setup_mount_idmatrix(const struct device *dev,
				    struct iio_mount_matrix *matrix)
{
	*matrix = iio_mount_idmatrix;
	dev_info(dev, "mounting matrix not found: using identity...\n");
	return 0;
}

ssize_t iio_show_mount_matrix(struct iio_dev *indio_dev, uintptr_t priv,
			      const struct iio_chan_spec *chan, char *buf)
{
	const struct iio_mount_matrix *mtx;

	mtx = ((iio_get_mount_matrix_t *)priv)(indio_dev, chan);
	if (IS_ERR(mtx))
		return PTR_ERR(mtx);

	if (!mtx)
		mtx = &iio_mount_idmatrix;

	return sysfs_emit(buf, "%s, %s, %s; %s, %s, %s; %s, %s, %s\n",
			  mtx->rotation[0], mtx->rotation[1], mtx->rotation[2],
			  mtx->rotation[3], mtx->rotation[4], mtx->rotation[5],
			  mtx->rotation[6], mtx->rotation[7], mtx->rotation[8]);
}
EXPORT_SYMBOL_GPL(iio_show_mount_matrix);

/**
 * iio_read_mount_matrix() - retrieve iio device mounting matrix from
 *                           device "mount-matrix" property
 * @dev:	device the mounting matrix property is assigned to
 * @matrix:	where to store retrieved matrix
 *
 * If device is assigned no mounting matrix property, a default 3x3 identity
 * matrix will be filled in.
 *
 * Returns: 0 if success, or a negative error code on failure.
 */
int iio_read_mount_matrix(struct device *dev, struct iio_mount_matrix *matrix)
{
	size_t len = ARRAY_SIZE(iio_mount_idmatrix.rotation);
	int err;

	err = device_property_read_string_array(dev, "mount-matrix", matrix->rotation, len);
	if (err == len)
		return 0;

	if (err >= 0)
		/* Invalid number of matrix entries. */
		return -EINVAL;

	if (err != -EINVAL)
		/* Invalid matrix declaration format. */
		return err;

	/* Matrix was not declared at all: fallback to identity. */
	return iio_setup_mount_idmatrix(dev, matrix);
}
EXPORT_SYMBOL(iio_read_mount_matrix);

static ssize_t __iio_format_value(char *buf, size_t offset, unsigned int type,
				  int size, const int *vals)
{
	int tmp0, tmp1;
	s64 tmp2;
	bool scale_db = false;

	switch (type) {
	case IIO_VAL_INT:
		return sysfs_emit_at(buf, offset, "%d", vals[0]);
	case IIO_VAL_INT_PLUS_MICRO_DB:
		scale_db = true;
		fallthrough;
	case IIO_VAL_INT_PLUS_MICRO:
		if (vals[1] < 0)
			return sysfs_emit_at(buf, offset, "-%d.%06u%s",
					     abs(vals[0]), -vals[1],
					     scale_db ? " dB" : "");
		else
			return sysfs_emit_at(buf, offset, "%d.%06u%s", vals[0],
					     vals[1], scale_db ? " dB" : "");
	case IIO_VAL_INT_PLUS_NANO:
		if (vals[1] < 0)
			return sysfs_emit_at(buf, offset, "-%d.%09u",
					     abs(vals[0]), -vals[1]);
		else
			return sysfs_emit_at(buf, offset, "%d.%09u", vals[0],
					     vals[1]);
	case IIO_VAL_FRACTIONAL:
		tmp2 = div_s64((s64)vals[0] * 1000000000LL, vals[1]);
		tmp1 = vals[1];
		tmp0 = (int)div_s64_rem(tmp2, 1000000000, &tmp1);
		if ((tmp2 < 0) && (tmp0 == 0))
			return sysfs_emit_at(buf, offset, "-0.%09u", abs(tmp1));
		else
			return sysfs_emit_at(buf, offset, "%d.%09u", tmp0,
					     abs(tmp1));
	case IIO_VAL_FRACTIONAL_LOG2:
		tmp2 = shift_right((s64)vals[0] * 1000000000LL, vals[1]);
		tmp0 = (int)div_s64_rem(tmp2, 1000000000LL, &tmp1);
		if (tmp0 == 0 && tmp2 < 0)
			return sysfs_emit_at(buf, offset, "-0.%09u", abs(tmp1));
		else
			return sysfs_emit_at(buf, offset, "%d.%09u", tmp0,
					     abs(tmp1));
	case IIO_VAL_INT_MULTIPLE:
	{
		int i;
		int l = 0;

		for (i = 0; i < size; ++i)
			l += sysfs_emit_at(buf, offset + l, "%d ", vals[i]);
		return l;
	}
	case IIO_VAL_CHAR:
		return sysfs_emit_at(buf, offset, "%c", (char)vals[0]);
	case IIO_VAL_INT_64:
		tmp2 = (s64)((((u64)vals[1]) << 32) | (u32)vals[0]);
		return sysfs_emit_at(buf, offset, "%lld", tmp2);
	default:
		return 0;
	}
}

/**
 * iio_format_value() - Formats a IIO value into its string representation
 * @buf:	The buffer to which the formatted value gets written
 *		which is assumed to be big enough (i.e. PAGE_SIZE).
 * @type:	One of the IIO_VAL_* constants. This decides how the val
 *		and val2 parameters are formatted.
 * @size:	Number of IIO value entries contained in vals
 * @vals:	Pointer to the values, exact meaning depends on the
 *		type parameter.
 *
 * Returns:
 * 0 by default, a negative number on failure or the total number of characters
 * written for a type that belongs to the IIO_VAL_* constant.
 */
ssize_t iio_format_value(char *buf, unsigned int type, int size, int *vals)
{
	ssize_t len;

	len = __iio_format_value(buf, 0, type, size, vals);
	if (len >= PAGE_SIZE - 1)
		return -EFBIG;

	return len + sysfs_emit_at(buf, len, "\n");
}
EXPORT_SYMBOL_GPL(iio_format_value);

static ssize_t iio_read_channel_label(struct device *dev,
				      struct device_attribute *attr,
				      char *buf)
{
	struct iio_dev *indio_dev = dev_to_iio_dev(dev);
	struct iio_dev_attr *this_attr = to_iio_dev_attr(attr);

	if (indio_dev->info->read_label)
		return indio_dev->info->read_label(indio_dev, this_attr->c, buf);

	if (this_attr->c->extend_name)
		return sysfs_emit(buf, "%s\n", this_attr->c->extend_name);

	return -EINVAL;
}

static ssize_t iio_read_channel_info(struct device *dev,
				     struct device_attribute *attr,
				     char *buf)
{
	struct iio_dev *indio_dev = dev_to_iio_dev(dev);
	struct iio_dev_attr *this_attr = to_iio_dev_attr(attr);
	int vals[INDIO_MAX_RAW_ELEMENTS];
	int ret;
	int val_len = 2;

	if (indio_dev->info->read_raw_multi)
		ret = indio_dev->info->read_raw_multi(indio_dev, this_attr->c,
							INDIO_MAX_RAW_ELEMENTS,
							vals, &val_len,
							this_attr->address);
	else
		ret = indio_dev->info->read_raw(indio_dev, this_attr->c,
				    &vals[0], &vals[1], this_attr->address);

	if (ret < 0)
		return ret;

	return iio_format_value(buf, ret, val_len, vals);
}

static ssize_t iio_format_list(char *buf, const int *vals, int type, int length,
			       const char *prefix, const char *suffix)
{
	ssize_t len;
	int stride;
	int i;

	switch (type) {
	case IIO_VAL_INT:
		stride = 1;
		break;
	default:
		stride = 2;
		break;
	}

	len = sysfs_emit(buf, prefix);

	for (i = 0; i <= length - stride; i += stride) {
		if (i != 0) {
			len += sysfs_emit_at(buf, len, " ");
			if (len >= PAGE_SIZE)
				return -EFBIG;
		}

		len += __iio_format_value(buf, len, type, stride, &vals[i]);
		if (len >= PAGE_SIZE)
			return -EFBIG;
	}

	len += sysfs_emit_at(buf, len, "%s\n", suffix);

	return len;
}

static ssize_t iio_format_avail_list(char *buf, const int *vals,
				     int type, int length)
{

	return iio_format_list(buf, vals, type, length, "", "");
}

static ssize_t iio_format_avail_range(char *buf, const int *vals, int type)
{
	int length;

	/*
	 * length refers to the array size , not the number of elements.
	 * The purpose is to print the range [min , step ,max] so length should
	 * be 3 in case of int, and 6 for other types.
	 */
	switch (type) {
	case IIO_VAL_INT:
		length = 3;
		break;
	default:
		length = 6;
		break;
	}

	return iio_format_list(buf, vals, type, length, "[", "]");
}

static ssize_t iio_read_channel_info_avail(struct device *dev,
					   struct device_attribute *attr,
					   char *buf)
{
	struct iio_dev *indio_dev = dev_to_iio_dev(dev);
	struct iio_dev_attr *this_attr = to_iio_dev_attr(attr);
	const int *vals;
	int ret;
	int length;
	int type;

	ret = indio_dev->info->read_avail(indio_dev, this_attr->c,
					  &vals, &type, &length,
					  this_attr->address);

	if (ret < 0)
		return ret;
	switch (ret) {
	case IIO_AVAIL_LIST:
		return iio_format_avail_list(buf, vals, type, length);
	case IIO_AVAIL_RANGE:
		return iio_format_avail_range(buf, vals, type);
	default:
		return -EINVAL;
	}
}

/**
 * __iio_str_to_fixpoint() - Parse a fixed-point number from a string
 * @str: The string to parse
 * @fract_mult: Multiplier for the first decimal place, should be a power of 10
 * @integer: The integer part of the number
 * @fract: The fractional part of the number
 * @scale_db: True if this should parse as dB
 *
 * Returns:
 * 0 on success, or a negative error code if the string could not be parsed.
 */
static int __iio_str_to_fixpoint(const char *str, int fract_mult,
				 int *integer, int *fract, bool scale_db)
{
	int i = 0, f = 0;
	bool integer_part = true, negative = false;

	if (fract_mult == 0) {
		*fract = 0;

		return kstrtoint(str, 0, integer);
	}

	if (str[0] == '-') {
		negative = true;
		str++;
	} else if (str[0] == '+') {
		str++;
	}

	while (*str) {
		if ('0' <= *str && *str <= '9') {
			if (integer_part) {
				i = i * 10 + *str - '0';
			} else {
				f += fract_mult * (*str - '0');
				fract_mult /= 10;
			}
		} else if (*str == '\n') {
			if (*(str + 1) == '\0')
				break;
			return -EINVAL;
		} else if (!strncmp(str, " dB", sizeof(" dB") - 1) && scale_db) {
			/* Ignore the dB suffix */
			str += sizeof(" dB") - 1;
			continue;
		} else if (!strncmp(str, "dB", sizeof("dB") - 1) && scale_db) {
			/* Ignore the dB suffix */
			str += sizeof("dB") - 1;
			continue;
		} else if (*str == '.' && integer_part) {
			integer_part = false;
		} else {
			return -EINVAL;
		}
		str++;
	}

	if (negative) {
		if (i)
			i = -i;
		else
			f = -f;
	}

	*integer = i;
	*fract = f;

	return 0;
}

/**
 * iio_str_to_fixpoint() - Parse a fixed-point number from a string
 * @str: The string to parse
 * @fract_mult: Multiplier for the first decimal place, should be a power of 10
 * @integer: The integer part of the number
 * @fract: The fractional part of the number
 *
 * Returns:
 * 0 on success, or a negative error code if the string could not be parsed.
 */
int iio_str_to_fixpoint(const char *str, int fract_mult,
			int *integer, int *fract)
{
	return __iio_str_to_fixpoint(str, fract_mult, integer, fract, false);
}
EXPORT_SYMBOL_GPL(iio_str_to_fixpoint);

static ssize_t iio_write_channel_info(struct device *dev,
				      struct device_attribute *attr,
				      const char *buf,
				      size_t len)
{
	struct iio_dev *indio_dev = dev_to_iio_dev(dev);
	struct iio_dev_attr *this_attr = to_iio_dev_attr(attr);
	int ret, fract_mult = 100000;
	int integer, fract = 0;
	bool is_char = false;
	bool scale_db = false;

	/* Assumes decimal - precision based on number of digits */
	if (!indio_dev->info->write_raw)
		return -EINVAL;

	if (indio_dev->info->write_raw_get_fmt)
		switch (indio_dev->info->write_raw_get_fmt(indio_dev,
			this_attr->c, this_attr->address)) {
		case IIO_VAL_INT:
			fract_mult = 0;
			break;
		case IIO_VAL_INT_PLUS_MICRO_DB:
			scale_db = true;
			fallthrough;
		case IIO_VAL_INT_PLUS_MICRO:
			fract_mult = 100000;
			break;
		case IIO_VAL_INT_PLUS_NANO:
			fract_mult = 100000000;
			break;
		case IIO_VAL_CHAR:
			is_char = true;
			break;
		default:
			return -EINVAL;
		}

	if (is_char) {
		char ch;

		if (sscanf(buf, "%c", &ch) != 1)
			return -EINVAL;
		integer = ch;
	} else {
		ret = __iio_str_to_fixpoint(buf, fract_mult, &integer, &fract,
					    scale_db);
		if (ret)
			return ret;
	}

	ret = indio_dev->info->write_raw(indio_dev, this_attr->c,
					 integer, fract, this_attr->address);
	if (ret)
		return ret;

	return len;
}

static
int __iio_device_attr_init(struct device_attribute *dev_attr,
			   const char *postfix,
			   struct iio_chan_spec const *chan,
			   ssize_t (*readfunc)(struct device *dev,
					       struct device_attribute *attr,
					       char *buf),
			   ssize_t (*writefunc)(struct device *dev,
						struct device_attribute *attr,
						const char *buf,
						size_t len),
			   enum iio_shared_by shared_by)
{
	int ret = 0;
	char *name = NULL;
	char *full_postfix;

	sysfs_attr_init(&dev_attr->attr);

	/* Build up postfix of <extend_name>_<modifier>_postfix */
	if (chan->modified && (shared_by == IIO_SEPARATE)) {
		if (chan->extend_name)
			full_postfix = kasprintf(GFP_KERNEL, "%s_%s_%s",
						 iio_modifier_names[chan->channel2],
						 chan->extend_name,
						 postfix);
		else
			full_postfix = kasprintf(GFP_KERNEL, "%s_%s",
						 iio_modifier_names[chan->channel2],
						 postfix);
	} else {
		if (chan->extend_name == NULL || shared_by != IIO_SEPARATE)
			full_postfix = kstrdup(postfix, GFP_KERNEL);
		else
			full_postfix = kasprintf(GFP_KERNEL,
						 "%s_%s",
						 chan->extend_name,
						 postfix);
	}
	if (full_postfix == NULL)
		return -ENOMEM;

	if (chan->differential) { /* Differential can not have modifier */
		switch (shared_by) {
		case IIO_SHARED_BY_ALL:
			name = kasprintf(GFP_KERNEL, "%s", full_postfix);
			break;
		case IIO_SHARED_BY_DIR:
			name = kasprintf(GFP_KERNEL, "%s_%s",
						iio_direction[chan->output],
						full_postfix);
			break;
		case IIO_SHARED_BY_TYPE:
			name = kasprintf(GFP_KERNEL, "%s_%s-%s_%s",
					    iio_direction[chan->output],
					    iio_chan_type_name_spec[chan->type],
					    iio_chan_type_name_spec[chan->type],
					    full_postfix);
			break;
		case IIO_SEPARATE:
			if (!chan->indexed) {
				WARN(1, "Differential channels must be indexed\n");
				ret = -EINVAL;
				goto error_free_full_postfix;
			}
			name = kasprintf(GFP_KERNEL,
					    "%s_%s%d-%s%d_%s",
					    iio_direction[chan->output],
					    iio_chan_type_name_spec[chan->type],
					    chan->channel,
					    iio_chan_type_name_spec[chan->type],
					    chan->channel2,
					    full_postfix);
			break;
		}
	} else { /* Single ended */
		switch (shared_by) {
		case IIO_SHARED_BY_ALL:
			name = kasprintf(GFP_KERNEL, "%s", full_postfix);
			break;
		case IIO_SHARED_BY_DIR:
			name = kasprintf(GFP_KERNEL, "%s_%s",
						iio_direction[chan->output],
						full_postfix);
			break;
		case IIO_SHARED_BY_TYPE:
			name = kasprintf(GFP_KERNEL, "%s_%s_%s",
					    iio_direction[chan->output],
					    iio_chan_type_name_spec[chan->type],
					    full_postfix);
			break;

		case IIO_SEPARATE:
			if (chan->indexed)
				name = kasprintf(GFP_KERNEL, "%s_%s%d_%s",
						    iio_direction[chan->output],
						    iio_chan_type_name_spec[chan->type],
						    chan->channel,
						    full_postfix);
			else
				name = kasprintf(GFP_KERNEL, "%s_%s_%s",
						    iio_direction[chan->output],
						    iio_chan_type_name_spec[chan->type],
						    full_postfix);
			break;
		}
	}
	if (name == NULL) {
		ret = -ENOMEM;
		goto error_free_full_postfix;
	}
	dev_attr->attr.name = name;

	if (readfunc) {
		dev_attr->attr.mode |= 0444;
		dev_attr->show = readfunc;
	}

	if (writefunc) {
		dev_attr->attr.mode |= 0200;
		dev_attr->store = writefunc;
	}

error_free_full_postfix:
	kfree(full_postfix);

	return ret;
}

static void __iio_device_attr_deinit(struct device_attribute *dev_attr)
{
	kfree(dev_attr->attr.name);
}

int __iio_add_chan_devattr(const char *postfix,
			   struct iio_chan_spec const *chan,
			   ssize_t (*readfunc)(struct device *dev,
					       struct device_attribute *attr,
					       char *buf),
			   ssize_t (*writefunc)(struct device *dev,
						struct device_attribute *attr,
						const char *buf,
						size_t len),
			   u64 mask,
			   enum iio_shared_by shared_by,
			   struct device *dev,
			   struct iio_buffer *buffer,
			   struct list_head *attr_list)
{
	int ret;
	struct iio_dev_attr *iio_attr, *t;

	iio_attr = kzalloc(sizeof(*iio_attr), GFP_KERNEL);
	if (iio_attr == NULL)
		return -ENOMEM;
	ret = __iio_device_attr_init(&iio_attr->dev_attr,
				     postfix, chan,
				     readfunc, writefunc, shared_by);
	if (ret)
		goto error_iio_dev_attr_free;
	iio_attr->c = chan;
	iio_attr->address = mask;
	iio_attr->buffer = buffer;
	list_for_each_entry(t, attr_list, l)
		if (strcmp(t->dev_attr.attr.name,
			   iio_attr->dev_attr.attr.name) == 0) {
			if (shared_by == IIO_SEPARATE)
				dev_err(dev, "tried to double register : %s\n",
					t->dev_attr.attr.name);
			ret = -EBUSY;
			goto error_device_attr_deinit;
		}
	list_add(&iio_attr->l, attr_list);

	return 0;

error_device_attr_deinit:
	__iio_device_attr_deinit(&iio_attr->dev_attr);
error_iio_dev_attr_free:
	kfree(iio_attr);
	return ret;
}

static int iio_device_add_channel_label(struct iio_dev *indio_dev,
					 struct iio_chan_spec const *chan)
{
	struct iio_dev_opaque *iio_dev_opaque = to_iio_dev_opaque(indio_dev);
	int ret;

	if (!indio_dev->info->read_label && !chan->extend_name)
		return 0;

	ret = __iio_add_chan_devattr("label",
				     chan,
				     &iio_read_channel_label,
				     NULL,
				     0,
				     IIO_SEPARATE,
				     &indio_dev->dev,
				     NULL,
				     &iio_dev_opaque->channel_attr_list);
	if (ret < 0)
		return ret;

	return 1;
}

static int iio_device_add_info_mask_type(struct iio_dev *indio_dev,
					 struct iio_chan_spec const *chan,
					 enum iio_shared_by shared_by,
					 const long *infomask)
{
	struct iio_dev_opaque *iio_dev_opaque = to_iio_dev_opaque(indio_dev);
	int i, ret, attrcount = 0;

	for_each_set_bit(i, infomask, sizeof(*infomask)*8) {
		if (i >= ARRAY_SIZE(iio_chan_info_postfix))
			return -EINVAL;
		ret = __iio_add_chan_devattr(iio_chan_info_postfix[i],
					     chan,
					     &iio_read_channel_info,
					     &iio_write_channel_info,
					     i,
					     shared_by,
					     &indio_dev->dev,
					     NULL,
					     &iio_dev_opaque->channel_attr_list);
		if ((ret == -EBUSY) && (shared_by != IIO_SEPARATE))
			continue;
		if (ret < 0)
			return ret;
		attrcount++;
	}

	return attrcount;
}

static int iio_device_add_info_mask_type_avail(struct iio_dev *indio_dev,
					       struct iio_chan_spec const *chan,
					       enum iio_shared_by shared_by,
					       const long *infomask)
{
	struct iio_dev_opaque *iio_dev_opaque = to_iio_dev_opaque(indio_dev);
	int i, ret, attrcount = 0;
	char *avail_postfix;

	for_each_set_bit(i, infomask, sizeof(*infomask) * 8) {
		if (i >= ARRAY_SIZE(iio_chan_info_postfix))
			return -EINVAL;
		avail_postfix = kasprintf(GFP_KERNEL,
					  "%s_available",
					  iio_chan_info_postfix[i]);
		if (!avail_postfix)
			return -ENOMEM;

		ret = __iio_add_chan_devattr(avail_postfix,
					     chan,
					     &iio_read_channel_info_avail,
					     NULL,
					     i,
					     shared_by,
					     &indio_dev->dev,
					     NULL,
					     &iio_dev_opaque->channel_attr_list);
		kfree(avail_postfix);
		if ((ret == -EBUSY) && (shared_by != IIO_SEPARATE))
			continue;
		if (ret < 0)
			return ret;
		attrcount++;
	}

	return attrcount;
}

static int iio_device_add_channel_sysfs(struct iio_dev *indio_dev,
					struct iio_chan_spec const *chan)
{
	struct iio_dev_opaque *iio_dev_opaque = to_iio_dev_opaque(indio_dev);
	int ret, attrcount = 0;
	const struct iio_chan_spec_ext_info *ext_info;

	if (chan->channel < 0)
		return 0;
	ret = iio_device_add_info_mask_type(indio_dev, chan,
					    IIO_SEPARATE,
					    &chan->info_mask_separate);
	if (ret < 0)
		return ret;
	attrcount += ret;

	ret = iio_device_add_info_mask_type_avail(indio_dev, chan,
						  IIO_SEPARATE,
						  &chan->info_mask_separate_available);
	if (ret < 0)
		return ret;
	attrcount += ret;

	ret = iio_device_add_info_mask_type(indio_dev, chan,
					    IIO_SHARED_BY_TYPE,
					    &chan->info_mask_shared_by_type);
	if (ret < 0)
		return ret;
	attrcount += ret;

	ret = iio_device_add_info_mask_type_avail(indio_dev, chan,
						  IIO_SHARED_BY_TYPE,
						  &chan->info_mask_shared_by_type_available);
	if (ret < 0)
		return ret;
	attrcount += ret;

	ret = iio_device_add_info_mask_type(indio_dev, chan,
					    IIO_SHARED_BY_DIR,
					    &chan->info_mask_shared_by_dir);
	if (ret < 0)
		return ret;
	attrcount += ret;

	ret = iio_device_add_info_mask_type_avail(indio_dev, chan,
						  IIO_SHARED_BY_DIR,
						  &chan->info_mask_shared_by_dir_available);
	if (ret < 0)
		return ret;
	attrcount += ret;

	ret = iio_device_add_info_mask_type(indio_dev, chan,
					    IIO_SHARED_BY_ALL,
					    &chan->info_mask_shared_by_all);
	if (ret < 0)
		return ret;
	attrcount += ret;

	ret = iio_device_add_info_mask_type_avail(indio_dev, chan,
						  IIO_SHARED_BY_ALL,
						  &chan->info_mask_shared_by_all_available);
	if (ret < 0)
		return ret;
	attrcount += ret;

	ret = iio_device_add_channel_label(indio_dev, chan);
	if (ret < 0)
		return ret;
	attrcount += ret;

	if (chan->ext_info) {
		unsigned int i = 0;

		for (ext_info = chan->ext_info; ext_info->name; ext_info++) {
			ret = __iio_add_chan_devattr(ext_info->name,
					chan,
					ext_info->read ?
					    &iio_read_channel_ext_info : NULL,
					ext_info->write ?
					    &iio_write_channel_ext_info : NULL,
					i,
					ext_info->shared,
					&indio_dev->dev,
					NULL,
					&iio_dev_opaque->channel_attr_list);
			i++;
			if (ret == -EBUSY && ext_info->shared)
				continue;

			if (ret)
				return ret;

			attrcount++;
		}
	}

	return attrcount;
}

/**
 * iio_free_chan_devattr_list() - Free a list of IIO device attributes
 * @attr_list: List of IIO device attributes
 *
 * This function frees the memory allocated for each of the IIO device
 * attributes in the list.
 */
void iio_free_chan_devattr_list(struct list_head *attr_list)
{
	struct iio_dev_attr *p, *n;

	list_for_each_entry_safe(p, n, attr_list, l) {
		kfree_const(p->dev_attr.attr.name);
		list_del(&p->l);
		kfree(p);
	}
}

static ssize_t name_show(struct device *dev, struct device_attribute *attr,
			 char *buf)
{
	struct iio_dev *indio_dev = dev_to_iio_dev(dev);

	return sysfs_emit(buf, "%s\n", indio_dev->name);
}

static DEVICE_ATTR_RO(name);

static ssize_t label_show(struct device *dev, struct device_attribute *attr,
			  char *buf)
{
	struct iio_dev *indio_dev = dev_to_iio_dev(dev);

	return sysfs_emit(buf, "%s\n", indio_dev->label);
}

static DEVICE_ATTR_RO(label);

static const char * const clock_names[] = {
	[CLOCK_REALTIME]	 	= "realtime",
	[CLOCK_MONOTONIC]	 	= "monotonic",
	[CLOCK_PROCESS_CPUTIME_ID]	= "process_cputime_id",
	[CLOCK_THREAD_CPUTIME_ID]	= "thread_cputime_id",
	[CLOCK_MONOTONIC_RAW]	 	= "monotonic_raw",
	[CLOCK_REALTIME_COARSE]	 	= "realtime_coarse",
	[CLOCK_MONOTONIC_COARSE] 	= "monotonic_coarse",
	[CLOCK_BOOTTIME]	 	= "boottime",
	[CLOCK_REALTIME_ALARM]		= "realtime_alarm",
	[CLOCK_BOOTTIME_ALARM]		= "boottime_alarm",
	[CLOCK_SGI_CYCLE]		= "sgi_cycle",
	[CLOCK_TAI]		 	= "tai",
};

static ssize_t current_timestamp_clock_show(struct device *dev,
					    struct device_attribute *attr,
					    char *buf)
{
	const struct iio_dev *indio_dev = dev_to_iio_dev(dev);
	const clockid_t clk = iio_device_get_clock(indio_dev);

	switch (clk) {
	case CLOCK_REALTIME:
	case CLOCK_MONOTONIC:
	case CLOCK_MONOTONIC_RAW:
	case CLOCK_REALTIME_COARSE:
	case CLOCK_MONOTONIC_COARSE:
	case CLOCK_BOOTTIME:
	case CLOCK_TAI:
		break;
	default:
		BUG();
	}

	return sysfs_emit(buf, "%s\n", clock_names[clk]);
}

static ssize_t current_timestamp_clock_store(struct device *dev,
					     struct device_attribute *attr,
					     const char *buf, size_t len)
{
	clockid_t clk;
	int ret;

	ret = sysfs_match_string(clock_names, buf);
	if (ret < 0)
		return ret;
	clk = ret;

	switch (clk) {
	case CLOCK_REALTIME:
	case CLOCK_MONOTONIC:
	case CLOCK_MONOTONIC_RAW:
	case CLOCK_REALTIME_COARSE:
	case CLOCK_MONOTONIC_COARSE:
	case CLOCK_BOOTTIME:
	case CLOCK_TAI:
		break;
	default:
		return -EINVAL;
	}

	ret = iio_device_set_clock(dev_to_iio_dev(dev), clk);
	if (ret)
		return ret;

	return len;
}

int iio_device_register_sysfs_group(struct iio_dev *indio_dev,
				    const struct attribute_group *group)
{
	struct iio_dev_opaque *iio_dev_opaque = to_iio_dev_opaque(indio_dev);
	const struct attribute_group **new, **old = iio_dev_opaque->groups;
	unsigned int cnt = iio_dev_opaque->groupcounter;

	new = krealloc_array(old, cnt + 2, sizeof(*new), GFP_KERNEL);
	if (!new)
		return -ENOMEM;

	new[iio_dev_opaque->groupcounter++] = group;
	new[iio_dev_opaque->groupcounter] = NULL;

	iio_dev_opaque->groups = new;

	return 0;
}

static DEVICE_ATTR_RW(current_timestamp_clock);

static int iio_device_register_sysfs(struct iio_dev *indio_dev)
{
	struct iio_dev_opaque *iio_dev_opaque = to_iio_dev_opaque(indio_dev);
	int i, ret = 0, attrcount, attrn, attrcount_orig = 0;
	struct iio_dev_attr *p;
	struct attribute **attr, *clk = NULL;

	/* First count elements in any existing group */
	if (indio_dev->info->attrs) {
		attr = indio_dev->info->attrs->attrs;
		while (*attr++ != NULL)
			attrcount_orig++;
	}
	attrcount = attrcount_orig;
	/*
	 * New channel registration method - relies on the fact a group does
	 * not need to be initialized if its name is NULL.
	 */
	if (indio_dev->channels)
		for (i = 0; i < indio_dev->num_channels; i++) {
			const struct iio_chan_spec *chan =
				&indio_dev->channels[i];

			if (chan->type == IIO_TIMESTAMP)
				clk = &dev_attr_current_timestamp_clock.attr;

			ret = iio_device_add_channel_sysfs(indio_dev, chan);
			if (ret < 0)
				goto error_clear_attrs;
			attrcount += ret;
		}

	if (iio_dev_opaque->event_interface)
		clk = &dev_attr_current_timestamp_clock.attr;

	if (indio_dev->name)
		attrcount++;
	if (indio_dev->label)
		attrcount++;
	if (clk)
		attrcount++;

	iio_dev_opaque->chan_attr_group.attrs =
		kcalloc(attrcount + 1,
			sizeof(iio_dev_opaque->chan_attr_group.attrs[0]),
			GFP_KERNEL);
	if (iio_dev_opaque->chan_attr_group.attrs == NULL) {
		ret = -ENOMEM;
		goto error_clear_attrs;
	}
	/* Copy across original attributes, and point to original binary attributes */
	if (indio_dev->info->attrs) {
		memcpy(iio_dev_opaque->chan_attr_group.attrs,
		       indio_dev->info->attrs->attrs,
		       sizeof(iio_dev_opaque->chan_attr_group.attrs[0])
		       *attrcount_orig);
		iio_dev_opaque->chan_attr_group.is_visible =
			indio_dev->info->attrs->is_visible;
		iio_dev_opaque->chan_attr_group.bin_attrs =
			indio_dev->info->attrs->bin_attrs;
	}
	attrn = attrcount_orig;
	/* Add all elements from the list. */
	list_for_each_entry(p, &iio_dev_opaque->channel_attr_list, l)
		iio_dev_opaque->chan_attr_group.attrs[attrn++] = &p->dev_attr.attr;
	if (indio_dev->name)
		iio_dev_opaque->chan_attr_group.attrs[attrn++] = &dev_attr_name.attr;
	if (indio_dev->label)
		iio_dev_opaque->chan_attr_group.attrs[attrn++] = &dev_attr_label.attr;
	if (clk)
		iio_dev_opaque->chan_attr_group.attrs[attrn++] = clk;

	ret = iio_device_register_sysfs_group(indio_dev,
					      &iio_dev_opaque->chan_attr_group);
	if (ret)
		goto error_clear_attrs;

	return 0;

error_clear_attrs:
	iio_free_chan_devattr_list(&iio_dev_opaque->channel_attr_list);

	return ret;
}

static void iio_device_unregister_sysfs(struct iio_dev *indio_dev)
{
	struct iio_dev_opaque *iio_dev_opaque = to_iio_dev_opaque(indio_dev);

	iio_free_chan_devattr_list(&iio_dev_opaque->channel_attr_list);
	kfree(iio_dev_opaque->chan_attr_group.attrs);
	iio_dev_opaque->chan_attr_group.attrs = NULL;
	kfree(iio_dev_opaque->groups);
	iio_dev_opaque->groups = NULL;
}

static void iio_dev_release(struct device *device)
{
	struct iio_dev *indio_dev = dev_to_iio_dev(device);
	struct iio_dev_opaque *iio_dev_opaque = to_iio_dev_opaque(indio_dev);

	if (indio_dev->modes & INDIO_ALL_TRIGGERED_MODES)
		iio_device_unregister_trigger_consumer(indio_dev);
	iio_device_unregister_eventset(indio_dev);
	iio_device_unregister_sysfs(indio_dev);

	iio_device_detach_buffers(indio_dev);

	lockdep_unregister_key(&iio_dev_opaque->mlock_key);

	ida_free(&iio_ida, iio_dev_opaque->id);
	kfree(iio_dev_opaque);
}

const struct device_type iio_device_type = {
	.name = "iio_device",
	.release = iio_dev_release,
};

/**
 * iio_device_alloc() - allocate an iio_dev from a driver
 * @parent:		Parent device.
 * @sizeof_priv:	Space to allocate for private structure.
 *
 * Returns:
 * Pointer to allocated iio_dev on success, NULL on failure.
 */
struct iio_dev *iio_device_alloc(struct device *parent, int sizeof_priv)
{
	struct iio_dev_opaque *iio_dev_opaque;
	struct iio_dev *indio_dev;
	size_t alloc_size;

	alloc_size = sizeof(struct iio_dev_opaque);
	if (sizeof_priv) {
		alloc_size = ALIGN(alloc_size, IIO_DMA_MINALIGN);
		alloc_size += sizeof_priv;
	}

	iio_dev_opaque = kzalloc(alloc_size, GFP_KERNEL);
	if (!iio_dev_opaque)
		return NULL;

	indio_dev = &iio_dev_opaque->indio_dev;
	indio_dev->priv = (char *)iio_dev_opaque +
		ALIGN(sizeof(struct iio_dev_opaque), IIO_DMA_MINALIGN);

	indio_dev->dev.parent = parent;
	indio_dev->dev.type = &iio_device_type;
	indio_dev->dev.bus = &iio_bus_type;
	device_initialize(&indio_dev->dev);
	mutex_init(&iio_dev_opaque->mlock);
	mutex_init(&iio_dev_opaque->info_exist_lock);
	INIT_LIST_HEAD(&iio_dev_opaque->channel_attr_list);

	iio_dev_opaque->id = ida_alloc(&iio_ida, GFP_KERNEL);
	if (iio_dev_opaque->id < 0) {
		/* cannot use a dev_err as the name isn't available */
		pr_err("failed to get device id\n");
		kfree(iio_dev_opaque);
		return NULL;
	}

	if (dev_set_name(&indio_dev->dev, "iio:device%d", iio_dev_opaque->id)) {
		ida_free(&iio_ida, iio_dev_opaque->id);
		kfree(iio_dev_opaque);
		return NULL;
	}

	INIT_LIST_HEAD(&iio_dev_opaque->buffer_list);
	INIT_LIST_HEAD(&iio_dev_opaque->ioctl_handlers);

	lockdep_register_key(&iio_dev_opaque->mlock_key);
	lockdep_set_class(&iio_dev_opaque->mlock, &iio_dev_opaque->mlock_key);

	return indio_dev;
}
EXPORT_SYMBOL(iio_device_alloc);

/**
 * iio_device_free() - free an iio_dev from a driver
 * @dev:		the iio_dev associated with the device
 */
void iio_device_free(struct iio_dev *dev)
{
	if (dev)
		put_device(&dev->dev);
}
EXPORT_SYMBOL(iio_device_free);

static void devm_iio_device_release(void *iio_dev)
{
	iio_device_free(iio_dev);
}

/**
 * devm_iio_device_alloc - Resource-managed iio_device_alloc()
 * @parent:		Device to allocate iio_dev for, and parent for this IIO device
 * @sizeof_priv:	Space to allocate for private structure.
 *
 * Managed iio_device_alloc. iio_dev allocated with this function is
 * automatically freed on driver detach.
 *
 * Returns:
 * Pointer to allocated iio_dev on success, NULL on failure.
 */
struct iio_dev *devm_iio_device_alloc(struct device *parent, int sizeof_priv)
{
	struct iio_dev *iio_dev;
	int ret;

	iio_dev = iio_device_alloc(parent, sizeof_priv);
	if (!iio_dev)
		return NULL;

	ret = devm_add_action_or_reset(parent, devm_iio_device_release,
				       iio_dev);
	if (ret)
		return NULL;

	return iio_dev;
}
EXPORT_SYMBOL_GPL(devm_iio_device_alloc);

/**
 * iio_chrdev_open() - chrdev file open for buffer access and ioctls
 * @inode:	Inode structure for identifying the device in the file system
 * @filp:	File structure for iio device used to keep and later access
 *		private data
 *
 * Returns: 0 on success or -EBUSY if the device is already opened
 */
static int iio_chrdev_open(struct inode *inode, struct file *filp)
{
	struct iio_dev_opaque *iio_dev_opaque =
		container_of(inode->i_cdev, struct iio_dev_opaque, chrdev);
	struct iio_dev *indio_dev = &iio_dev_opaque->indio_dev;
	struct iio_dev_buffer_pair *ib;

	if (test_and_set_bit(IIO_BUSY_BIT_POS, &iio_dev_opaque->flags))
		return -EBUSY;

	iio_device_get(indio_dev);

	ib = kmalloc(sizeof(*ib), GFP_KERNEL);
	if (!ib) {
		iio_device_put(indio_dev);
		clear_bit(IIO_BUSY_BIT_POS, &iio_dev_opaque->flags);
		return -ENOMEM;
	}

	ib->indio_dev = indio_dev;
	ib->buffer = indio_dev->buffer;

	filp->private_data = ib;

	return 0;
}

/**
 * iio_chrdev_release() - chrdev file close buffer access and ioctls
 * @inode:	Inode structure pointer for the char device
 * @filp:	File structure pointer for the char device
 *
 * Returns: 0 for successful release.
 */
static int iio_chrdev_release(struct inode *inode, struct file *filp)
{
	struct iio_dev_buffer_pair *ib = filp->private_data;
	struct iio_dev_opaque *iio_dev_opaque =
		container_of(inode->i_cdev, struct iio_dev_opaque, chrdev);
	struct iio_dev *indio_dev = &iio_dev_opaque->indio_dev;

	kfree(ib);
	clear_bit(IIO_BUSY_BIT_POS, &iio_dev_opaque->flags);
	iio_device_put(indio_dev);

	return 0;
}

void iio_device_ioctl_handler_register(struct iio_dev *indio_dev,
				       struct iio_ioctl_handler *h)
{
	struct iio_dev_opaque *iio_dev_opaque = to_iio_dev_opaque(indio_dev);

	list_add_tail(&h->entry, &iio_dev_opaque->ioctl_handlers);
}

void iio_device_ioctl_handler_unregister(struct iio_ioctl_handler *h)
{
	list_del(&h->entry);
}

static long iio_ioctl(struct file *filp, unsigned int cmd, unsigned long arg)
{
	struct iio_dev_buffer_pair *ib = filp->private_data;
	struct iio_dev *indio_dev = ib->indio_dev;
	struct iio_dev_opaque *iio_dev_opaque = to_iio_dev_opaque(indio_dev);
	struct iio_ioctl_handler *h;
	int ret = -ENODEV;

	mutex_lock(&iio_dev_opaque->info_exist_lock);

	/*
	 * The NULL check here is required to prevent crashing when a device
	 * is being removed while userspace would still have open file handles
	 * to try to access this device.
	 */
	if (!indio_dev->info)
		goto out_unlock;

	list_for_each_entry(h, &iio_dev_opaque->ioctl_handlers, entry) {
		ret = h->ioctl(indio_dev, filp, cmd, arg);
		if (ret != IIO_IOCTL_UNHANDLED)
			break;
	}

	if (ret == IIO_IOCTL_UNHANDLED)
		ret = -ENODEV;

out_unlock:
	mutex_unlock(&iio_dev_opaque->info_exist_lock);

	return ret;
}

static const struct file_operations iio_buffer_fileops = {
	.owner = THIS_MODULE,
	.llseek = noop_llseek,
	.read = iio_buffer_read_outer_addr,
	.write = iio_buffer_write_outer_addr,
	.poll = iio_buffer_poll_addr,
	.unlocked_ioctl = iio_ioctl,
	.compat_ioctl = compat_ptr_ioctl,
	.open = iio_chrdev_open,
	.release = iio_chrdev_release,
};

static const struct file_operations iio_event_fileops = {
	.owner = THIS_MODULE,
	.llseek = noop_llseek,
	.unlocked_ioctl = iio_ioctl,
	.compat_ioctl = compat_ptr_ioctl,
	.open = iio_chrdev_open,
	.release = iio_chrdev_release,
};

static int iio_check_unique_scan_index(struct iio_dev *indio_dev)
{
	int i, j;
	const struct iio_chan_spec *channels = indio_dev->channels;

	if (!(indio_dev->modes & INDIO_ALL_BUFFER_MODES))
		return 0;

	for (i = 0; i < indio_dev->num_channels - 1; i++) {
		if (channels[i].scan_index < 0)
			continue;
		for (j = i + 1; j < indio_dev->num_channels; j++)
			if (channels[i].scan_index == channels[j].scan_index) {
				dev_err(&indio_dev->dev,
					"Duplicate scan index %d\n",
					channels[i].scan_index);
				return -EINVAL;
			}
	}

	return 0;
}

static int iio_check_extended_name(const struct iio_dev *indio_dev)
{
	unsigned int i;

	if (!indio_dev->info->read_label)
		return 0;

	for (i = 0; i < indio_dev->num_channels; i++) {
		if (indio_dev->channels[i].extend_name) {
			dev_err(&indio_dev->dev,
				"Cannot use labels and extend_name at the same time\n");
			return -EINVAL;
		}
	}

	return 0;
}

static const struct iio_buffer_setup_ops noop_ring_setup_ops;

int __iio_device_register(struct iio_dev *indio_dev, struct module *this_mod)
{
	struct iio_dev_opaque *iio_dev_opaque = to_iio_dev_opaque(indio_dev);
	struct fwnode_handle *fwnode = NULL;
	int ret;

	if (!indio_dev->info)
		return -EINVAL;

	iio_dev_opaque->driver_module = this_mod;

	/* If the calling driver did not initialize firmware node, do it here */
	if (dev_fwnode(&indio_dev->dev))
		fwnode = dev_fwnode(&indio_dev->dev);
	/* The default dummy IIO device has no parent */
	else if (indio_dev->dev.parent)
		fwnode = dev_fwnode(indio_dev->dev.parent);
	device_set_node(&indio_dev->dev, fwnode);

	fwnode_property_read_string(fwnode, "label", &indio_dev->label);

	ret = iio_check_unique_scan_index(indio_dev);
	if (ret < 0)
		return ret;

	ret = iio_check_extended_name(indio_dev);
	if (ret < 0)
		return ret;

	iio_device_register_debugfs(indio_dev);

	ret = iio_buffers_alloc_sysfs_and_mask(indio_dev);
	if (ret) {
		dev_err(indio_dev->dev.parent,
			"Failed to create buffer sysfs interfaces\n");
		goto error_unreg_debugfs;
	}

	ret = iio_device_register_sysfs(indio_dev);
	if (ret) {
		dev_err(indio_dev->dev.parent,
			"Failed to register sysfs interfaces\n");
		goto error_buffer_free_sysfs;
	}
	ret = iio_device_register_eventset(indio_dev);
	if (ret) {
		dev_err(indio_dev->dev.parent,
			"Failed to register event set\n");
		goto error_free_sysfs;
	}
	if (indio_dev->modes & INDIO_ALL_TRIGGERED_MODES)
		iio_device_register_trigger_consumer(indio_dev);

	if ((indio_dev->modes & INDIO_ALL_BUFFER_MODES) &&
		indio_dev->setup_ops == NULL)
		indio_dev->setup_ops = &noop_ring_setup_ops;

	if (iio_dev_opaque->attached_buffers_cnt)
		cdev_init(&iio_dev_opaque->chrdev, &iio_buffer_fileops);
	else if (iio_dev_opaque->event_interface)
		cdev_init(&iio_dev_opaque->chrdev, &iio_event_fileops);

	if (iio_dev_opaque->attached_buffers_cnt || iio_dev_opaque->event_interface) {
		indio_dev->dev.devt = MKDEV(MAJOR(iio_devt), iio_dev_opaque->id);
		iio_dev_opaque->chrdev.owner = this_mod;
	}

	/* assign device groups now; they should be all registered now */
	indio_dev->dev.groups = iio_dev_opaque->groups;

	ret = cdev_device_add(&iio_dev_opaque->chrdev, &indio_dev->dev);
	if (ret < 0)
		goto error_unreg_eventset;

	return 0;

error_unreg_eventset:
	iio_device_unregister_eventset(indio_dev);
error_free_sysfs:
	iio_device_unregister_sysfs(indio_dev);
error_buffer_free_sysfs:
	iio_buffers_free_sysfs_and_mask(indio_dev);
error_unreg_debugfs:
	iio_device_unregister_debugfs(indio_dev);
	return ret;
}
EXPORT_SYMBOL(__iio_device_register);

/**
 * iio_device_unregister() - unregister a device from the IIO subsystem
 * @indio_dev:		Device structure representing the device.
 */
void iio_device_unregister(struct iio_dev *indio_dev)
{
	struct iio_dev_opaque *iio_dev_opaque = to_iio_dev_opaque(indio_dev);

	cdev_device_del(&iio_dev_opaque->chrdev, &indio_dev->dev);

	mutex_lock(&iio_dev_opaque->info_exist_lock);

	iio_device_unregister_debugfs(indio_dev);

	iio_disable_all_buffers(indio_dev);

	indio_dev->info = NULL;

	iio_device_wakeup_eventset(indio_dev);
	iio_buffer_wakeup_poll(indio_dev);

	mutex_unlock(&iio_dev_opaque->info_exist_lock);

	iio_buffers_free_sysfs_and_mask(indio_dev);
}
EXPORT_SYMBOL(iio_device_unregister);

static void devm_iio_device_unreg(void *indio_dev)
{
	iio_device_unregister(indio_dev);
}

int __devm_iio_device_register(struct device *dev, struct iio_dev *indio_dev,
			       struct module *this_mod)
{
	int ret;

	ret = __iio_device_register(indio_dev, this_mod);
	if (ret)
		return ret;

	return devm_add_action_or_reset(dev, devm_iio_device_unreg, indio_dev);
}
EXPORT_SYMBOL_GPL(__devm_iio_device_register);

/**
 * iio_device_claim_direct_mode - Keep device in direct mode
 * @indio_dev:	the iio_dev associated with the device
 *
 * If the device is in direct mode it is guaranteed to stay
 * that way until iio_device_release_direct_mode() is called.
 *
 * Use with iio_device_release_direct_mode()
 *
 * Returns: 0 on success, -EBUSY on failure.
 */
int iio_device_claim_direct_mode(struct iio_dev *indio_dev)
{
	struct iio_dev_opaque *iio_dev_opaque = to_iio_dev_opaque(indio_dev);

	mutex_lock(&iio_dev_opaque->mlock);

	if (iio_buffer_enabled(indio_dev)) {
		mutex_unlock(&iio_dev_opaque->mlock);
		return -EBUSY;
	}
	return 0;
}
EXPORT_SYMBOL_GPL(iio_device_claim_direct_mode);

/**
 * iio_device_release_direct_mode - releases claim on direct mode
 * @indio_dev:	the iio_dev associated with the device
 *
 * Release the claim. Device is no longer guaranteed to stay
 * in direct mode.
 *
 * Use with iio_device_claim_direct_mode()
 */
void iio_device_release_direct_mode(struct iio_dev *indio_dev)
{
	mutex_unlock(&to_iio_dev_opaque(indio_dev)->mlock);
}
EXPORT_SYMBOL_GPL(iio_device_release_direct_mode);

/**
 * iio_device_claim_buffer_mode - Keep device in buffer mode
 * @indio_dev:	the iio_dev associated with the device
 *
 * If the device is in buffer mode it is guaranteed to stay
 * that way until iio_device_release_buffer_mode() is called.
 *
 * Use with iio_device_release_buffer_mode().
 *
 * Returns: 0 on success, -EBUSY on failure.
 */
int iio_device_claim_buffer_mode(struct iio_dev *indio_dev)
{
	struct iio_dev_opaque *iio_dev_opaque = to_iio_dev_opaque(indio_dev);

	mutex_lock(&iio_dev_opaque->mlock);

	if (iio_buffer_enabled(indio_dev))
		return 0;

	mutex_unlock(&iio_dev_opaque->mlock);
	return -EBUSY;
}
EXPORT_SYMBOL_GPL(iio_device_claim_buffer_mode);

/**
 * iio_device_release_buffer_mode - releases claim on buffer mode
 * @indio_dev:	the iio_dev associated with the device
 *
 * Release the claim. Device is no longer guaranteed to stay
 * in buffer mode.
 *
 * Use with iio_device_claim_buffer_mode().
 */
void iio_device_release_buffer_mode(struct iio_dev *indio_dev)
{
	mutex_unlock(&to_iio_dev_opaque(indio_dev)->mlock);
}
EXPORT_SYMBOL_GPL(iio_device_release_buffer_mode);

/**
 * iio_device_get_current_mode() - helper function providing read-only access to
 *				   the opaque @currentmode variable
 * @indio_dev:			   IIO device structure for device
 */
int iio_device_get_current_mode(struct iio_dev *indio_dev)
{
	struct iio_dev_opaque *iio_dev_opaque = to_iio_dev_opaque(indio_dev);

	return iio_dev_opaque->currentmode;
}
EXPORT_SYMBOL_GPL(iio_device_get_current_mode);

subsys_initcall(iio_init);
module_exit(iio_exit);

MODULE_AUTHOR("Jonathan Cameron <jic23@kernel.org>");
MODULE_DESCRIPTION("Industrial I/O core");
MODULE_LICENSE("GPL");<|MERGE_RESOLUTION|>--- conflicted
+++ resolved
@@ -90,13 +90,10 @@
 	[IIO_POSITIONRELATIVE]  = "positionrelative",
 	[IIO_PHASE] = "phase",
 	[IIO_MASSCONCENTRATION] = "massconcentration",
-<<<<<<< HEAD
 	[IIO_DELTA_ANGL] = "deltaangl",
 	[IIO_DELTA_VELOCITY] = "deltavelocity",
-=======
 	[IIO_COLORTEMP] = "colortemp",
 	[IIO_CHROMATICITY] = "chromaticity",
->>>>>>> c6c97210
 };
 
 static const char * const iio_modifier_names[] = {
