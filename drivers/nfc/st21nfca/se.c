--- conflicted
+++ resolved
@@ -315,12 +315,7 @@
 		    skb->data[0] != NFC_EVT_TRANSACTION_AID_TAG)
 			return -EPROTO;
 
-<<<<<<< HEAD
-		transaction = (struct nfc_evt_transaction *)devm_kzalloc(dev,
-						   skb->len - 2, GFP_KERNEL);
-=======
 		transaction = devm_kzalloc(dev, skb->len - 2, GFP_KERNEL);
->>>>>>> 1f008cfe
 		if (!transaction)
 			return -ENOMEM;
 
