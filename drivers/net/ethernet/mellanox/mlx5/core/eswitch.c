--- conflicted
+++ resolved
@@ -1694,19 +1694,11 @@
 					      struct mlx5_vport *vport)
 {
 	int ret;
-<<<<<<< HEAD
 
 	/* Only non manager vports need ACL in legacy mode */
 	if (mlx5_esw_is_manager_vport(esw, vport->vport))
 		return 0;
 
-=======
-
-	/* Only non manager vports need ACL in legacy mode */
-	if (mlx5_esw_is_manager_vport(esw, vport->vport))
-		return 0;
-
->>>>>>> adf6f8cb
 	if (!mlx5_esw_is_manager_vport(esw, vport->vport) &&
 	    MLX5_CAP_ESW_INGRESS_ACL(esw->dev, flow_counter)) {
 		vport->ingress.legacy.drop_counter = mlx5_fc_create(esw->dev, false);
@@ -1758,17 +1750,10 @@
 	else
 		return esw_vport_create_offloads_acl_tables(esw, vport);
 }
-<<<<<<< HEAD
 
 static void esw_vport_destroy_legacy_acl_tables(struct mlx5_eswitch *esw,
 						struct mlx5_vport *vport)
 
-=======
-
-static void esw_vport_destroy_legacy_acl_tables(struct mlx5_eswitch *esw,
-						struct mlx5_vport *vport)
-
->>>>>>> adf6f8cb
 {
 	if (mlx5_esw_is_manager_vport(esw, vport->vport))
 		return;
@@ -1780,7 +1765,6 @@
 	esw_vport_disable_legacy_ingress_acl(esw, vport);
 	mlx5_fc_destroy(esw->dev, vport->ingress.legacy.drop_counter);
 	vport->ingress.legacy.drop_counter = NULL;
-<<<<<<< HEAD
 }
 
 static void esw_vport_cleanup_acl(struct mlx5_eswitch *esw,
@@ -1792,19 +1776,6 @@
 		esw_vport_destroy_offloads_acl_tables(esw, vport);
 }
 
-=======
-}
-
-static void esw_vport_cleanup_acl(struct mlx5_eswitch *esw,
-				  struct mlx5_vport *vport)
-{
-	if (esw->mode == MLX5_ESWITCH_LEGACY)
-		esw_vport_destroy_legacy_acl_tables(esw, vport);
-	else
-		esw_vport_destroy_offloads_acl_tables(esw, vport);
-}
-
->>>>>>> adf6f8cb
 static int esw_enable_vport(struct mlx5_eswitch *esw, struct mlx5_vport *vport,
 			    enum mlx5_eswitch_vport_event enabled_events)
 {
