/* Broadcom NetXtreme-C/E network driver.
 *
 * Copyright (c) 2014-2016 Broadcom Corporation
 * Copyright (c) 2016-2018 Broadcom Limited
 *
 * This program is free software; you can redistribute it and/or modify
 * it under the terms of the GNU General Public License as published by
 * the Free Software Foundation.
 */

#include <linux/module.h>

#include <linux/stringify.h>
#include <linux/kernel.h>
#include <linux/timer.h>
#include <linux/errno.h>
#include <linux/ioport.h>
#include <linux/slab.h>
#include <linux/vmalloc.h>
#include <linux/interrupt.h>
#include <linux/pci.h>
#include <linux/netdevice.h>
#include <linux/etherdevice.h>
#include <linux/skbuff.h>
#include <linux/dma-mapping.h>
#include <linux/bitops.h>
#include <linux/io.h>
#include <linux/irq.h>
#include <linux/delay.h>
#include <asm/byteorder.h>
#include <asm/page.h>
#include <linux/time.h>
#include <linux/mii.h>
#include <linux/if.h>
#include <linux/if_vlan.h>
#include <linux/if_bridge.h>
#include <linux/rtc.h>
#include <linux/bpf.h>
#include <net/ip.h>
#include <net/tcp.h>
#include <net/udp.h>
#include <net/checksum.h>
#include <net/ip6_checksum.h>
#include <net/udp_tunnel.h>
#include <linux/workqueue.h>
#include <linux/prefetch.h>
#include <linux/cache.h>
#include <linux/log2.h>
#include <linux/aer.h>
#include <linux/bitmap.h>
#include <linux/cpu_rmap.h>
#include <linux/cpumask.h>
#include <net/pkt_cls.h>
#include <linux/hwmon.h>
#include <linux/hwmon-sysfs.h>

#include "bnxt_hsi.h"
#include "bnxt.h"
#include "bnxt_ulp.h"
#include "bnxt_sriov.h"
#include "bnxt_ethtool.h"
#include "bnxt_dcb.h"
#include "bnxt_xdp.h"
#include "bnxt_vfr.h"
#include "bnxt_tc.h"
#include "bnxt_devlink.h"
#include "bnxt_debugfs.h"

#define BNXT_TX_TIMEOUT		(5 * HZ)

static const char version[] =
	"Broadcom NetXtreme-C/E driver " DRV_MODULE_NAME " v" DRV_MODULE_VERSION "\n";

MODULE_LICENSE("GPL");
MODULE_DESCRIPTION("Broadcom BCM573xx network driver");
MODULE_VERSION(DRV_MODULE_VERSION);

#define BNXT_RX_OFFSET (NET_SKB_PAD + NET_IP_ALIGN)
#define BNXT_RX_DMA_OFFSET NET_SKB_PAD
#define BNXT_RX_COPY_THRESH 256

#define BNXT_TX_PUSH_THRESH 164

enum board_idx {
	BCM57301,
	BCM57302,
	BCM57304,
	BCM57417_NPAR,
	BCM58700,
	BCM57311,
	BCM57312,
	BCM57402,
	BCM57404,
	BCM57406,
	BCM57402_NPAR,
	BCM57407,
	BCM57412,
	BCM57414,
	BCM57416,
	BCM57417,
	BCM57412_NPAR,
	BCM57314,
	BCM57417_SFP,
	BCM57416_SFP,
	BCM57404_NPAR,
	BCM57406_NPAR,
	BCM57407_SFP,
	BCM57407_NPAR,
	BCM57414_NPAR,
	BCM57416_NPAR,
	BCM57452,
	BCM57454,
	BCM5745x_NPAR,
	BCM57508,
	BCM58802,
	BCM58804,
	BCM58808,
	NETXTREME_E_VF,
	NETXTREME_C_VF,
	NETXTREME_S_VF,
	NETXTREME_E_P5_VF,
};

/* indexed by enum above */
static const struct {
	char *name;
} board_info[] = {
	[BCM57301] = { "Broadcom BCM57301 NetXtreme-C 10Gb Ethernet" },
	[BCM57302] = { "Broadcom BCM57302 NetXtreme-C 10Gb/25Gb Ethernet" },
	[BCM57304] = { "Broadcom BCM57304 NetXtreme-C 10Gb/25Gb/40Gb/50Gb Ethernet" },
	[BCM57417_NPAR] = { "Broadcom BCM57417 NetXtreme-E Ethernet Partition" },
	[BCM58700] = { "Broadcom BCM58700 Nitro 1Gb/2.5Gb/10Gb Ethernet" },
	[BCM57311] = { "Broadcom BCM57311 NetXtreme-C 10Gb Ethernet" },
	[BCM57312] = { "Broadcom BCM57312 NetXtreme-C 10Gb/25Gb Ethernet" },
	[BCM57402] = { "Broadcom BCM57402 NetXtreme-E 10Gb Ethernet" },
	[BCM57404] = { "Broadcom BCM57404 NetXtreme-E 10Gb/25Gb Ethernet" },
	[BCM57406] = { "Broadcom BCM57406 NetXtreme-E 10GBase-T Ethernet" },
	[BCM57402_NPAR] = { "Broadcom BCM57402 NetXtreme-E Ethernet Partition" },
	[BCM57407] = { "Broadcom BCM57407 NetXtreme-E 10GBase-T Ethernet" },
	[BCM57412] = { "Broadcom BCM57412 NetXtreme-E 10Gb Ethernet" },
	[BCM57414] = { "Broadcom BCM57414 NetXtreme-E 10Gb/25Gb Ethernet" },
	[BCM57416] = { "Broadcom BCM57416 NetXtreme-E 10GBase-T Ethernet" },
	[BCM57417] = { "Broadcom BCM57417 NetXtreme-E 10GBase-T Ethernet" },
	[BCM57412_NPAR] = { "Broadcom BCM57412 NetXtreme-E Ethernet Partition" },
	[BCM57314] = { "Broadcom BCM57314 NetXtreme-C 10Gb/25Gb/40Gb/50Gb Ethernet" },
	[BCM57417_SFP] = { "Broadcom BCM57417 NetXtreme-E 10Gb/25Gb Ethernet" },
	[BCM57416_SFP] = { "Broadcom BCM57416 NetXtreme-E 10Gb Ethernet" },
	[BCM57404_NPAR] = { "Broadcom BCM57404 NetXtreme-E Ethernet Partition" },
	[BCM57406_NPAR] = { "Broadcom BCM57406 NetXtreme-E Ethernet Partition" },
	[BCM57407_SFP] = { "Broadcom BCM57407 NetXtreme-E 25Gb Ethernet" },
	[BCM57407_NPAR] = { "Broadcom BCM57407 NetXtreme-E Ethernet Partition" },
	[BCM57414_NPAR] = { "Broadcom BCM57414 NetXtreme-E Ethernet Partition" },
	[BCM57416_NPAR] = { "Broadcom BCM57416 NetXtreme-E Ethernet Partition" },
	[BCM57452] = { "Broadcom BCM57452 NetXtreme-E 10Gb/25Gb/40Gb/50Gb Ethernet" },
	[BCM57454] = { "Broadcom BCM57454 NetXtreme-E 10Gb/25Gb/40Gb/50Gb/100Gb Ethernet" },
	[BCM5745x_NPAR] = { "Broadcom BCM5745x NetXtreme-E Ethernet Partition" },
	[BCM57508] = { "Broadcom BCM57508 NetXtreme-E 10Gb/25Gb/50Gb/100Gb/200Gb Ethernet" },
	[BCM58802] = { "Broadcom BCM58802 NetXtreme-S 10Gb/25Gb/40Gb/50Gb Ethernet" },
	[BCM58804] = { "Broadcom BCM58804 NetXtreme-S 10Gb/25Gb/40Gb/50Gb/100Gb Ethernet" },
	[BCM58808] = { "Broadcom BCM58808 NetXtreme-S 10Gb/25Gb/40Gb/50Gb/100Gb Ethernet" },
	[NETXTREME_E_VF] = { "Broadcom NetXtreme-E Ethernet Virtual Function" },
	[NETXTREME_C_VF] = { "Broadcom NetXtreme-C Ethernet Virtual Function" },
	[NETXTREME_S_VF] = { "Broadcom NetXtreme-S Ethernet Virtual Function" },
	[NETXTREME_E_P5_VF] = { "Broadcom BCM5750X NetXtreme-E Ethernet Virtual Function" },
};

static const struct pci_device_id bnxt_pci_tbl[] = {
	{ PCI_VDEVICE(BROADCOM, 0x1604), .driver_data = BCM5745x_NPAR },
	{ PCI_VDEVICE(BROADCOM, 0x1605), .driver_data = BCM5745x_NPAR },
	{ PCI_VDEVICE(BROADCOM, 0x1614), .driver_data = BCM57454 },
	{ PCI_VDEVICE(BROADCOM, 0x16c0), .driver_data = BCM57417_NPAR },
	{ PCI_VDEVICE(BROADCOM, 0x16c8), .driver_data = BCM57301 },
	{ PCI_VDEVICE(BROADCOM, 0x16c9), .driver_data = BCM57302 },
	{ PCI_VDEVICE(BROADCOM, 0x16ca), .driver_data = BCM57304 },
	{ PCI_VDEVICE(BROADCOM, 0x16cc), .driver_data = BCM57417_NPAR },
	{ PCI_VDEVICE(BROADCOM, 0x16cd), .driver_data = BCM58700 },
	{ PCI_VDEVICE(BROADCOM, 0x16ce), .driver_data = BCM57311 },
	{ PCI_VDEVICE(BROADCOM, 0x16cf), .driver_data = BCM57312 },
	{ PCI_VDEVICE(BROADCOM, 0x16d0), .driver_data = BCM57402 },
	{ PCI_VDEVICE(BROADCOM, 0x16d1), .driver_data = BCM57404 },
	{ PCI_VDEVICE(BROADCOM, 0x16d2), .driver_data = BCM57406 },
	{ PCI_VDEVICE(BROADCOM, 0x16d4), .driver_data = BCM57402_NPAR },
	{ PCI_VDEVICE(BROADCOM, 0x16d5), .driver_data = BCM57407 },
	{ PCI_VDEVICE(BROADCOM, 0x16d6), .driver_data = BCM57412 },
	{ PCI_VDEVICE(BROADCOM, 0x16d7), .driver_data = BCM57414 },
	{ PCI_VDEVICE(BROADCOM, 0x16d8), .driver_data = BCM57416 },
	{ PCI_VDEVICE(BROADCOM, 0x16d9), .driver_data = BCM57417 },
	{ PCI_VDEVICE(BROADCOM, 0x16de), .driver_data = BCM57412_NPAR },
	{ PCI_VDEVICE(BROADCOM, 0x16df), .driver_data = BCM57314 },
	{ PCI_VDEVICE(BROADCOM, 0x16e2), .driver_data = BCM57417_SFP },
	{ PCI_VDEVICE(BROADCOM, 0x16e3), .driver_data = BCM57416_SFP },
	{ PCI_VDEVICE(BROADCOM, 0x16e7), .driver_data = BCM57404_NPAR },
	{ PCI_VDEVICE(BROADCOM, 0x16e8), .driver_data = BCM57406_NPAR },
	{ PCI_VDEVICE(BROADCOM, 0x16e9), .driver_data = BCM57407_SFP },
	{ PCI_VDEVICE(BROADCOM, 0x16ea), .driver_data = BCM57407_NPAR },
	{ PCI_VDEVICE(BROADCOM, 0x16eb), .driver_data = BCM57412_NPAR },
	{ PCI_VDEVICE(BROADCOM, 0x16ec), .driver_data = BCM57414_NPAR },
	{ PCI_VDEVICE(BROADCOM, 0x16ed), .driver_data = BCM57414_NPAR },
	{ PCI_VDEVICE(BROADCOM, 0x16ee), .driver_data = BCM57416_NPAR },
	{ PCI_VDEVICE(BROADCOM, 0x16ef), .driver_data = BCM57416_NPAR },
	{ PCI_VDEVICE(BROADCOM, 0x16f0), .driver_data = BCM58808 },
	{ PCI_VDEVICE(BROADCOM, 0x16f1), .driver_data = BCM57452 },
	{ PCI_VDEVICE(BROADCOM, 0x1750), .driver_data = BCM57508 },
	{ PCI_VDEVICE(BROADCOM, 0xd802), .driver_data = BCM58802 },
	{ PCI_VDEVICE(BROADCOM, 0xd804), .driver_data = BCM58804 },
#ifdef CONFIG_BNXT_SRIOV
	{ PCI_VDEVICE(BROADCOM, 0x1606), .driver_data = NETXTREME_E_VF },
	{ PCI_VDEVICE(BROADCOM, 0x1609), .driver_data = NETXTREME_E_VF },
	{ PCI_VDEVICE(BROADCOM, 0x16c1), .driver_data = NETXTREME_E_VF },
	{ PCI_VDEVICE(BROADCOM, 0x16cb), .driver_data = NETXTREME_C_VF },
	{ PCI_VDEVICE(BROADCOM, 0x16d3), .driver_data = NETXTREME_E_VF },
	{ PCI_VDEVICE(BROADCOM, 0x16dc), .driver_data = NETXTREME_E_VF },
	{ PCI_VDEVICE(BROADCOM, 0x16e1), .driver_data = NETXTREME_C_VF },
	{ PCI_VDEVICE(BROADCOM, 0x16e5), .driver_data = NETXTREME_C_VF },
	{ PCI_VDEVICE(BROADCOM, 0x1807), .driver_data = NETXTREME_E_P5_VF },
	{ PCI_VDEVICE(BROADCOM, 0xd800), .driver_data = NETXTREME_S_VF },
#endif
	{ 0 }
};

MODULE_DEVICE_TABLE(pci, bnxt_pci_tbl);

static const u16 bnxt_vf_req_snif[] = {
	HWRM_FUNC_CFG,
	HWRM_FUNC_VF_CFG,
	HWRM_PORT_PHY_QCFG,
	HWRM_CFA_L2_FILTER_ALLOC,
};

static const u16 bnxt_async_events_arr[] = {
	ASYNC_EVENT_CMPL_EVENT_ID_LINK_STATUS_CHANGE,
	ASYNC_EVENT_CMPL_EVENT_ID_PF_DRVR_UNLOAD,
	ASYNC_EVENT_CMPL_EVENT_ID_PORT_CONN_NOT_ALLOWED,
	ASYNC_EVENT_CMPL_EVENT_ID_VF_CFG_CHANGE,
	ASYNC_EVENT_CMPL_EVENT_ID_LINK_SPEED_CFG_CHANGE,
};

static struct workqueue_struct *bnxt_pf_wq;

static bool bnxt_vf_pciid(enum board_idx idx)
{
	return (idx == NETXTREME_C_VF || idx == NETXTREME_E_VF ||
		idx == NETXTREME_S_VF || idx == NETXTREME_E_P5_VF);
}

#define DB_CP_REARM_FLAGS	(DB_KEY_CP | DB_IDX_VALID)
#define DB_CP_FLAGS		(DB_KEY_CP | DB_IDX_VALID | DB_IRQ_DIS)
#define DB_CP_IRQ_DIS_FLAGS	(DB_KEY_CP | DB_IRQ_DIS)

#define BNXT_CP_DB_IRQ_DIS(db)						\
		writel(DB_CP_IRQ_DIS_FLAGS, db)

#define BNXT_DB_CQ(db, idx)						\
	writel(DB_CP_FLAGS | RING_CMP(idx), (db)->doorbell)

#define BNXT_DB_NQ_P5(db, idx)						\
	writeq((db)->db_key64 | DBR_TYPE_NQ | RING_CMP(idx), (db)->doorbell)

#define BNXT_DB_CQ_ARM(db, idx)						\
	writel(DB_CP_REARM_FLAGS | RING_CMP(idx), (db)->doorbell)

#define BNXT_DB_NQ_ARM_P5(db, idx)					\
	writeq((db)->db_key64 | DBR_TYPE_NQ_ARM | RING_CMP(idx), (db)->doorbell)

static void bnxt_db_nq(struct bnxt *bp, struct bnxt_db_info *db, u32 idx)
{
	if (bp->flags & BNXT_FLAG_CHIP_P5)
		BNXT_DB_NQ_P5(db, idx);
	else
		BNXT_DB_CQ(db, idx);
}

static void bnxt_db_nq_arm(struct bnxt *bp, struct bnxt_db_info *db, u32 idx)
{
	if (bp->flags & BNXT_FLAG_CHIP_P5)
		BNXT_DB_NQ_ARM_P5(db, idx);
	else
		BNXT_DB_CQ_ARM(db, idx);
}

static void bnxt_db_cq(struct bnxt *bp, struct bnxt_db_info *db, u32 idx)
{
	if (bp->flags & BNXT_FLAG_CHIP_P5)
		writeq(db->db_key64 | DBR_TYPE_CQ_ARMALL | RING_CMP(idx),
		       db->doorbell);
	else
		BNXT_DB_CQ(db, idx);
}

const u16 bnxt_lhint_arr[] = {
	TX_BD_FLAGS_LHINT_512_AND_SMALLER,
	TX_BD_FLAGS_LHINT_512_TO_1023,
	TX_BD_FLAGS_LHINT_1024_TO_2047,
	TX_BD_FLAGS_LHINT_1024_TO_2047,
	TX_BD_FLAGS_LHINT_2048_AND_LARGER,
	TX_BD_FLAGS_LHINT_2048_AND_LARGER,
	TX_BD_FLAGS_LHINT_2048_AND_LARGER,
	TX_BD_FLAGS_LHINT_2048_AND_LARGER,
	TX_BD_FLAGS_LHINT_2048_AND_LARGER,
	TX_BD_FLAGS_LHINT_2048_AND_LARGER,
	TX_BD_FLAGS_LHINT_2048_AND_LARGER,
	TX_BD_FLAGS_LHINT_2048_AND_LARGER,
	TX_BD_FLAGS_LHINT_2048_AND_LARGER,
	TX_BD_FLAGS_LHINT_2048_AND_LARGER,
	TX_BD_FLAGS_LHINT_2048_AND_LARGER,
	TX_BD_FLAGS_LHINT_2048_AND_LARGER,
	TX_BD_FLAGS_LHINT_2048_AND_LARGER,
	TX_BD_FLAGS_LHINT_2048_AND_LARGER,
	TX_BD_FLAGS_LHINT_2048_AND_LARGER,
};

static u16 bnxt_xmit_get_cfa_action(struct sk_buff *skb)
{
	struct metadata_dst *md_dst = skb_metadata_dst(skb);

	if (!md_dst || md_dst->type != METADATA_HW_PORT_MUX)
		return 0;

	return md_dst->u.port_info.port_id;
}

static netdev_tx_t bnxt_start_xmit(struct sk_buff *skb, struct net_device *dev)
{
	struct bnxt *bp = netdev_priv(dev);
	struct tx_bd *txbd;
	struct tx_bd_ext *txbd1;
	struct netdev_queue *txq;
	int i;
	dma_addr_t mapping;
	unsigned int length, pad = 0;
	u32 len, free_size, vlan_tag_flags, cfa_action, flags;
	u16 prod, last_frag;
	struct pci_dev *pdev = bp->pdev;
	struct bnxt_tx_ring_info *txr;
	struct bnxt_sw_tx_bd *tx_buf;

	i = skb_get_queue_mapping(skb);
	if (unlikely(i >= bp->tx_nr_rings)) {
		dev_kfree_skb_any(skb);
		return NETDEV_TX_OK;
	}

	txq = netdev_get_tx_queue(dev, i);
	txr = &bp->tx_ring[bp->tx_ring_map[i]];
	prod = txr->tx_prod;

	free_size = bnxt_tx_avail(bp, txr);
	if (unlikely(free_size < skb_shinfo(skb)->nr_frags + 2)) {
		netif_tx_stop_queue(txq);
		return NETDEV_TX_BUSY;
	}

	length = skb->len;
	len = skb_headlen(skb);
	last_frag = skb_shinfo(skb)->nr_frags;

	txbd = &txr->tx_desc_ring[TX_RING(prod)][TX_IDX(prod)];

	txbd->tx_bd_opaque = prod;

	tx_buf = &txr->tx_buf_ring[prod];
	tx_buf->skb = skb;
	tx_buf->nr_frags = last_frag;

	vlan_tag_flags = 0;
	cfa_action = bnxt_xmit_get_cfa_action(skb);
	if (skb_vlan_tag_present(skb)) {
		vlan_tag_flags = TX_BD_CFA_META_KEY_VLAN |
				 skb_vlan_tag_get(skb);
		/* Currently supports 8021Q, 8021AD vlan offloads
		 * QINQ1, QINQ2, QINQ3 vlan headers are deprecated
		 */
		if (skb->vlan_proto == htons(ETH_P_8021Q))
			vlan_tag_flags |= 1 << TX_BD_CFA_META_TPID_SHIFT;
	}

	if (free_size == bp->tx_ring_size && length <= bp->tx_push_thresh) {
		struct tx_push_buffer *tx_push_buf = txr->tx_push;
		struct tx_push_bd *tx_push = &tx_push_buf->push_bd;
		struct tx_bd_ext *tx_push1 = &tx_push->txbd2;
		void __iomem *db = txr->tx_db.doorbell;
		void *pdata = tx_push_buf->data;
		u64 *end;
		int j, push_len;

		/* Set COAL_NOW to be ready quickly for the next push */
		tx_push->tx_bd_len_flags_type =
			cpu_to_le32((length << TX_BD_LEN_SHIFT) |
					TX_BD_TYPE_LONG_TX_BD |
					TX_BD_FLAGS_LHINT_512_AND_SMALLER |
					TX_BD_FLAGS_COAL_NOW |
					TX_BD_FLAGS_PACKET_END |
					(2 << TX_BD_FLAGS_BD_CNT_SHIFT));

		if (skb->ip_summed == CHECKSUM_PARTIAL)
			tx_push1->tx_bd_hsize_lflags =
					cpu_to_le32(TX_BD_FLAGS_TCP_UDP_CHKSUM);
		else
			tx_push1->tx_bd_hsize_lflags = 0;

		tx_push1->tx_bd_cfa_meta = cpu_to_le32(vlan_tag_flags);
		tx_push1->tx_bd_cfa_action =
			cpu_to_le32(cfa_action << TX_BD_CFA_ACTION_SHIFT);

		end = pdata + length;
		end = PTR_ALIGN(end, 8) - 1;
		*end = 0;

		skb_copy_from_linear_data(skb, pdata, len);
		pdata += len;
		for (j = 0; j < last_frag; j++) {
			skb_frag_t *frag = &skb_shinfo(skb)->frags[j];
			void *fptr;

			fptr = skb_frag_address_safe(frag);
			if (!fptr)
				goto normal_tx;

			memcpy(pdata, fptr, skb_frag_size(frag));
			pdata += skb_frag_size(frag);
		}

		txbd->tx_bd_len_flags_type = tx_push->tx_bd_len_flags_type;
		txbd->tx_bd_haddr = txr->data_mapping;
		prod = NEXT_TX(prod);
		txbd = &txr->tx_desc_ring[TX_RING(prod)][TX_IDX(prod)];
		memcpy(txbd, tx_push1, sizeof(*txbd));
		prod = NEXT_TX(prod);
		tx_push->doorbell =
			cpu_to_le32(DB_KEY_TX_PUSH | DB_LONG_TX_PUSH | prod);
		txr->tx_prod = prod;

		tx_buf->is_push = 1;
		netdev_tx_sent_queue(txq, skb->len);
		wmb();	/* Sync is_push and byte queue before pushing data */

		push_len = (length + sizeof(*tx_push) + 7) / 8;
		if (push_len > 16) {
			__iowrite64_copy(db, tx_push_buf, 16);
			__iowrite32_copy(db + 4, tx_push_buf + 1,
					 (push_len - 16) << 1);
		} else {
			__iowrite64_copy(db, tx_push_buf, push_len);
		}

		goto tx_done;
	}

normal_tx:
	if (length < BNXT_MIN_PKT_SIZE) {
		pad = BNXT_MIN_PKT_SIZE - length;
		if (skb_pad(skb, pad)) {
			/* SKB already freed. */
			tx_buf->skb = NULL;
			return NETDEV_TX_OK;
		}
		length = BNXT_MIN_PKT_SIZE;
	}

	mapping = dma_map_single(&pdev->dev, skb->data, len, DMA_TO_DEVICE);

	if (unlikely(dma_mapping_error(&pdev->dev, mapping))) {
		dev_kfree_skb_any(skb);
		tx_buf->skb = NULL;
		return NETDEV_TX_OK;
	}

	dma_unmap_addr_set(tx_buf, mapping, mapping);
	flags = (len << TX_BD_LEN_SHIFT) | TX_BD_TYPE_LONG_TX_BD |
		((last_frag + 2) << TX_BD_FLAGS_BD_CNT_SHIFT);

	txbd->tx_bd_haddr = cpu_to_le64(mapping);

	prod = NEXT_TX(prod);
	txbd1 = (struct tx_bd_ext *)
		&txr->tx_desc_ring[TX_RING(prod)][TX_IDX(prod)];

	txbd1->tx_bd_hsize_lflags = 0;
	if (skb_is_gso(skb)) {
		u32 hdr_len;

		if (skb->encapsulation)
			hdr_len = skb_inner_network_offset(skb) +
				skb_inner_network_header_len(skb) +
				inner_tcp_hdrlen(skb);
		else
			hdr_len = skb_transport_offset(skb) +
				tcp_hdrlen(skb);

		txbd1->tx_bd_hsize_lflags = cpu_to_le32(TX_BD_FLAGS_LSO |
					TX_BD_FLAGS_T_IPID |
					(hdr_len << (TX_BD_HSIZE_SHIFT - 1)));
		length = skb_shinfo(skb)->gso_size;
		txbd1->tx_bd_mss = cpu_to_le32(length);
		length += hdr_len;
	} else if (skb->ip_summed == CHECKSUM_PARTIAL) {
		txbd1->tx_bd_hsize_lflags =
			cpu_to_le32(TX_BD_FLAGS_TCP_UDP_CHKSUM);
		txbd1->tx_bd_mss = 0;
	}

	length >>= 9;
	flags |= bnxt_lhint_arr[length];
	txbd->tx_bd_len_flags_type = cpu_to_le32(flags);

	txbd1->tx_bd_cfa_meta = cpu_to_le32(vlan_tag_flags);
	txbd1->tx_bd_cfa_action =
			cpu_to_le32(cfa_action << TX_BD_CFA_ACTION_SHIFT);
	for (i = 0; i < last_frag; i++) {
		skb_frag_t *frag = &skb_shinfo(skb)->frags[i];

		prod = NEXT_TX(prod);
		txbd = &txr->tx_desc_ring[TX_RING(prod)][TX_IDX(prod)];

		len = skb_frag_size(frag);
		mapping = skb_frag_dma_map(&pdev->dev, frag, 0, len,
					   DMA_TO_DEVICE);

		if (unlikely(dma_mapping_error(&pdev->dev, mapping)))
			goto tx_dma_error;

		tx_buf = &txr->tx_buf_ring[prod];
		dma_unmap_addr_set(tx_buf, mapping, mapping);

		txbd->tx_bd_haddr = cpu_to_le64(mapping);

		flags = len << TX_BD_LEN_SHIFT;
		txbd->tx_bd_len_flags_type = cpu_to_le32(flags);
	}

	flags &= ~TX_BD_LEN;
	txbd->tx_bd_len_flags_type =
		cpu_to_le32(((len + pad) << TX_BD_LEN_SHIFT) | flags |
			    TX_BD_FLAGS_PACKET_END);

	netdev_tx_sent_queue(txq, skb->len);

	/* Sync BD data before updating doorbell */
	wmb();

	prod = NEXT_TX(prod);
	txr->tx_prod = prod;

	if (!skb->xmit_more || netif_xmit_stopped(txq))
		bnxt_db_write(bp, &txr->tx_db, prod);

tx_done:

	mmiowb();

	if (unlikely(bnxt_tx_avail(bp, txr) <= MAX_SKB_FRAGS + 1)) {
		if (skb->xmit_more && !tx_buf->is_push)
			bnxt_db_write(bp, &txr->tx_db, prod);

		netif_tx_stop_queue(txq);

		/* netif_tx_stop_queue() must be done before checking
		 * tx index in bnxt_tx_avail() below, because in
		 * bnxt_tx_int(), we update tx index before checking for
		 * netif_tx_queue_stopped().
		 */
		smp_mb();
		if (bnxt_tx_avail(bp, txr) > bp->tx_wake_thresh)
			netif_tx_wake_queue(txq);
	}
	return NETDEV_TX_OK;

tx_dma_error:
	last_frag = i;

	/* start back at beginning and unmap skb */
	prod = txr->tx_prod;
	tx_buf = &txr->tx_buf_ring[prod];
	tx_buf->skb = NULL;
	dma_unmap_single(&pdev->dev, dma_unmap_addr(tx_buf, mapping),
			 skb_headlen(skb), PCI_DMA_TODEVICE);
	prod = NEXT_TX(prod);

	/* unmap remaining mapped pages */
	for (i = 0; i < last_frag; i++) {
		prod = NEXT_TX(prod);
		tx_buf = &txr->tx_buf_ring[prod];
		dma_unmap_page(&pdev->dev, dma_unmap_addr(tx_buf, mapping),
			       skb_frag_size(&skb_shinfo(skb)->frags[i]),
			       PCI_DMA_TODEVICE);
	}

	dev_kfree_skb_any(skb);
	return NETDEV_TX_OK;
}

static void bnxt_tx_int(struct bnxt *bp, struct bnxt_napi *bnapi, int nr_pkts)
{
	struct bnxt_tx_ring_info *txr = bnapi->tx_ring;
	struct netdev_queue *txq = netdev_get_tx_queue(bp->dev, txr->txq_index);
	u16 cons = txr->tx_cons;
	struct pci_dev *pdev = bp->pdev;
	int i;
	unsigned int tx_bytes = 0;

	for (i = 0; i < nr_pkts; i++) {
		struct bnxt_sw_tx_bd *tx_buf;
		struct sk_buff *skb;
		int j, last;

		tx_buf = &txr->tx_buf_ring[cons];
		cons = NEXT_TX(cons);
		skb = tx_buf->skb;
		tx_buf->skb = NULL;

		if (tx_buf->is_push) {
			tx_buf->is_push = 0;
			goto next_tx_int;
		}

		dma_unmap_single(&pdev->dev, dma_unmap_addr(tx_buf, mapping),
				 skb_headlen(skb), PCI_DMA_TODEVICE);
		last = tx_buf->nr_frags;

		for (j = 0; j < last; j++) {
			cons = NEXT_TX(cons);
			tx_buf = &txr->tx_buf_ring[cons];
			dma_unmap_page(
				&pdev->dev,
				dma_unmap_addr(tx_buf, mapping),
				skb_frag_size(&skb_shinfo(skb)->frags[j]),
				PCI_DMA_TODEVICE);
		}

next_tx_int:
		cons = NEXT_TX(cons);

		tx_bytes += skb->len;
		dev_kfree_skb_any(skb);
	}

	netdev_tx_completed_queue(txq, nr_pkts, tx_bytes);
	txr->tx_cons = cons;

	/* Need to make the tx_cons update visible to bnxt_start_xmit()
	 * before checking for netif_tx_queue_stopped().  Without the
	 * memory barrier, there is a small possibility that bnxt_start_xmit()
	 * will miss it and cause the queue to be stopped forever.
	 */
	smp_mb();

	if (unlikely(netif_tx_queue_stopped(txq)) &&
	    (bnxt_tx_avail(bp, txr) > bp->tx_wake_thresh)) {
		__netif_tx_lock(txq, smp_processor_id());
		if (netif_tx_queue_stopped(txq) &&
		    bnxt_tx_avail(bp, txr) > bp->tx_wake_thresh &&
		    txr->dev_state != BNXT_DEV_STATE_CLOSING)
			netif_tx_wake_queue(txq);
		__netif_tx_unlock(txq);
	}
}

static struct page *__bnxt_alloc_rx_page(struct bnxt *bp, dma_addr_t *mapping,
					 gfp_t gfp)
{
	struct device *dev = &bp->pdev->dev;
	struct page *page;

	page = alloc_page(gfp);
	if (!page)
		return NULL;

	*mapping = dma_map_page_attrs(dev, page, 0, PAGE_SIZE, bp->rx_dir,
				      DMA_ATTR_WEAK_ORDERING);
	if (dma_mapping_error(dev, *mapping)) {
		__free_page(page);
		return NULL;
	}
	*mapping += bp->rx_dma_offset;
	return page;
}

static inline u8 *__bnxt_alloc_rx_data(struct bnxt *bp, dma_addr_t *mapping,
				       gfp_t gfp)
{
	u8 *data;
	struct pci_dev *pdev = bp->pdev;

	data = kmalloc(bp->rx_buf_size, gfp);
	if (!data)
		return NULL;

	*mapping = dma_map_single_attrs(&pdev->dev, data + bp->rx_dma_offset,
					bp->rx_buf_use_size, bp->rx_dir,
					DMA_ATTR_WEAK_ORDERING);

	if (dma_mapping_error(&pdev->dev, *mapping)) {
		kfree(data);
		data = NULL;
	}
	return data;
}

int bnxt_alloc_rx_data(struct bnxt *bp, struct bnxt_rx_ring_info *rxr,
		       u16 prod, gfp_t gfp)
{
	struct rx_bd *rxbd = &rxr->rx_desc_ring[RX_RING(prod)][RX_IDX(prod)];
	struct bnxt_sw_rx_bd *rx_buf = &rxr->rx_buf_ring[prod];
	dma_addr_t mapping;

	if (BNXT_RX_PAGE_MODE(bp)) {
		struct page *page = __bnxt_alloc_rx_page(bp, &mapping, gfp);

		if (!page)
			return -ENOMEM;

		rx_buf->data = page;
		rx_buf->data_ptr = page_address(page) + bp->rx_offset;
	} else {
		u8 *data = __bnxt_alloc_rx_data(bp, &mapping, gfp);

		if (!data)
			return -ENOMEM;

		rx_buf->data = data;
		rx_buf->data_ptr = data + bp->rx_offset;
	}
	rx_buf->mapping = mapping;

	rxbd->rx_bd_haddr = cpu_to_le64(mapping);
	return 0;
}

void bnxt_reuse_rx_data(struct bnxt_rx_ring_info *rxr, u16 cons, void *data)
{
	u16 prod = rxr->rx_prod;
	struct bnxt_sw_rx_bd *cons_rx_buf, *prod_rx_buf;
	struct rx_bd *cons_bd, *prod_bd;

	prod_rx_buf = &rxr->rx_buf_ring[prod];
	cons_rx_buf = &rxr->rx_buf_ring[cons];

	prod_rx_buf->data = data;
	prod_rx_buf->data_ptr = cons_rx_buf->data_ptr;

	prod_rx_buf->mapping = cons_rx_buf->mapping;

	prod_bd = &rxr->rx_desc_ring[RX_RING(prod)][RX_IDX(prod)];
	cons_bd = &rxr->rx_desc_ring[RX_RING(cons)][RX_IDX(cons)];

	prod_bd->rx_bd_haddr = cons_bd->rx_bd_haddr;
}

static inline u16 bnxt_find_next_agg_idx(struct bnxt_rx_ring_info *rxr, u16 idx)
{
	u16 next, max = rxr->rx_agg_bmap_size;

	next = find_next_zero_bit(rxr->rx_agg_bmap, max, idx);
	if (next >= max)
		next = find_first_zero_bit(rxr->rx_agg_bmap, max);
	return next;
}

static inline int bnxt_alloc_rx_page(struct bnxt *bp,
				     struct bnxt_rx_ring_info *rxr,
				     u16 prod, gfp_t gfp)
{
	struct rx_bd *rxbd =
		&rxr->rx_agg_desc_ring[RX_RING(prod)][RX_IDX(prod)];
	struct bnxt_sw_rx_agg_bd *rx_agg_buf;
	struct pci_dev *pdev = bp->pdev;
	struct page *page;
	dma_addr_t mapping;
	u16 sw_prod = rxr->rx_sw_agg_prod;
	unsigned int offset = 0;

	if (PAGE_SIZE > BNXT_RX_PAGE_SIZE) {
		page = rxr->rx_page;
		if (!page) {
			page = alloc_page(gfp);
			if (!page)
				return -ENOMEM;
			rxr->rx_page = page;
			rxr->rx_page_offset = 0;
		}
		offset = rxr->rx_page_offset;
		rxr->rx_page_offset += BNXT_RX_PAGE_SIZE;
		if (rxr->rx_page_offset == PAGE_SIZE)
			rxr->rx_page = NULL;
		else
			get_page(page);
	} else {
		page = alloc_page(gfp);
		if (!page)
			return -ENOMEM;
	}

	mapping = dma_map_page_attrs(&pdev->dev, page, offset,
				     BNXT_RX_PAGE_SIZE, PCI_DMA_FROMDEVICE,
				     DMA_ATTR_WEAK_ORDERING);
	if (dma_mapping_error(&pdev->dev, mapping)) {
		__free_page(page);
		return -EIO;
	}

	if (unlikely(test_bit(sw_prod, rxr->rx_agg_bmap)))
		sw_prod = bnxt_find_next_agg_idx(rxr, sw_prod);

	__set_bit(sw_prod, rxr->rx_agg_bmap);
	rx_agg_buf = &rxr->rx_agg_ring[sw_prod];
	rxr->rx_sw_agg_prod = NEXT_RX_AGG(sw_prod);

	rx_agg_buf->page = page;
	rx_agg_buf->offset = offset;
	rx_agg_buf->mapping = mapping;
	rxbd->rx_bd_haddr = cpu_to_le64(mapping);
	rxbd->rx_bd_opaque = sw_prod;
	return 0;
}

static void bnxt_reuse_rx_agg_bufs(struct bnxt_cp_ring_info *cpr, u16 cp_cons,
				   u32 agg_bufs)
{
	struct bnxt_napi *bnapi = cpr->bnapi;
	struct bnxt *bp = bnapi->bp;
	struct bnxt_rx_ring_info *rxr = bnapi->rx_ring;
	u16 prod = rxr->rx_agg_prod;
	u16 sw_prod = rxr->rx_sw_agg_prod;
	u32 i;

	for (i = 0; i < agg_bufs; i++) {
		u16 cons;
		struct rx_agg_cmp *agg;
		struct bnxt_sw_rx_agg_bd *cons_rx_buf, *prod_rx_buf;
		struct rx_bd *prod_bd;
		struct page *page;

		agg = (struct rx_agg_cmp *)
			&cpr->cp_desc_ring[CP_RING(cp_cons)][CP_IDX(cp_cons)];
		cons = agg->rx_agg_cmp_opaque;
		__clear_bit(cons, rxr->rx_agg_bmap);

		if (unlikely(test_bit(sw_prod, rxr->rx_agg_bmap)))
			sw_prod = bnxt_find_next_agg_idx(rxr, sw_prod);

		__set_bit(sw_prod, rxr->rx_agg_bmap);
		prod_rx_buf = &rxr->rx_agg_ring[sw_prod];
		cons_rx_buf = &rxr->rx_agg_ring[cons];

		/* It is possible for sw_prod to be equal to cons, so
		 * set cons_rx_buf->page to NULL first.
		 */
		page = cons_rx_buf->page;
		cons_rx_buf->page = NULL;
		prod_rx_buf->page = page;
		prod_rx_buf->offset = cons_rx_buf->offset;

		prod_rx_buf->mapping = cons_rx_buf->mapping;

		prod_bd = &rxr->rx_agg_desc_ring[RX_RING(prod)][RX_IDX(prod)];

		prod_bd->rx_bd_haddr = cpu_to_le64(cons_rx_buf->mapping);
		prod_bd->rx_bd_opaque = sw_prod;

		prod = NEXT_RX_AGG(prod);
		sw_prod = NEXT_RX_AGG(sw_prod);
		cp_cons = NEXT_CMP(cp_cons);
	}
	rxr->rx_agg_prod = prod;
	rxr->rx_sw_agg_prod = sw_prod;
}

static struct sk_buff *bnxt_rx_page_skb(struct bnxt *bp,
					struct bnxt_rx_ring_info *rxr,
					u16 cons, void *data, u8 *data_ptr,
					dma_addr_t dma_addr,
					unsigned int offset_and_len)
{
	unsigned int payload = offset_and_len >> 16;
	unsigned int len = offset_and_len & 0xffff;
	struct skb_frag_struct *frag;
	struct page *page = data;
	u16 prod = rxr->rx_prod;
	struct sk_buff *skb;
	int off, err;

	err = bnxt_alloc_rx_data(bp, rxr, prod, GFP_ATOMIC);
	if (unlikely(err)) {
		bnxt_reuse_rx_data(rxr, cons, data);
		return NULL;
	}
	dma_addr -= bp->rx_dma_offset;
	dma_unmap_page_attrs(&bp->pdev->dev, dma_addr, PAGE_SIZE, bp->rx_dir,
			     DMA_ATTR_WEAK_ORDERING);

	if (unlikely(!payload))
		payload = eth_get_headlen(data_ptr, len);

	skb = napi_alloc_skb(&rxr->bnapi->napi, payload);
	if (!skb) {
		__free_page(page);
		return NULL;
	}

	off = (void *)data_ptr - page_address(page);
	skb_add_rx_frag(skb, 0, page, off, len, PAGE_SIZE);
	memcpy(skb->data - NET_IP_ALIGN, data_ptr - NET_IP_ALIGN,
	       payload + NET_IP_ALIGN);

	frag = &skb_shinfo(skb)->frags[0];
	skb_frag_size_sub(frag, payload);
	frag->page_offset += payload;
	skb->data_len -= payload;
	skb->tail += payload;

	return skb;
}

static struct sk_buff *bnxt_rx_skb(struct bnxt *bp,
				   struct bnxt_rx_ring_info *rxr, u16 cons,
				   void *data, u8 *data_ptr,
				   dma_addr_t dma_addr,
				   unsigned int offset_and_len)
{
	u16 prod = rxr->rx_prod;
	struct sk_buff *skb;
	int err;

	err = bnxt_alloc_rx_data(bp, rxr, prod, GFP_ATOMIC);
	if (unlikely(err)) {
		bnxt_reuse_rx_data(rxr, cons, data);
		return NULL;
	}

	skb = build_skb(data, 0);
	dma_unmap_single_attrs(&bp->pdev->dev, dma_addr, bp->rx_buf_use_size,
			       bp->rx_dir, DMA_ATTR_WEAK_ORDERING);
	if (!skb) {
		kfree(data);
		return NULL;
	}

	skb_reserve(skb, bp->rx_offset);
	skb_put(skb, offset_and_len & 0xffff);
	return skb;
}

static struct sk_buff *bnxt_rx_pages(struct bnxt *bp,
				     struct bnxt_cp_ring_info *cpr,
				     struct sk_buff *skb, u16 cp_cons,
				     u32 agg_bufs)
{
	struct bnxt_napi *bnapi = cpr->bnapi;
	struct pci_dev *pdev = bp->pdev;
	struct bnxt_rx_ring_info *rxr = bnapi->rx_ring;
	u16 prod = rxr->rx_agg_prod;
	u32 i;

	for (i = 0; i < agg_bufs; i++) {
		u16 cons, frag_len;
		struct rx_agg_cmp *agg;
		struct bnxt_sw_rx_agg_bd *cons_rx_buf;
		struct page *page;
		dma_addr_t mapping;

		agg = (struct rx_agg_cmp *)
			&cpr->cp_desc_ring[CP_RING(cp_cons)][CP_IDX(cp_cons)];
		cons = agg->rx_agg_cmp_opaque;
		frag_len = (le32_to_cpu(agg->rx_agg_cmp_len_flags_type) &
			    RX_AGG_CMP_LEN) >> RX_AGG_CMP_LEN_SHIFT;

		cons_rx_buf = &rxr->rx_agg_ring[cons];
		skb_fill_page_desc(skb, i, cons_rx_buf->page,
				   cons_rx_buf->offset, frag_len);
		__clear_bit(cons, rxr->rx_agg_bmap);

		/* It is possible for bnxt_alloc_rx_page() to allocate
		 * a sw_prod index that equals the cons index, so we
		 * need to clear the cons entry now.
		 */
		mapping = cons_rx_buf->mapping;
		page = cons_rx_buf->page;
		cons_rx_buf->page = NULL;

		if (bnxt_alloc_rx_page(bp, rxr, prod, GFP_ATOMIC) != 0) {
			struct skb_shared_info *shinfo;
			unsigned int nr_frags;

			shinfo = skb_shinfo(skb);
			nr_frags = --shinfo->nr_frags;
			__skb_frag_set_page(&shinfo->frags[nr_frags], NULL);

			dev_kfree_skb(skb);

			cons_rx_buf->page = page;

			/* Update prod since possibly some pages have been
			 * allocated already.
			 */
			rxr->rx_agg_prod = prod;
			bnxt_reuse_rx_agg_bufs(cpr, cp_cons, agg_bufs - i);
			return NULL;
		}

		dma_unmap_page_attrs(&pdev->dev, mapping, BNXT_RX_PAGE_SIZE,
				     PCI_DMA_FROMDEVICE,
				     DMA_ATTR_WEAK_ORDERING);

		skb->data_len += frag_len;
		skb->len += frag_len;
		skb->truesize += PAGE_SIZE;

		prod = NEXT_RX_AGG(prod);
		cp_cons = NEXT_CMP(cp_cons);
	}
	rxr->rx_agg_prod = prod;
	return skb;
}

static int bnxt_agg_bufs_valid(struct bnxt *bp, struct bnxt_cp_ring_info *cpr,
			       u8 agg_bufs, u32 *raw_cons)
{
	u16 last;
	struct rx_agg_cmp *agg;

	*raw_cons = ADV_RAW_CMP(*raw_cons, agg_bufs);
	last = RING_CMP(*raw_cons);
	agg = (struct rx_agg_cmp *)
		&cpr->cp_desc_ring[CP_RING(last)][CP_IDX(last)];
	return RX_AGG_CMP_VALID(agg, *raw_cons);
}

static inline struct sk_buff *bnxt_copy_skb(struct bnxt_napi *bnapi, u8 *data,
					    unsigned int len,
					    dma_addr_t mapping)
{
	struct bnxt *bp = bnapi->bp;
	struct pci_dev *pdev = bp->pdev;
	struct sk_buff *skb;

	skb = napi_alloc_skb(&bnapi->napi, len);
	if (!skb)
		return NULL;

	dma_sync_single_for_cpu(&pdev->dev, mapping, bp->rx_copy_thresh,
				bp->rx_dir);

	memcpy(skb->data - NET_IP_ALIGN, data - NET_IP_ALIGN,
	       len + NET_IP_ALIGN);

	dma_sync_single_for_device(&pdev->dev, mapping, bp->rx_copy_thresh,
				   bp->rx_dir);

	skb_put(skb, len);
	return skb;
}

static int bnxt_discard_rx(struct bnxt *bp, struct bnxt_cp_ring_info *cpr,
			   u32 *raw_cons, void *cmp)
{
	struct rx_cmp *rxcmp = cmp;
	u32 tmp_raw_cons = *raw_cons;
	u8 cmp_type, agg_bufs = 0;

	cmp_type = RX_CMP_TYPE(rxcmp);

	if (cmp_type == CMP_TYPE_RX_L2_CMP) {
		agg_bufs = (le32_to_cpu(rxcmp->rx_cmp_misc_v1) &
			    RX_CMP_AGG_BUFS) >>
			   RX_CMP_AGG_BUFS_SHIFT;
	} else if (cmp_type == CMP_TYPE_RX_L2_TPA_END_CMP) {
		struct rx_tpa_end_cmp *tpa_end = cmp;

		agg_bufs = (le32_to_cpu(tpa_end->rx_tpa_end_cmp_misc_v1) &
			    RX_TPA_END_CMP_AGG_BUFS) >>
			   RX_TPA_END_CMP_AGG_BUFS_SHIFT;
	}

	if (agg_bufs) {
		if (!bnxt_agg_bufs_valid(bp, cpr, agg_bufs, &tmp_raw_cons))
			return -EBUSY;
	}
	*raw_cons = tmp_raw_cons;
	return 0;
}

static void bnxt_queue_sp_work(struct bnxt *bp)
{
	if (BNXT_PF(bp))
		queue_work(bnxt_pf_wq, &bp->sp_task);
	else
		schedule_work(&bp->sp_task);
}

static void bnxt_cancel_sp_work(struct bnxt *bp)
{
	if (BNXT_PF(bp))
		flush_workqueue(bnxt_pf_wq);
	else
		cancel_work_sync(&bp->sp_task);
}

static void bnxt_sched_reset(struct bnxt *bp, struct bnxt_rx_ring_info *rxr)
{
	if (!rxr->bnapi->in_reset) {
		rxr->bnapi->in_reset = true;
		set_bit(BNXT_RESET_TASK_SP_EVENT, &bp->sp_event);
		bnxt_queue_sp_work(bp);
	}
	rxr->rx_next_cons = 0xffff;
}

static void bnxt_tpa_start(struct bnxt *bp, struct bnxt_rx_ring_info *rxr,
			   struct rx_tpa_start_cmp *tpa_start,
			   struct rx_tpa_start_cmp_ext *tpa_start1)
{
	u8 agg_id = TPA_START_AGG_ID(tpa_start);
	u16 cons, prod;
	struct bnxt_tpa_info *tpa_info;
	struct bnxt_sw_rx_bd *cons_rx_buf, *prod_rx_buf;
	struct rx_bd *prod_bd;
	dma_addr_t mapping;

	cons = tpa_start->rx_tpa_start_cmp_opaque;
	prod = rxr->rx_prod;
	cons_rx_buf = &rxr->rx_buf_ring[cons];
	prod_rx_buf = &rxr->rx_buf_ring[prod];
	tpa_info = &rxr->rx_tpa[agg_id];

	if (unlikely(cons != rxr->rx_next_cons)) {
		bnxt_sched_reset(bp, rxr);
		return;
	}
	/* Store cfa_code in tpa_info to use in tpa_end
	 * completion processing.
	 */
	tpa_info->cfa_code = TPA_START_CFA_CODE(tpa_start1);
	prod_rx_buf->data = tpa_info->data;
	prod_rx_buf->data_ptr = tpa_info->data_ptr;

	mapping = tpa_info->mapping;
	prod_rx_buf->mapping = mapping;

	prod_bd = &rxr->rx_desc_ring[RX_RING(prod)][RX_IDX(prod)];

	prod_bd->rx_bd_haddr = cpu_to_le64(mapping);

	tpa_info->data = cons_rx_buf->data;
	tpa_info->data_ptr = cons_rx_buf->data_ptr;
	cons_rx_buf->data = NULL;
	tpa_info->mapping = cons_rx_buf->mapping;

	tpa_info->len =
		le32_to_cpu(tpa_start->rx_tpa_start_cmp_len_flags_type) >>
				RX_TPA_START_CMP_LEN_SHIFT;
	if (likely(TPA_START_HASH_VALID(tpa_start))) {
		u32 hash_type = TPA_START_HASH_TYPE(tpa_start);

		tpa_info->hash_type = PKT_HASH_TYPE_L4;
		tpa_info->gso_type = SKB_GSO_TCPV4;
		/* RSS profiles 1 and 3 with extract code 0 for inner 4-tuple */
		if (hash_type == 3 || TPA_START_IS_IPV6(tpa_start1))
			tpa_info->gso_type = SKB_GSO_TCPV6;
		tpa_info->rss_hash =
			le32_to_cpu(tpa_start->rx_tpa_start_cmp_rss_hash);
	} else {
		tpa_info->hash_type = PKT_HASH_TYPE_NONE;
		tpa_info->gso_type = 0;
		if (netif_msg_rx_err(bp))
			netdev_warn(bp->dev, "TPA packet without valid hash\n");
	}
	tpa_info->flags2 = le32_to_cpu(tpa_start1->rx_tpa_start_cmp_flags2);
	tpa_info->metadata = le32_to_cpu(tpa_start1->rx_tpa_start_cmp_metadata);
	tpa_info->hdr_info = le32_to_cpu(tpa_start1->rx_tpa_start_cmp_hdr_info);

	rxr->rx_prod = NEXT_RX(prod);
	cons = NEXT_RX(cons);
	rxr->rx_next_cons = NEXT_RX(cons);
	cons_rx_buf = &rxr->rx_buf_ring[cons];

	bnxt_reuse_rx_data(rxr, cons, cons_rx_buf->data);
	rxr->rx_prod = NEXT_RX(rxr->rx_prod);
	cons_rx_buf->data = NULL;
}

static void bnxt_abort_tpa(struct bnxt_cp_ring_info *cpr, u16 cp_cons,
			   u32 agg_bufs)
{
	if (agg_bufs)
		bnxt_reuse_rx_agg_bufs(cpr, cp_cons, agg_bufs);
}

static struct sk_buff *bnxt_gro_func_5731x(struct bnxt_tpa_info *tpa_info,
					   int payload_off, int tcp_ts,
					   struct sk_buff *skb)
{
#ifdef CONFIG_INET
	struct tcphdr *th;
	int len, nw_off;
	u16 outer_ip_off, inner_ip_off, inner_mac_off;
	u32 hdr_info = tpa_info->hdr_info;
	bool loopback = false;

	inner_ip_off = BNXT_TPA_INNER_L3_OFF(hdr_info);
	inner_mac_off = BNXT_TPA_INNER_L2_OFF(hdr_info);
	outer_ip_off = BNXT_TPA_OUTER_L3_OFF(hdr_info);

	/* If the packet is an internal loopback packet, the offsets will
	 * have an extra 4 bytes.
	 */
	if (inner_mac_off == 4) {
		loopback = true;
	} else if (inner_mac_off > 4) {
		__be16 proto = *((__be16 *)(skb->data + inner_ip_off -
					    ETH_HLEN - 2));

		/* We only support inner iPv4/ipv6.  If we don't see the
		 * correct protocol ID, it must be a loopback packet where
		 * the offsets are off by 4.
		 */
		if (proto != htons(ETH_P_IP) && proto != htons(ETH_P_IPV6))
			loopback = true;
	}
	if (loopback) {
		/* internal loopback packet, subtract all offsets by 4 */
		inner_ip_off -= 4;
		inner_mac_off -= 4;
		outer_ip_off -= 4;
	}

	nw_off = inner_ip_off - ETH_HLEN;
	skb_set_network_header(skb, nw_off);
	if (tpa_info->flags2 & RX_TPA_START_CMP_FLAGS2_IP_TYPE) {
		struct ipv6hdr *iph = ipv6_hdr(skb);

		skb_set_transport_header(skb, nw_off + sizeof(struct ipv6hdr));
		len = skb->len - skb_transport_offset(skb);
		th = tcp_hdr(skb);
		th->check = ~tcp_v6_check(len, &iph->saddr, &iph->daddr, 0);
	} else {
		struct iphdr *iph = ip_hdr(skb);

		skb_set_transport_header(skb, nw_off + sizeof(struct iphdr));
		len = skb->len - skb_transport_offset(skb);
		th = tcp_hdr(skb);
		th->check = ~tcp_v4_check(len, iph->saddr, iph->daddr, 0);
	}

	if (inner_mac_off) { /* tunnel */
		struct udphdr *uh = NULL;
		__be16 proto = *((__be16 *)(skb->data + outer_ip_off -
					    ETH_HLEN - 2));

		if (proto == htons(ETH_P_IP)) {
			struct iphdr *iph = (struct iphdr *)skb->data;

			if (iph->protocol == IPPROTO_UDP)
				uh = (struct udphdr *)(iph + 1);
		} else {
			struct ipv6hdr *iph = (struct ipv6hdr *)skb->data;

			if (iph->nexthdr == IPPROTO_UDP)
				uh = (struct udphdr *)(iph + 1);
		}
		if (uh) {
			if (uh->check)
				skb_shinfo(skb)->gso_type |=
					SKB_GSO_UDP_TUNNEL_CSUM;
			else
				skb_shinfo(skb)->gso_type |= SKB_GSO_UDP_TUNNEL;
		}
	}
#endif
	return skb;
}

#define BNXT_IPV4_HDR_SIZE	(sizeof(struct iphdr) + sizeof(struct tcphdr))
#define BNXT_IPV6_HDR_SIZE	(sizeof(struct ipv6hdr) + sizeof(struct tcphdr))

static struct sk_buff *bnxt_gro_func_5730x(struct bnxt_tpa_info *tpa_info,
					   int payload_off, int tcp_ts,
					   struct sk_buff *skb)
{
#ifdef CONFIG_INET
	struct tcphdr *th;
	int len, nw_off, tcp_opt_len = 0;

	if (tcp_ts)
		tcp_opt_len = 12;

	if (tpa_info->gso_type == SKB_GSO_TCPV4) {
		struct iphdr *iph;

		nw_off = payload_off - BNXT_IPV4_HDR_SIZE - tcp_opt_len -
			 ETH_HLEN;
		skb_set_network_header(skb, nw_off);
		iph = ip_hdr(skb);
		skb_set_transport_header(skb, nw_off + sizeof(struct iphdr));
		len = skb->len - skb_transport_offset(skb);
		th = tcp_hdr(skb);
		th->check = ~tcp_v4_check(len, iph->saddr, iph->daddr, 0);
	} else if (tpa_info->gso_type == SKB_GSO_TCPV6) {
		struct ipv6hdr *iph;

		nw_off = payload_off - BNXT_IPV6_HDR_SIZE - tcp_opt_len -
			 ETH_HLEN;
		skb_set_network_header(skb, nw_off);
		iph = ipv6_hdr(skb);
		skb_set_transport_header(skb, nw_off + sizeof(struct ipv6hdr));
		len = skb->len - skb_transport_offset(skb);
		th = tcp_hdr(skb);
		th->check = ~tcp_v6_check(len, &iph->saddr, &iph->daddr, 0);
	} else {
		dev_kfree_skb_any(skb);
		return NULL;
	}

	if (nw_off) { /* tunnel */
		struct udphdr *uh = NULL;

		if (skb->protocol == htons(ETH_P_IP)) {
			struct iphdr *iph = (struct iphdr *)skb->data;

			if (iph->protocol == IPPROTO_UDP)
				uh = (struct udphdr *)(iph + 1);
		} else {
			struct ipv6hdr *iph = (struct ipv6hdr *)skb->data;

			if (iph->nexthdr == IPPROTO_UDP)
				uh = (struct udphdr *)(iph + 1);
		}
		if (uh) {
			if (uh->check)
				skb_shinfo(skb)->gso_type |=
					SKB_GSO_UDP_TUNNEL_CSUM;
			else
				skb_shinfo(skb)->gso_type |= SKB_GSO_UDP_TUNNEL;
		}
	}
#endif
	return skb;
}

static inline struct sk_buff *bnxt_gro_skb(struct bnxt *bp,
					   struct bnxt_tpa_info *tpa_info,
					   struct rx_tpa_end_cmp *tpa_end,
					   struct rx_tpa_end_cmp_ext *tpa_end1,
					   struct sk_buff *skb)
{
#ifdef CONFIG_INET
	int payload_off;
	u16 segs;

	segs = TPA_END_TPA_SEGS(tpa_end);
	if (segs == 1)
		return skb;

	NAPI_GRO_CB(skb)->count = segs;
	skb_shinfo(skb)->gso_size =
		le32_to_cpu(tpa_end1->rx_tpa_end_cmp_seg_len);
	skb_shinfo(skb)->gso_type = tpa_info->gso_type;
	payload_off = (le32_to_cpu(tpa_end->rx_tpa_end_cmp_misc_v1) &
		       RX_TPA_END_CMP_PAYLOAD_OFFSET) >>
		      RX_TPA_END_CMP_PAYLOAD_OFFSET_SHIFT;
	skb = bp->gro_func(tpa_info, payload_off, TPA_END_GRO_TS(tpa_end), skb);
	if (likely(skb))
		tcp_gro_complete(skb);
#endif
	return skb;
}

/* Given the cfa_code of a received packet determine which
 * netdev (vf-rep or PF) the packet is destined to.
 */
static struct net_device *bnxt_get_pkt_dev(struct bnxt *bp, u16 cfa_code)
{
	struct net_device *dev = bnxt_get_vf_rep(bp, cfa_code);

	/* if vf-rep dev is NULL, the must belongs to the PF */
	return dev ? dev : bp->dev;
}

static inline struct sk_buff *bnxt_tpa_end(struct bnxt *bp,
					   struct bnxt_cp_ring_info *cpr,
					   u32 *raw_cons,
					   struct rx_tpa_end_cmp *tpa_end,
					   struct rx_tpa_end_cmp_ext *tpa_end1,
					   u8 *event)
{
	struct bnxt_napi *bnapi = cpr->bnapi;
	struct bnxt_rx_ring_info *rxr = bnapi->rx_ring;
	u8 agg_id = TPA_END_AGG_ID(tpa_end);
	u8 *data_ptr, agg_bufs;
	u16 cp_cons = RING_CMP(*raw_cons);
	unsigned int len;
	struct bnxt_tpa_info *tpa_info;
	dma_addr_t mapping;
	struct sk_buff *skb;
	void *data;

	if (unlikely(bnapi->in_reset)) {
		int rc = bnxt_discard_rx(bp, cpr, raw_cons, tpa_end);

		if (rc < 0)
			return ERR_PTR(-EBUSY);
		return NULL;
	}

	tpa_info = &rxr->rx_tpa[agg_id];
	data = tpa_info->data;
	data_ptr = tpa_info->data_ptr;
	prefetch(data_ptr);
	len = tpa_info->len;
	mapping = tpa_info->mapping;

	agg_bufs = (le32_to_cpu(tpa_end->rx_tpa_end_cmp_misc_v1) &
		    RX_TPA_END_CMP_AGG_BUFS) >> RX_TPA_END_CMP_AGG_BUFS_SHIFT;

	if (agg_bufs) {
		if (!bnxt_agg_bufs_valid(bp, cpr, agg_bufs, raw_cons))
			return ERR_PTR(-EBUSY);

		*event |= BNXT_AGG_EVENT;
		cp_cons = NEXT_CMP(cp_cons);
	}

	if (unlikely(agg_bufs > MAX_SKB_FRAGS || TPA_END_ERRORS(tpa_end1))) {
		bnxt_abort_tpa(cpr, cp_cons, agg_bufs);
		if (agg_bufs > MAX_SKB_FRAGS)
			netdev_warn(bp->dev, "TPA frags %d exceeded MAX_SKB_FRAGS %d\n",
				    agg_bufs, (int)MAX_SKB_FRAGS);
		return NULL;
	}

	if (len <= bp->rx_copy_thresh) {
		skb = bnxt_copy_skb(bnapi, data_ptr, len, mapping);
		if (!skb) {
			bnxt_abort_tpa(cpr, cp_cons, agg_bufs);
			return NULL;
		}
	} else {
		u8 *new_data;
		dma_addr_t new_mapping;

		new_data = __bnxt_alloc_rx_data(bp, &new_mapping, GFP_ATOMIC);
		if (!new_data) {
			bnxt_abort_tpa(cpr, cp_cons, agg_bufs);
			return NULL;
		}

		tpa_info->data = new_data;
		tpa_info->data_ptr = new_data + bp->rx_offset;
		tpa_info->mapping = new_mapping;

		skb = build_skb(data, 0);
		dma_unmap_single_attrs(&bp->pdev->dev, mapping,
				       bp->rx_buf_use_size, bp->rx_dir,
				       DMA_ATTR_WEAK_ORDERING);

		if (!skb) {
			kfree(data);
			bnxt_abort_tpa(cpr, cp_cons, agg_bufs);
			return NULL;
		}
		skb_reserve(skb, bp->rx_offset);
		skb_put(skb, len);
	}

	if (agg_bufs) {
		skb = bnxt_rx_pages(bp, cpr, skb, cp_cons, agg_bufs);
		if (!skb) {
			/* Page reuse already handled by bnxt_rx_pages(). */
			return NULL;
		}
	}

	skb->protocol =
		eth_type_trans(skb, bnxt_get_pkt_dev(bp, tpa_info->cfa_code));

	if (tpa_info->hash_type != PKT_HASH_TYPE_NONE)
		skb_set_hash(skb, tpa_info->rss_hash, tpa_info->hash_type);

	if ((tpa_info->flags2 & RX_CMP_FLAGS2_META_FORMAT_VLAN) &&
	    (skb->dev->features & NETIF_F_HW_VLAN_CTAG_RX)) {
		u16 vlan_proto = tpa_info->metadata >>
			RX_CMP_FLAGS2_METADATA_TPID_SFT;
		u16 vtag = tpa_info->metadata & RX_CMP_FLAGS2_METADATA_TCI_MASK;

		__vlan_hwaccel_put_tag(skb, htons(vlan_proto), vtag);
	}

	skb_checksum_none_assert(skb);
	if (likely(tpa_info->flags2 & RX_TPA_START_CMP_FLAGS2_L4_CS_CALC)) {
		skb->ip_summed = CHECKSUM_UNNECESSARY;
		skb->csum_level =
			(tpa_info->flags2 & RX_CMP_FLAGS2_T_L4_CS_CALC) >> 3;
	}

	if (TPA_END_GRO(tpa_end))
		skb = bnxt_gro_skb(bp, tpa_info, tpa_end, tpa_end1, skb);

	return skb;
}

static void bnxt_deliver_skb(struct bnxt *bp, struct bnxt_napi *bnapi,
			     struct sk_buff *skb)
{
	if (skb->dev != bp->dev) {
		/* this packet belongs to a vf-rep */
		bnxt_vf_rep_rx(bp, skb);
		return;
	}
	skb_record_rx_queue(skb, bnapi->index);
	napi_gro_receive(&bnapi->napi, skb);
}

/* returns the following:
 * 1       - 1 packet successfully received
 * 0       - successful TPA_START, packet not completed yet
 * -EBUSY  - completion ring does not have all the agg buffers yet
 * -ENOMEM - packet aborted due to out of memory
 * -EIO    - packet aborted due to hw error indicated in BD
 */
static int bnxt_rx_pkt(struct bnxt *bp, struct bnxt_cp_ring_info *cpr,
		       u32 *raw_cons, u8 *event)
{
	struct bnxt_napi *bnapi = cpr->bnapi;
	struct bnxt_rx_ring_info *rxr = bnapi->rx_ring;
	struct net_device *dev = bp->dev;
	struct rx_cmp *rxcmp;
	struct rx_cmp_ext *rxcmp1;
	u32 tmp_raw_cons = *raw_cons;
	u16 cfa_code, cons, prod, cp_cons = RING_CMP(tmp_raw_cons);
	struct bnxt_sw_rx_bd *rx_buf;
	unsigned int len;
	u8 *data_ptr, agg_bufs, cmp_type;
	dma_addr_t dma_addr;
	struct sk_buff *skb;
	void *data;
	int rc = 0;
	u32 misc;

	rxcmp = (struct rx_cmp *)
			&cpr->cp_desc_ring[CP_RING(cp_cons)][CP_IDX(cp_cons)];

	tmp_raw_cons = NEXT_RAW_CMP(tmp_raw_cons);
	cp_cons = RING_CMP(tmp_raw_cons);
	rxcmp1 = (struct rx_cmp_ext *)
			&cpr->cp_desc_ring[CP_RING(cp_cons)][CP_IDX(cp_cons)];

	if (!RX_CMP_VALID(rxcmp1, tmp_raw_cons))
		return -EBUSY;

	cmp_type = RX_CMP_TYPE(rxcmp);

	prod = rxr->rx_prod;

	if (cmp_type == CMP_TYPE_RX_L2_TPA_START_CMP) {
		bnxt_tpa_start(bp, rxr, (struct rx_tpa_start_cmp *)rxcmp,
			       (struct rx_tpa_start_cmp_ext *)rxcmp1);

		*event |= BNXT_RX_EVENT;
		goto next_rx_no_prod_no_len;

	} else if (cmp_type == CMP_TYPE_RX_L2_TPA_END_CMP) {
		skb = bnxt_tpa_end(bp, cpr, &tmp_raw_cons,
				   (struct rx_tpa_end_cmp *)rxcmp,
				   (struct rx_tpa_end_cmp_ext *)rxcmp1, event);

		if (IS_ERR(skb))
			return -EBUSY;

		rc = -ENOMEM;
		if (likely(skb)) {
			bnxt_deliver_skb(bp, bnapi, skb);
			rc = 1;
		}
		*event |= BNXT_RX_EVENT;
		goto next_rx_no_prod_no_len;
	}

	cons = rxcmp->rx_cmp_opaque;
	rx_buf = &rxr->rx_buf_ring[cons];
	data = rx_buf->data;
	data_ptr = rx_buf->data_ptr;
	if (unlikely(cons != rxr->rx_next_cons)) {
		int rc1 = bnxt_discard_rx(bp, cpr, raw_cons, rxcmp);

		bnxt_sched_reset(bp, rxr);
		return rc1;
	}
	prefetch(data_ptr);

	misc = le32_to_cpu(rxcmp->rx_cmp_misc_v1);
	agg_bufs = (misc & RX_CMP_AGG_BUFS) >> RX_CMP_AGG_BUFS_SHIFT;

	if (agg_bufs) {
		if (!bnxt_agg_bufs_valid(bp, cpr, agg_bufs, &tmp_raw_cons))
			return -EBUSY;

		cp_cons = NEXT_CMP(cp_cons);
		*event |= BNXT_AGG_EVENT;
	}
	*event |= BNXT_RX_EVENT;

	rx_buf->data = NULL;
	if (rxcmp1->rx_cmp_cfa_code_errors_v2 & RX_CMP_L2_ERRORS) {
		bnxt_reuse_rx_data(rxr, cons, data);
		if (agg_bufs)
			bnxt_reuse_rx_agg_bufs(cpr, cp_cons, agg_bufs);

		rc = -EIO;
		goto next_rx;
	}

	len = le32_to_cpu(rxcmp->rx_cmp_len_flags_type) >> RX_CMP_LEN_SHIFT;
	dma_addr = rx_buf->mapping;

	if (bnxt_rx_xdp(bp, rxr, cons, data, &data_ptr, &len, event)) {
		rc = 1;
		goto next_rx;
	}

	if (len <= bp->rx_copy_thresh) {
		skb = bnxt_copy_skb(bnapi, data_ptr, len, dma_addr);
		bnxt_reuse_rx_data(rxr, cons, data);
		if (!skb) {
			rc = -ENOMEM;
			goto next_rx;
		}
	} else {
		u32 payload;

		if (rx_buf->data_ptr == data_ptr)
			payload = misc & RX_CMP_PAYLOAD_OFFSET;
		else
			payload = 0;
		skb = bp->rx_skb_func(bp, rxr, cons, data, data_ptr, dma_addr,
				      payload | len);
		if (!skb) {
			rc = -ENOMEM;
			goto next_rx;
		}
	}

	if (agg_bufs) {
		skb = bnxt_rx_pages(bp, cpr, skb, cp_cons, agg_bufs);
		if (!skb) {
			rc = -ENOMEM;
			goto next_rx;
		}
	}

	if (RX_CMP_HASH_VALID(rxcmp)) {
		u32 hash_type = RX_CMP_HASH_TYPE(rxcmp);
		enum pkt_hash_types type = PKT_HASH_TYPE_L4;

		/* RSS profiles 1 and 3 with extract code 0 for inner 4-tuple */
		if (hash_type != 1 && hash_type != 3)
			type = PKT_HASH_TYPE_L3;
		skb_set_hash(skb, le32_to_cpu(rxcmp->rx_cmp_rss_hash), type);
	}

	cfa_code = RX_CMP_CFA_CODE(rxcmp1);
	skb->protocol = eth_type_trans(skb, bnxt_get_pkt_dev(bp, cfa_code));

	if ((rxcmp1->rx_cmp_flags2 &
	     cpu_to_le32(RX_CMP_FLAGS2_META_FORMAT_VLAN)) &&
	    (skb->dev->features & NETIF_F_HW_VLAN_CTAG_RX)) {
		u32 meta_data = le32_to_cpu(rxcmp1->rx_cmp_meta_data);
		u16 vtag = meta_data & RX_CMP_FLAGS2_METADATA_TCI_MASK;
		u16 vlan_proto = meta_data >> RX_CMP_FLAGS2_METADATA_TPID_SFT;

		__vlan_hwaccel_put_tag(skb, htons(vlan_proto), vtag);
	}

	skb_checksum_none_assert(skb);
	if (RX_CMP_L4_CS_OK(rxcmp1)) {
		if (dev->features & NETIF_F_RXCSUM) {
			skb->ip_summed = CHECKSUM_UNNECESSARY;
			skb->csum_level = RX_CMP_ENCAP(rxcmp1);
		}
	} else {
		if (rxcmp1->rx_cmp_cfa_code_errors_v2 & RX_CMP_L4_CS_ERR_BITS) {
			if (dev->features & NETIF_F_RXCSUM)
				bnapi->cp_ring.rx_l4_csum_errors++;
		}
	}

	bnxt_deliver_skb(bp, bnapi, skb);
	rc = 1;

next_rx:
	rxr->rx_prod = NEXT_RX(prod);
	rxr->rx_next_cons = NEXT_RX(cons);

	cpr->rx_packets += 1;
	cpr->rx_bytes += len;

next_rx_no_prod_no_len:
	*raw_cons = tmp_raw_cons;

	return rc;
}

/* In netpoll mode, if we are using a combined completion ring, we need to
 * discard the rx packets and recycle the buffers.
 */
static int bnxt_force_rx_discard(struct bnxt *bp,
				 struct bnxt_cp_ring_info *cpr,
				 u32 *raw_cons, u8 *event)
{
	u32 tmp_raw_cons = *raw_cons;
	struct rx_cmp_ext *rxcmp1;
	struct rx_cmp *rxcmp;
	u16 cp_cons;
	u8 cmp_type;

	cp_cons = RING_CMP(tmp_raw_cons);
	rxcmp = (struct rx_cmp *)
			&cpr->cp_desc_ring[CP_RING(cp_cons)][CP_IDX(cp_cons)];

	tmp_raw_cons = NEXT_RAW_CMP(tmp_raw_cons);
	cp_cons = RING_CMP(tmp_raw_cons);
	rxcmp1 = (struct rx_cmp_ext *)
			&cpr->cp_desc_ring[CP_RING(cp_cons)][CP_IDX(cp_cons)];

	if (!RX_CMP_VALID(rxcmp1, tmp_raw_cons))
		return -EBUSY;

	cmp_type = RX_CMP_TYPE(rxcmp);
	if (cmp_type == CMP_TYPE_RX_L2_CMP) {
		rxcmp1->rx_cmp_cfa_code_errors_v2 |=
			cpu_to_le32(RX_CMPL_ERRORS_CRC_ERROR);
	} else if (cmp_type == CMP_TYPE_RX_L2_TPA_END_CMP) {
		struct rx_tpa_end_cmp_ext *tpa_end1;

		tpa_end1 = (struct rx_tpa_end_cmp_ext *)rxcmp1;
		tpa_end1->rx_tpa_end_cmp_errors_v2 |=
			cpu_to_le32(RX_TPA_END_CMP_ERRORS);
	}
	return bnxt_rx_pkt(bp, cpr, raw_cons, event);
}

#define BNXT_GET_EVENT_PORT(data)	\
	((data) &			\
	 ASYNC_EVENT_CMPL_PORT_CONN_NOT_ALLOWED_EVENT_DATA1_PORT_ID_MASK)

static int bnxt_async_event_process(struct bnxt *bp,
				    struct hwrm_async_event_cmpl *cmpl)
{
	u16 event_id = le16_to_cpu(cmpl->event_id);

	/* TODO CHIMP_FW: Define event id's for link change, error etc */
	switch (event_id) {
	case ASYNC_EVENT_CMPL_EVENT_ID_LINK_SPEED_CFG_CHANGE: {
		u32 data1 = le32_to_cpu(cmpl->event_data1);
		struct bnxt_link_info *link_info = &bp->link_info;

		if (BNXT_VF(bp))
			goto async_event_process_exit;

		/* print unsupported speed warning in forced speed mode only */
		if (!(link_info->autoneg & BNXT_AUTONEG_SPEED) &&
		    (data1 & 0x20000)) {
			u16 fw_speed = link_info->force_link_speed;
			u32 speed = bnxt_fw_to_ethtool_speed(fw_speed);

			if (speed != SPEED_UNKNOWN)
				netdev_warn(bp->dev, "Link speed %d no longer supported\n",
					    speed);
		}
		set_bit(BNXT_LINK_SPEED_CHNG_SP_EVENT, &bp->sp_event);
	}
	/* fall through */
	case ASYNC_EVENT_CMPL_EVENT_ID_LINK_STATUS_CHANGE:
		set_bit(BNXT_LINK_CHNG_SP_EVENT, &bp->sp_event);
		break;
	case ASYNC_EVENT_CMPL_EVENT_ID_PF_DRVR_UNLOAD:
		set_bit(BNXT_HWRM_PF_UNLOAD_SP_EVENT, &bp->sp_event);
		break;
	case ASYNC_EVENT_CMPL_EVENT_ID_PORT_CONN_NOT_ALLOWED: {
		u32 data1 = le32_to_cpu(cmpl->event_data1);
		u16 port_id = BNXT_GET_EVENT_PORT(data1);

		if (BNXT_VF(bp))
			break;

		if (bp->pf.port_id != port_id)
			break;

		set_bit(BNXT_HWRM_PORT_MODULE_SP_EVENT, &bp->sp_event);
		break;
	}
	case ASYNC_EVENT_CMPL_EVENT_ID_VF_CFG_CHANGE:
		if (BNXT_PF(bp))
			goto async_event_process_exit;
		set_bit(BNXT_RESET_TASK_SILENT_SP_EVENT, &bp->sp_event);
		break;
	default:
		goto async_event_process_exit;
	}
	bnxt_queue_sp_work(bp);
async_event_process_exit:
	bnxt_ulp_async_events(bp, cmpl);
	return 0;
}

static int bnxt_hwrm_handler(struct bnxt *bp, struct tx_cmp *txcmp)
{
	u16 cmpl_type = TX_CMP_TYPE(txcmp), vf_id, seq_id;
	struct hwrm_cmpl *h_cmpl = (struct hwrm_cmpl *)txcmp;
	struct hwrm_fwd_req_cmpl *fwd_req_cmpl =
				(struct hwrm_fwd_req_cmpl *)txcmp;

	switch (cmpl_type) {
	case CMPL_BASE_TYPE_HWRM_DONE:
		seq_id = le16_to_cpu(h_cmpl->sequence_id);
		if (seq_id == bp->hwrm_intr_seq_id)
			bp->hwrm_intr_seq_id = (u16)~bp->hwrm_intr_seq_id;
		else
			netdev_err(bp->dev, "Invalid hwrm seq id %d\n", seq_id);
		break;

	case CMPL_BASE_TYPE_HWRM_FWD_REQ:
		vf_id = le16_to_cpu(fwd_req_cmpl->source_id);

		if ((vf_id < bp->pf.first_vf_id) ||
		    (vf_id >= bp->pf.first_vf_id + bp->pf.active_vfs)) {
			netdev_err(bp->dev, "Msg contains invalid VF id %x\n",
				   vf_id);
			return -EINVAL;
		}

		set_bit(vf_id - bp->pf.first_vf_id, bp->pf.vf_event_bmap);
		set_bit(BNXT_HWRM_EXEC_FWD_REQ_SP_EVENT, &bp->sp_event);
		bnxt_queue_sp_work(bp);
		break;

	case CMPL_BASE_TYPE_HWRM_ASYNC_EVENT:
		bnxt_async_event_process(bp,
					 (struct hwrm_async_event_cmpl *)txcmp);

	default:
		break;
	}

	return 0;
}

static irqreturn_t bnxt_msix(int irq, void *dev_instance)
{
	struct bnxt_napi *bnapi = dev_instance;
	struct bnxt *bp = bnapi->bp;
	struct bnxt_cp_ring_info *cpr = &bnapi->cp_ring;
	u32 cons = RING_CMP(cpr->cp_raw_cons);

	cpr->event_ctr++;
	prefetch(&cpr->cp_desc_ring[CP_RING(cons)][CP_IDX(cons)]);
	napi_schedule(&bnapi->napi);
	return IRQ_HANDLED;
}

static inline int bnxt_has_work(struct bnxt *bp, struct bnxt_cp_ring_info *cpr)
{
	u32 raw_cons = cpr->cp_raw_cons;
	u16 cons = RING_CMP(raw_cons);
	struct tx_cmp *txcmp;

	txcmp = &cpr->cp_desc_ring[CP_RING(cons)][CP_IDX(cons)];

	return TX_CMP_VALID(txcmp, raw_cons);
}

static irqreturn_t bnxt_inta(int irq, void *dev_instance)
{
	struct bnxt_napi *bnapi = dev_instance;
	struct bnxt *bp = bnapi->bp;
	struct bnxt_cp_ring_info *cpr = &bnapi->cp_ring;
	u32 cons = RING_CMP(cpr->cp_raw_cons);
	u32 int_status;

	prefetch(&cpr->cp_desc_ring[CP_RING(cons)][CP_IDX(cons)]);

	if (!bnxt_has_work(bp, cpr)) {
		int_status = readl(bp->bar0 + BNXT_CAG_REG_LEGACY_INT_STATUS);
		/* return if erroneous interrupt */
		if (!(int_status & (0x10000 << cpr->cp_ring_struct.fw_ring_id)))
			return IRQ_NONE;
	}

	/* disable ring IRQ */
	BNXT_CP_DB_IRQ_DIS(cpr->cp_db.doorbell);

	/* Return here if interrupt is shared and is disabled. */
	if (unlikely(atomic_read(&bp->intr_sem) != 0))
		return IRQ_HANDLED;

	napi_schedule(&bnapi->napi);
	return IRQ_HANDLED;
}

static int __bnxt_poll_work(struct bnxt *bp, struct bnxt_cp_ring_info *cpr,
			    int budget)
{
	struct bnxt_napi *bnapi = cpr->bnapi;
	u32 raw_cons = cpr->cp_raw_cons;
	u32 cons;
	int tx_pkts = 0;
	int rx_pkts = 0;
	u8 event = 0;
	struct tx_cmp *txcmp;

	cpr->has_more_work = 0;
	while (1) {
		int rc;

		cons = RING_CMP(raw_cons);
		txcmp = &cpr->cp_desc_ring[CP_RING(cons)][CP_IDX(cons)];

		if (!TX_CMP_VALID(txcmp, raw_cons))
			break;

		/* The valid test of the entry must be done first before
		 * reading any further.
		 */
		dma_rmb();
		cpr->had_work_done = 1;
		if (TX_CMP_TYPE(txcmp) == CMP_TYPE_TX_L2_CMP) {
			tx_pkts++;
			/* return full budget so NAPI will complete. */
			if (unlikely(tx_pkts > bp->tx_wake_thresh)) {
				rx_pkts = budget;
				raw_cons = NEXT_RAW_CMP(raw_cons);
				if (budget)
					cpr->has_more_work = 1;
				break;
			}
		} else if ((TX_CMP_TYPE(txcmp) & 0x30) == 0x10) {
			if (likely(budget))
				rc = bnxt_rx_pkt(bp, cpr, &raw_cons, &event);
			else
				rc = bnxt_force_rx_discard(bp, cpr, &raw_cons,
							   &event);
			if (likely(rc >= 0))
				rx_pkts += rc;
			/* Increment rx_pkts when rc is -ENOMEM to count towards
			 * the NAPI budget.  Otherwise, we may potentially loop
			 * here forever if we consistently cannot allocate
			 * buffers.
			 */
			else if (rc == -ENOMEM && budget)
				rx_pkts++;
			else if (rc == -EBUSY)	/* partial completion */
				break;
		} else if (unlikely((TX_CMP_TYPE(txcmp) ==
				     CMPL_BASE_TYPE_HWRM_DONE) ||
				    (TX_CMP_TYPE(txcmp) ==
				     CMPL_BASE_TYPE_HWRM_FWD_REQ) ||
				    (TX_CMP_TYPE(txcmp) ==
				     CMPL_BASE_TYPE_HWRM_ASYNC_EVENT))) {
			bnxt_hwrm_handler(bp, txcmp);
		}
		raw_cons = NEXT_RAW_CMP(raw_cons);

		if (rx_pkts && rx_pkts == budget) {
			cpr->has_more_work = 1;
			break;
		}
	}

	if (event & BNXT_TX_EVENT) {
		struct bnxt_tx_ring_info *txr = bnapi->tx_ring;
		u16 prod = txr->tx_prod;

		/* Sync BD data before updating doorbell */
		wmb();

		bnxt_db_write_relaxed(bp, &txr->tx_db, prod);
	}

	cpr->cp_raw_cons = raw_cons;
	bnapi->tx_pkts += tx_pkts;
	bnapi->events |= event;
	return rx_pkts;
}

static void __bnxt_poll_work_done(struct bnxt *bp, struct bnxt_napi *bnapi)
{
	if (bnapi->tx_pkts) {
		bnapi->tx_int(bp, bnapi, bnapi->tx_pkts);
		bnapi->tx_pkts = 0;
	}

	if (bnapi->events & BNXT_RX_EVENT) {
		struct bnxt_rx_ring_info *rxr = bnapi->rx_ring;

		bnxt_db_write(bp, &rxr->rx_db, rxr->rx_prod);
		if (bnapi->events & BNXT_AGG_EVENT)
			bnxt_db_write(bp, &rxr->rx_agg_db, rxr->rx_agg_prod);
	}
	bnapi->events = 0;
}

static int bnxt_poll_work(struct bnxt *bp, struct bnxt_cp_ring_info *cpr,
			  int budget)
{
	struct bnxt_napi *bnapi = cpr->bnapi;
	int rx_pkts;

	rx_pkts = __bnxt_poll_work(bp, cpr, budget);

	/* ACK completion ring before freeing tx ring and producing new
	 * buffers in rx/agg rings to prevent overflowing the completion
	 * ring.
	 */
	bnxt_db_cq(bp, &cpr->cp_db, cpr->cp_raw_cons);

	__bnxt_poll_work_done(bp, bnapi);
	return rx_pkts;
}

static int bnxt_poll_nitroa0(struct napi_struct *napi, int budget)
{
	struct bnxt_napi *bnapi = container_of(napi, struct bnxt_napi, napi);
	struct bnxt *bp = bnapi->bp;
	struct bnxt_cp_ring_info *cpr = &bnapi->cp_ring;
	struct bnxt_rx_ring_info *rxr = bnapi->rx_ring;
	struct tx_cmp *txcmp;
	struct rx_cmp_ext *rxcmp1;
	u32 cp_cons, tmp_raw_cons;
	u32 raw_cons = cpr->cp_raw_cons;
	u32 rx_pkts = 0;
	u8 event = 0;

	while (1) {
		int rc;

		cp_cons = RING_CMP(raw_cons);
		txcmp = &cpr->cp_desc_ring[CP_RING(cp_cons)][CP_IDX(cp_cons)];

		if (!TX_CMP_VALID(txcmp, raw_cons))
			break;

		if ((TX_CMP_TYPE(txcmp) & 0x30) == 0x10) {
			tmp_raw_cons = NEXT_RAW_CMP(raw_cons);
			cp_cons = RING_CMP(tmp_raw_cons);
			rxcmp1 = (struct rx_cmp_ext *)
			  &cpr->cp_desc_ring[CP_RING(cp_cons)][CP_IDX(cp_cons)];

			if (!RX_CMP_VALID(rxcmp1, tmp_raw_cons))
				break;

			/* force an error to recycle the buffer */
			rxcmp1->rx_cmp_cfa_code_errors_v2 |=
				cpu_to_le32(RX_CMPL_ERRORS_CRC_ERROR);

			rc = bnxt_rx_pkt(bp, cpr, &raw_cons, &event);
			if (likely(rc == -EIO) && budget)
				rx_pkts++;
			else if (rc == -EBUSY)	/* partial completion */
				break;
		} else if (unlikely(TX_CMP_TYPE(txcmp) ==
				    CMPL_BASE_TYPE_HWRM_DONE)) {
			bnxt_hwrm_handler(bp, txcmp);
		} else {
			netdev_err(bp->dev,
				   "Invalid completion received on special ring\n");
		}
		raw_cons = NEXT_RAW_CMP(raw_cons);

		if (rx_pkts == budget)
			break;
	}

	cpr->cp_raw_cons = raw_cons;
	BNXT_DB_CQ(&cpr->cp_db, cpr->cp_raw_cons);
	bnxt_db_write(bp, &rxr->rx_db, rxr->rx_prod);

	if (event & BNXT_AGG_EVENT)
		bnxt_db_write(bp, &rxr->rx_agg_db, rxr->rx_agg_prod);

	if (!bnxt_has_work(bp, cpr) && rx_pkts < budget) {
		napi_complete_done(napi, rx_pkts);
		BNXT_DB_CQ_ARM(&cpr->cp_db, cpr->cp_raw_cons);
	}
	return rx_pkts;
}

static int bnxt_poll(struct napi_struct *napi, int budget)
{
	struct bnxt_napi *bnapi = container_of(napi, struct bnxt_napi, napi);
	struct bnxt *bp = bnapi->bp;
	struct bnxt_cp_ring_info *cpr = &bnapi->cp_ring;
	int work_done = 0;

	while (1) {
		work_done += bnxt_poll_work(bp, cpr, budget - work_done);

		if (work_done >= budget) {
			if (!budget)
				BNXT_DB_CQ_ARM(&cpr->cp_db, cpr->cp_raw_cons);
			break;
		}

		if (!bnxt_has_work(bp, cpr)) {
			if (napi_complete_done(napi, work_done))
				BNXT_DB_CQ_ARM(&cpr->cp_db, cpr->cp_raw_cons);
			break;
		}
	}
	if (bp->flags & BNXT_FLAG_DIM) {
		struct net_dim_sample dim_sample;

		net_dim_sample(cpr->event_ctr,
			       cpr->rx_packets,
			       cpr->rx_bytes,
			       &dim_sample);
		net_dim(&cpr->dim, dim_sample);
	}
	mmiowb();
	return work_done;
}

static int __bnxt_poll_cqs(struct bnxt *bp, struct bnxt_napi *bnapi, int budget)
{
	struct bnxt_cp_ring_info *cpr = &bnapi->cp_ring;
	int i, work_done = 0;

	for (i = 0; i < 2; i++) {
		struct bnxt_cp_ring_info *cpr2 = cpr->cp_ring_arr[i];

		if (cpr2) {
			work_done += __bnxt_poll_work(bp, cpr2,
						      budget - work_done);
			cpr->has_more_work |= cpr2->has_more_work;
		}
	}
	return work_done;
}

static void __bnxt_poll_cqs_done(struct bnxt *bp, struct bnxt_napi *bnapi,
				 u64 dbr_type, bool all)
{
	struct bnxt_cp_ring_info *cpr = &bnapi->cp_ring;
	int i;

	for (i = 0; i < 2; i++) {
		struct bnxt_cp_ring_info *cpr2 = cpr->cp_ring_arr[i];
		struct bnxt_db_info *db;

		if (cpr2 && (all || cpr2->had_work_done)) {
			db = &cpr2->cp_db;
			writeq(db->db_key64 | dbr_type |
			       RING_CMP(cpr2->cp_raw_cons), db->doorbell);
			cpr2->had_work_done = 0;
		}
	}
	__bnxt_poll_work_done(bp, bnapi);
}

static int bnxt_poll_p5(struct napi_struct *napi, int budget)
{
	struct bnxt_napi *bnapi = container_of(napi, struct bnxt_napi, napi);
	struct bnxt_cp_ring_info *cpr = &bnapi->cp_ring;
	u32 raw_cons = cpr->cp_raw_cons;
	struct bnxt *bp = bnapi->bp;
	struct nqe_cn *nqcmp;
	int work_done = 0;
	u32 cons;

	if (cpr->has_more_work) {
		cpr->has_more_work = 0;
		work_done = __bnxt_poll_cqs(bp, bnapi, budget);
		if (cpr->has_more_work) {
			__bnxt_poll_cqs_done(bp, bnapi, DBR_TYPE_CQ, false);
			return work_done;
		}
		__bnxt_poll_cqs_done(bp, bnapi, DBR_TYPE_CQ_ARMALL, true);
		if (napi_complete_done(napi, work_done))
			BNXT_DB_NQ_ARM_P5(&cpr->cp_db, cpr->cp_raw_cons);
		return work_done;
	}
	while (1) {
		cons = RING_CMP(raw_cons);
		nqcmp = &cpr->nq_desc_ring[CP_RING(cons)][CP_IDX(cons)];

		if (!NQ_CMP_VALID(nqcmp, raw_cons)) {
			__bnxt_poll_cqs_done(bp, bnapi, DBR_TYPE_CQ_ARMALL,
					     false);
			cpr->cp_raw_cons = raw_cons;
			if (napi_complete_done(napi, work_done))
				BNXT_DB_NQ_ARM_P5(&cpr->cp_db,
						  cpr->cp_raw_cons);
			return work_done;
		}

		/* The valid test of the entry must be done first before
		 * reading any further.
		 */
		dma_rmb();

		if (nqcmp->type == cpu_to_le16(NQ_CN_TYPE_CQ_NOTIFICATION)) {
			u32 idx = le32_to_cpu(nqcmp->cq_handle_low);
			struct bnxt_cp_ring_info *cpr2;

			cpr2 = cpr->cp_ring_arr[idx];
			work_done += __bnxt_poll_work(bp, cpr2,
						      budget - work_done);
			cpr->has_more_work = cpr2->has_more_work;
		} else {
			bnxt_hwrm_handler(bp, (struct tx_cmp *)nqcmp);
		}
		raw_cons = NEXT_RAW_CMP(raw_cons);
		if (cpr->has_more_work)
			break;
	}
	__bnxt_poll_cqs_done(bp, bnapi, DBR_TYPE_CQ, true);
	cpr->cp_raw_cons = raw_cons;
	return work_done;
}

static void bnxt_free_tx_skbs(struct bnxt *bp)
{
	int i, max_idx;
	struct pci_dev *pdev = bp->pdev;

	if (!bp->tx_ring)
		return;

	max_idx = bp->tx_nr_pages * TX_DESC_CNT;
	for (i = 0; i < bp->tx_nr_rings; i++) {
		struct bnxt_tx_ring_info *txr = &bp->tx_ring[i];
		int j;

		for (j = 0; j < max_idx;) {
			struct bnxt_sw_tx_bd *tx_buf = &txr->tx_buf_ring[j];
			struct sk_buff *skb = tx_buf->skb;
			int k, last;

			if (!skb) {
				j++;
				continue;
			}

			tx_buf->skb = NULL;

			if (tx_buf->is_push) {
				dev_kfree_skb(skb);
				j += 2;
				continue;
			}

			dma_unmap_single(&pdev->dev,
					 dma_unmap_addr(tx_buf, mapping),
					 skb_headlen(skb),
					 PCI_DMA_TODEVICE);

			last = tx_buf->nr_frags;
			j += 2;
			for (k = 0; k < last; k++, j++) {
				int ring_idx = j & bp->tx_ring_mask;
				skb_frag_t *frag = &skb_shinfo(skb)->frags[k];

				tx_buf = &txr->tx_buf_ring[ring_idx];
				dma_unmap_page(
					&pdev->dev,
					dma_unmap_addr(tx_buf, mapping),
					skb_frag_size(frag), PCI_DMA_TODEVICE);
			}
			dev_kfree_skb(skb);
		}
		netdev_tx_reset_queue(netdev_get_tx_queue(bp->dev, i));
	}
}

static void bnxt_free_rx_skbs(struct bnxt *bp)
{
	int i, max_idx, max_agg_idx;
	struct pci_dev *pdev = bp->pdev;

	if (!bp->rx_ring)
		return;

	max_idx = bp->rx_nr_pages * RX_DESC_CNT;
	max_agg_idx = bp->rx_agg_nr_pages * RX_DESC_CNT;
	for (i = 0; i < bp->rx_nr_rings; i++) {
		struct bnxt_rx_ring_info *rxr = &bp->rx_ring[i];
		int j;

		if (rxr->rx_tpa) {
			for (j = 0; j < MAX_TPA; j++) {
				struct bnxt_tpa_info *tpa_info =
							&rxr->rx_tpa[j];
				u8 *data = tpa_info->data;

				if (!data)
					continue;

				dma_unmap_single_attrs(&pdev->dev,
						       tpa_info->mapping,
						       bp->rx_buf_use_size,
						       bp->rx_dir,
						       DMA_ATTR_WEAK_ORDERING);

				tpa_info->data = NULL;

				kfree(data);
			}
		}

		for (j = 0; j < max_idx; j++) {
			struct bnxt_sw_rx_bd *rx_buf = &rxr->rx_buf_ring[j];
			dma_addr_t mapping = rx_buf->mapping;
			void *data = rx_buf->data;

			if (!data)
				continue;

			rx_buf->data = NULL;

			if (BNXT_RX_PAGE_MODE(bp)) {
				mapping -= bp->rx_dma_offset;
				dma_unmap_page_attrs(&pdev->dev, mapping,
						     PAGE_SIZE, bp->rx_dir,
						     DMA_ATTR_WEAK_ORDERING);
				__free_page(data);
			} else {
				dma_unmap_single_attrs(&pdev->dev, mapping,
						       bp->rx_buf_use_size,
						       bp->rx_dir,
						       DMA_ATTR_WEAK_ORDERING);
				kfree(data);
			}
		}

		for (j = 0; j < max_agg_idx; j++) {
			struct bnxt_sw_rx_agg_bd *rx_agg_buf =
				&rxr->rx_agg_ring[j];
			struct page *page = rx_agg_buf->page;

			if (!page)
				continue;

			dma_unmap_page_attrs(&pdev->dev, rx_agg_buf->mapping,
					     BNXT_RX_PAGE_SIZE,
					     PCI_DMA_FROMDEVICE,
					     DMA_ATTR_WEAK_ORDERING);

			rx_agg_buf->page = NULL;
			__clear_bit(j, rxr->rx_agg_bmap);

			__free_page(page);
		}
		if (rxr->rx_page) {
			__free_page(rxr->rx_page);
			rxr->rx_page = NULL;
		}
	}
}

static void bnxt_free_skbs(struct bnxt *bp)
{
	bnxt_free_tx_skbs(bp);
	bnxt_free_rx_skbs(bp);
}

static void bnxt_free_ring(struct bnxt *bp, struct bnxt_ring_mem_info *rmem)
{
	struct pci_dev *pdev = bp->pdev;
	int i;

	for (i = 0; i < rmem->nr_pages; i++) {
		if (!rmem->pg_arr[i])
			continue;

		dma_free_coherent(&pdev->dev, rmem->page_size,
				  rmem->pg_arr[i], rmem->dma_arr[i]);

		rmem->pg_arr[i] = NULL;
	}
	if (rmem->pg_tbl) {
		size_t pg_tbl_size = rmem->nr_pages * 8;

		if (rmem->flags & BNXT_RMEM_USE_FULL_PAGE_FLAG)
			pg_tbl_size = rmem->page_size;
		dma_free_coherent(&pdev->dev, pg_tbl_size,
				  rmem->pg_tbl, rmem->pg_tbl_map);
		rmem->pg_tbl = NULL;
	}
	if (rmem->vmem_size && *rmem->vmem) {
		vfree(*rmem->vmem);
		*rmem->vmem = NULL;
	}
}

static int bnxt_alloc_ring(struct bnxt *bp, struct bnxt_ring_mem_info *rmem)
{
	struct pci_dev *pdev = bp->pdev;
	u64 valid_bit = 0;
	int i;

	if (rmem->flags & (BNXT_RMEM_VALID_PTE_FLAG | BNXT_RMEM_RING_PTE_FLAG))
		valid_bit = PTU_PTE_VALID;
	if ((rmem->nr_pages > 1 || rmem->depth > 0) && !rmem->pg_tbl) {
		size_t pg_tbl_size = rmem->nr_pages * 8;

		if (rmem->flags & BNXT_RMEM_USE_FULL_PAGE_FLAG)
			pg_tbl_size = rmem->page_size;
		rmem->pg_tbl = dma_alloc_coherent(&pdev->dev, pg_tbl_size,
						  &rmem->pg_tbl_map,
						  GFP_KERNEL);
		if (!rmem->pg_tbl)
			return -ENOMEM;
	}

	for (i = 0; i < rmem->nr_pages; i++) {
		u64 extra_bits = valid_bit;

		rmem->pg_arr[i] = dma_alloc_coherent(&pdev->dev,
						     rmem->page_size,
						     &rmem->dma_arr[i],
						     GFP_KERNEL);
		if (!rmem->pg_arr[i])
			return -ENOMEM;

		if (rmem->nr_pages > 1 || rmem->depth > 0) {
			if (i == rmem->nr_pages - 2 &&
			    (rmem->flags & BNXT_RMEM_RING_PTE_FLAG))
				extra_bits |= PTU_PTE_NEXT_TO_LAST;
			else if (i == rmem->nr_pages - 1 &&
				 (rmem->flags & BNXT_RMEM_RING_PTE_FLAG))
				extra_bits |= PTU_PTE_LAST;
			rmem->pg_tbl[i] =
				cpu_to_le64(rmem->dma_arr[i] | extra_bits);
		}
	}

	if (rmem->vmem_size) {
		*rmem->vmem = vzalloc(rmem->vmem_size);
		if (!(*rmem->vmem))
			return -ENOMEM;
	}
	return 0;
}

static void bnxt_free_rx_rings(struct bnxt *bp)
{
	int i;

	if (!bp->rx_ring)
		return;

	for (i = 0; i < bp->rx_nr_rings; i++) {
		struct bnxt_rx_ring_info *rxr = &bp->rx_ring[i];
		struct bnxt_ring_struct *ring;

		if (rxr->xdp_prog)
			bpf_prog_put(rxr->xdp_prog);

		if (xdp_rxq_info_is_reg(&rxr->xdp_rxq))
			xdp_rxq_info_unreg(&rxr->xdp_rxq);

		kfree(rxr->rx_tpa);
		rxr->rx_tpa = NULL;

		kfree(rxr->rx_agg_bmap);
		rxr->rx_agg_bmap = NULL;

		ring = &rxr->rx_ring_struct;
		bnxt_free_ring(bp, &ring->ring_mem);

		ring = &rxr->rx_agg_ring_struct;
		bnxt_free_ring(bp, &ring->ring_mem);
	}
}

static int bnxt_alloc_rx_rings(struct bnxt *bp)
{
	int i, rc, agg_rings = 0, tpa_rings = 0;

	if (!bp->rx_ring)
		return -ENOMEM;

	if (bp->flags & BNXT_FLAG_AGG_RINGS)
		agg_rings = 1;

	if (bp->flags & BNXT_FLAG_TPA)
		tpa_rings = 1;

	for (i = 0; i < bp->rx_nr_rings; i++) {
		struct bnxt_rx_ring_info *rxr = &bp->rx_ring[i];
		struct bnxt_ring_struct *ring;

		ring = &rxr->rx_ring_struct;

		rc = xdp_rxq_info_reg(&rxr->xdp_rxq, bp->dev, i);
		if (rc < 0)
			return rc;

		rc = bnxt_alloc_ring(bp, &ring->ring_mem);
		if (rc)
			return rc;

		ring->grp_idx = i;
		if (agg_rings) {
			u16 mem_size;

			ring = &rxr->rx_agg_ring_struct;
			rc = bnxt_alloc_ring(bp, &ring->ring_mem);
			if (rc)
				return rc;

			ring->grp_idx = i;
			rxr->rx_agg_bmap_size = bp->rx_agg_ring_mask + 1;
			mem_size = rxr->rx_agg_bmap_size / 8;
			rxr->rx_agg_bmap = kzalloc(mem_size, GFP_KERNEL);
			if (!rxr->rx_agg_bmap)
				return -ENOMEM;

			if (tpa_rings) {
				rxr->rx_tpa = kcalloc(MAX_TPA,
						sizeof(struct bnxt_tpa_info),
						GFP_KERNEL);
				if (!rxr->rx_tpa)
					return -ENOMEM;
			}
		}
	}
	return 0;
}

static void bnxt_free_tx_rings(struct bnxt *bp)
{
	int i;
	struct pci_dev *pdev = bp->pdev;

	if (!bp->tx_ring)
		return;

	for (i = 0; i < bp->tx_nr_rings; i++) {
		struct bnxt_tx_ring_info *txr = &bp->tx_ring[i];
		struct bnxt_ring_struct *ring;

		if (txr->tx_push) {
			dma_free_coherent(&pdev->dev, bp->tx_push_size,
					  txr->tx_push, txr->tx_push_mapping);
			txr->tx_push = NULL;
		}

		ring = &txr->tx_ring_struct;

		bnxt_free_ring(bp, &ring->ring_mem);
	}
}

static int bnxt_alloc_tx_rings(struct bnxt *bp)
{
	int i, j, rc;
	struct pci_dev *pdev = bp->pdev;

	bp->tx_push_size = 0;
	if (bp->tx_push_thresh) {
		int push_size;

		push_size  = L1_CACHE_ALIGN(sizeof(struct tx_push_bd) +
					bp->tx_push_thresh);

		if (push_size > 256) {
			push_size = 0;
			bp->tx_push_thresh = 0;
		}

		bp->tx_push_size = push_size;
	}

	for (i = 0, j = 0; i < bp->tx_nr_rings; i++) {
		struct bnxt_tx_ring_info *txr = &bp->tx_ring[i];
		struct bnxt_ring_struct *ring;
		u8 qidx;

		ring = &txr->tx_ring_struct;

		rc = bnxt_alloc_ring(bp, &ring->ring_mem);
		if (rc)
			return rc;

		ring->grp_idx = txr->bnapi->index;
		if (bp->tx_push_size) {
			dma_addr_t mapping;

			/* One pre-allocated DMA buffer to backup
			 * TX push operation
			 */
			txr->tx_push = dma_alloc_coherent(&pdev->dev,
						bp->tx_push_size,
						&txr->tx_push_mapping,
						GFP_KERNEL);

			if (!txr->tx_push)
				return -ENOMEM;

			mapping = txr->tx_push_mapping +
				sizeof(struct tx_push_bd);
			txr->data_mapping = cpu_to_le64(mapping);

			memset(txr->tx_push, 0, sizeof(struct tx_push_bd));
		}
		qidx = bp->tc_to_qidx[j];
		ring->queue_id = bp->q_info[qidx].queue_id;
		if (i < bp->tx_nr_rings_xdp)
			continue;
		if (i % bp->tx_nr_rings_per_tc == (bp->tx_nr_rings_per_tc - 1))
			j++;
	}
	return 0;
}

static void bnxt_free_cp_rings(struct bnxt *bp)
{
	int i;

	if (!bp->bnapi)
		return;

	for (i = 0; i < bp->cp_nr_rings; i++) {
		struct bnxt_napi *bnapi = bp->bnapi[i];
		struct bnxt_cp_ring_info *cpr;
		struct bnxt_ring_struct *ring;
		int j;

		if (!bnapi)
			continue;

		cpr = &bnapi->cp_ring;
		ring = &cpr->cp_ring_struct;

		bnxt_free_ring(bp, &ring->ring_mem);

		for (j = 0; j < 2; j++) {
			struct bnxt_cp_ring_info *cpr2 = cpr->cp_ring_arr[j];

			if (cpr2) {
				ring = &cpr2->cp_ring_struct;
				bnxt_free_ring(bp, &ring->ring_mem);
				kfree(cpr2);
				cpr->cp_ring_arr[j] = NULL;
			}
		}
	}
}

static struct bnxt_cp_ring_info *bnxt_alloc_cp_sub_ring(struct bnxt *bp)
{
	struct bnxt_ring_mem_info *rmem;
	struct bnxt_ring_struct *ring;
	struct bnxt_cp_ring_info *cpr;
	int rc;

	cpr = kzalloc(sizeof(*cpr), GFP_KERNEL);
	if (!cpr)
		return NULL;

	ring = &cpr->cp_ring_struct;
	rmem = &ring->ring_mem;
	rmem->nr_pages = bp->cp_nr_pages;
	rmem->page_size = HW_CMPD_RING_SIZE;
	rmem->pg_arr = (void **)cpr->cp_desc_ring;
	rmem->dma_arr = cpr->cp_desc_mapping;
	rmem->flags = BNXT_RMEM_RING_PTE_FLAG;
	rc = bnxt_alloc_ring(bp, rmem);
	if (rc) {
		bnxt_free_ring(bp, rmem);
		kfree(cpr);
		cpr = NULL;
	}
	return cpr;
}

static int bnxt_alloc_cp_rings(struct bnxt *bp)
{
	bool sh = !!(bp->flags & BNXT_FLAG_SHARED_RINGS);
	int i, rc, ulp_base_vec, ulp_msix;

	ulp_msix = bnxt_get_ulp_msix_num(bp);
	ulp_base_vec = bnxt_get_ulp_msix_base(bp);
	for (i = 0; i < bp->cp_nr_rings; i++) {
		struct bnxt_napi *bnapi = bp->bnapi[i];
		struct bnxt_cp_ring_info *cpr;
		struct bnxt_ring_struct *ring;

		if (!bnapi)
			continue;

		cpr = &bnapi->cp_ring;
		cpr->bnapi = bnapi;
		ring = &cpr->cp_ring_struct;

		rc = bnxt_alloc_ring(bp, &ring->ring_mem);
		if (rc)
			return rc;

		if (ulp_msix && i >= ulp_base_vec)
			ring->map_idx = i + ulp_msix;
		else
			ring->map_idx = i;

		if (!(bp->flags & BNXT_FLAG_CHIP_P5))
			continue;

		if (i < bp->rx_nr_rings) {
			struct bnxt_cp_ring_info *cpr2 =
				bnxt_alloc_cp_sub_ring(bp);

			cpr->cp_ring_arr[BNXT_RX_HDL] = cpr2;
			if (!cpr2)
				return -ENOMEM;
			cpr2->bnapi = bnapi;
		}
		if ((sh && i < bp->tx_nr_rings) ||
		    (!sh && i >= bp->rx_nr_rings)) {
			struct bnxt_cp_ring_info *cpr2 =
				bnxt_alloc_cp_sub_ring(bp);

			cpr->cp_ring_arr[BNXT_TX_HDL] = cpr2;
			if (!cpr2)
				return -ENOMEM;
			cpr2->bnapi = bnapi;
		}
	}
	return 0;
}

static void bnxt_init_ring_struct(struct bnxt *bp)
{
	int i;

	for (i = 0; i < bp->cp_nr_rings; i++) {
		struct bnxt_napi *bnapi = bp->bnapi[i];
		struct bnxt_ring_mem_info *rmem;
		struct bnxt_cp_ring_info *cpr;
		struct bnxt_rx_ring_info *rxr;
		struct bnxt_tx_ring_info *txr;
		struct bnxt_ring_struct *ring;

		if (!bnapi)
			continue;

		cpr = &bnapi->cp_ring;
		ring = &cpr->cp_ring_struct;
		rmem = &ring->ring_mem;
		rmem->nr_pages = bp->cp_nr_pages;
		rmem->page_size = HW_CMPD_RING_SIZE;
		rmem->pg_arr = (void **)cpr->cp_desc_ring;
		rmem->dma_arr = cpr->cp_desc_mapping;
		rmem->vmem_size = 0;

		rxr = bnapi->rx_ring;
		if (!rxr)
			goto skip_rx;

		ring = &rxr->rx_ring_struct;
		rmem = &ring->ring_mem;
		rmem->nr_pages = bp->rx_nr_pages;
		rmem->page_size = HW_RXBD_RING_SIZE;
		rmem->pg_arr = (void **)rxr->rx_desc_ring;
		rmem->dma_arr = rxr->rx_desc_mapping;
		rmem->vmem_size = SW_RXBD_RING_SIZE * bp->rx_nr_pages;
		rmem->vmem = (void **)&rxr->rx_buf_ring;

		ring = &rxr->rx_agg_ring_struct;
		rmem = &ring->ring_mem;
		rmem->nr_pages = bp->rx_agg_nr_pages;
		rmem->page_size = HW_RXBD_RING_SIZE;
		rmem->pg_arr = (void **)rxr->rx_agg_desc_ring;
		rmem->dma_arr = rxr->rx_agg_desc_mapping;
		rmem->vmem_size = SW_RXBD_AGG_RING_SIZE * bp->rx_agg_nr_pages;
		rmem->vmem = (void **)&rxr->rx_agg_ring;

skip_rx:
		txr = bnapi->tx_ring;
		if (!txr)
			continue;

		ring = &txr->tx_ring_struct;
		rmem = &ring->ring_mem;
		rmem->nr_pages = bp->tx_nr_pages;
		rmem->page_size = HW_RXBD_RING_SIZE;
		rmem->pg_arr = (void **)txr->tx_desc_ring;
		rmem->dma_arr = txr->tx_desc_mapping;
		rmem->vmem_size = SW_TXBD_RING_SIZE * bp->tx_nr_pages;
		rmem->vmem = (void **)&txr->tx_buf_ring;
	}
}

static void bnxt_init_rxbd_pages(struct bnxt_ring_struct *ring, u32 type)
{
	int i;
	u32 prod;
	struct rx_bd **rx_buf_ring;

	rx_buf_ring = (struct rx_bd **)ring->ring_mem.pg_arr;
	for (i = 0, prod = 0; i < ring->ring_mem.nr_pages; i++) {
		int j;
		struct rx_bd *rxbd;

		rxbd = rx_buf_ring[i];
		if (!rxbd)
			continue;

		for (j = 0; j < RX_DESC_CNT; j++, rxbd++, prod++) {
			rxbd->rx_bd_len_flags_type = cpu_to_le32(type);
			rxbd->rx_bd_opaque = prod;
		}
	}
}

static int bnxt_init_one_rx_ring(struct bnxt *bp, int ring_nr)
{
	struct net_device *dev = bp->dev;
	struct bnxt_rx_ring_info *rxr;
	struct bnxt_ring_struct *ring;
	u32 prod, type;
	int i;

	type = (bp->rx_buf_use_size << RX_BD_LEN_SHIFT) |
		RX_BD_TYPE_RX_PACKET_BD | RX_BD_FLAGS_EOP;

	if (NET_IP_ALIGN == 2)
		type |= RX_BD_FLAGS_SOP;

	rxr = &bp->rx_ring[ring_nr];
	ring = &rxr->rx_ring_struct;
	bnxt_init_rxbd_pages(ring, type);

	if (BNXT_RX_PAGE_MODE(bp) && bp->xdp_prog) {
		rxr->xdp_prog = bpf_prog_add(bp->xdp_prog, 1);
		if (IS_ERR(rxr->xdp_prog)) {
			int rc = PTR_ERR(rxr->xdp_prog);

			rxr->xdp_prog = NULL;
			return rc;
		}
	}
	prod = rxr->rx_prod;
	for (i = 0; i < bp->rx_ring_size; i++) {
		if (bnxt_alloc_rx_data(bp, rxr, prod, GFP_KERNEL) != 0) {
			netdev_warn(dev, "init'ed rx ring %d with %d/%d skbs only\n",
				    ring_nr, i, bp->rx_ring_size);
			break;
		}
		prod = NEXT_RX(prod);
	}
	rxr->rx_prod = prod;
	ring->fw_ring_id = INVALID_HW_RING_ID;

	ring = &rxr->rx_agg_ring_struct;
	ring->fw_ring_id = INVALID_HW_RING_ID;

	if (!(bp->flags & BNXT_FLAG_AGG_RINGS))
		return 0;

	type = ((u32)BNXT_RX_PAGE_SIZE << RX_BD_LEN_SHIFT) |
		RX_BD_TYPE_RX_AGG_BD | RX_BD_FLAGS_SOP;

	bnxt_init_rxbd_pages(ring, type);

	prod = rxr->rx_agg_prod;
	for (i = 0; i < bp->rx_agg_ring_size; i++) {
		if (bnxt_alloc_rx_page(bp, rxr, prod, GFP_KERNEL) != 0) {
			netdev_warn(dev, "init'ed rx ring %d with %d/%d pages only\n",
				    ring_nr, i, bp->rx_ring_size);
			break;
		}
		prod = NEXT_RX_AGG(prod);
	}
	rxr->rx_agg_prod = prod;

	if (bp->flags & BNXT_FLAG_TPA) {
		if (rxr->rx_tpa) {
			u8 *data;
			dma_addr_t mapping;

			for (i = 0; i < MAX_TPA; i++) {
				data = __bnxt_alloc_rx_data(bp, &mapping,
							    GFP_KERNEL);
				if (!data)
					return -ENOMEM;

				rxr->rx_tpa[i].data = data;
				rxr->rx_tpa[i].data_ptr = data + bp->rx_offset;
				rxr->rx_tpa[i].mapping = mapping;
			}
		} else {
			netdev_err(bp->dev, "No resource allocated for LRO/GRO\n");
			return -ENOMEM;
		}
	}

	return 0;
}

static void bnxt_init_cp_rings(struct bnxt *bp)
{
	int i, j;

	for (i = 0; i < bp->cp_nr_rings; i++) {
		struct bnxt_cp_ring_info *cpr = &bp->bnapi[i]->cp_ring;
		struct bnxt_ring_struct *ring = &cpr->cp_ring_struct;

		ring->fw_ring_id = INVALID_HW_RING_ID;
		cpr->rx_ring_coal.coal_ticks = bp->rx_coal.coal_ticks;
		cpr->rx_ring_coal.coal_bufs = bp->rx_coal.coal_bufs;
		for (j = 0; j < 2; j++) {
			struct bnxt_cp_ring_info *cpr2 = cpr->cp_ring_arr[j];

			if (!cpr2)
				continue;

			ring = &cpr2->cp_ring_struct;
			ring->fw_ring_id = INVALID_HW_RING_ID;
			cpr2->rx_ring_coal.coal_ticks = bp->rx_coal.coal_ticks;
			cpr2->rx_ring_coal.coal_bufs = bp->rx_coal.coal_bufs;
		}
	}
}

static int bnxt_init_rx_rings(struct bnxt *bp)
{
	int i, rc = 0;

	if (BNXT_RX_PAGE_MODE(bp)) {
		bp->rx_offset = NET_IP_ALIGN + XDP_PACKET_HEADROOM;
		bp->rx_dma_offset = XDP_PACKET_HEADROOM;
	} else {
		bp->rx_offset = BNXT_RX_OFFSET;
		bp->rx_dma_offset = BNXT_RX_DMA_OFFSET;
	}

	for (i = 0; i < bp->rx_nr_rings; i++) {
		rc = bnxt_init_one_rx_ring(bp, i);
		if (rc)
			break;
	}

	return rc;
}

static int bnxt_init_tx_rings(struct bnxt *bp)
{
	u16 i;

	bp->tx_wake_thresh = max_t(int, bp->tx_ring_size / 2,
				   MAX_SKB_FRAGS + 1);

	for (i = 0; i < bp->tx_nr_rings; i++) {
		struct bnxt_tx_ring_info *txr = &bp->tx_ring[i];
		struct bnxt_ring_struct *ring = &txr->tx_ring_struct;

		ring->fw_ring_id = INVALID_HW_RING_ID;
	}

	return 0;
}

static void bnxt_free_ring_grps(struct bnxt *bp)
{
	kfree(bp->grp_info);
	bp->grp_info = NULL;
}

static int bnxt_init_ring_grps(struct bnxt *bp, bool irq_re_init)
{
	int i;

	if (irq_re_init) {
		bp->grp_info = kcalloc(bp->cp_nr_rings,
				       sizeof(struct bnxt_ring_grp_info),
				       GFP_KERNEL);
		if (!bp->grp_info)
			return -ENOMEM;
	}
	for (i = 0; i < bp->cp_nr_rings; i++) {
		if (irq_re_init)
			bp->grp_info[i].fw_stats_ctx = INVALID_HW_RING_ID;
		bp->grp_info[i].fw_grp_id = INVALID_HW_RING_ID;
		bp->grp_info[i].rx_fw_ring_id = INVALID_HW_RING_ID;
		bp->grp_info[i].agg_fw_ring_id = INVALID_HW_RING_ID;
		bp->grp_info[i].cp_fw_ring_id = INVALID_HW_RING_ID;
	}
	return 0;
}

static void bnxt_free_vnics(struct bnxt *bp)
{
	kfree(bp->vnic_info);
	bp->vnic_info = NULL;
	bp->nr_vnics = 0;
}

static int bnxt_alloc_vnics(struct bnxt *bp)
{
	int num_vnics = 1;

#ifdef CONFIG_RFS_ACCEL
	if (bp->flags & BNXT_FLAG_RFS)
		num_vnics += bp->rx_nr_rings;
#endif

	if (BNXT_CHIP_TYPE_NITRO_A0(bp))
		num_vnics++;

	bp->vnic_info = kcalloc(num_vnics, sizeof(struct bnxt_vnic_info),
				GFP_KERNEL);
	if (!bp->vnic_info)
		return -ENOMEM;

	bp->nr_vnics = num_vnics;
	return 0;
}

static void bnxt_init_vnics(struct bnxt *bp)
{
	int i;

	for (i = 0; i < bp->nr_vnics; i++) {
		struct bnxt_vnic_info *vnic = &bp->vnic_info[i];
		int j;

		vnic->fw_vnic_id = INVALID_HW_RING_ID;
		for (j = 0; j < BNXT_MAX_CTX_PER_VNIC; j++)
			vnic->fw_rss_cos_lb_ctx[j] = INVALID_HW_RING_ID;

		vnic->fw_l2_ctx_id = INVALID_HW_RING_ID;

		if (bp->vnic_info[i].rss_hash_key) {
			if (i == 0)
				prandom_bytes(vnic->rss_hash_key,
					      HW_HASH_KEY_SIZE);
			else
				memcpy(vnic->rss_hash_key,
				       bp->vnic_info[0].rss_hash_key,
				       HW_HASH_KEY_SIZE);
		}
	}
}

static int bnxt_calc_nr_ring_pages(u32 ring_size, int desc_per_pg)
{
	int pages;

	pages = ring_size / desc_per_pg;

	if (!pages)
		return 1;

	pages++;

	while (pages & (pages - 1))
		pages++;

	return pages;
}

void bnxt_set_tpa_flags(struct bnxt *bp)
{
	bp->flags &= ~BNXT_FLAG_TPA;
	if (bp->flags & BNXT_FLAG_NO_AGG_RINGS)
		return;
	if (bp->dev->features & NETIF_F_LRO)
		bp->flags |= BNXT_FLAG_LRO;
	else if (bp->dev->features & NETIF_F_GRO_HW)
		bp->flags |= BNXT_FLAG_GRO;
}

/* bp->rx_ring_size, bp->tx_ring_size, dev->mtu, BNXT_FLAG_{G|L}RO flags must
 * be set on entry.
 */
void bnxt_set_ring_params(struct bnxt *bp)
{
	u32 ring_size, rx_size, rx_space;
	u32 agg_factor = 0, agg_ring_size = 0;

	/* 8 for CRC and VLAN */
	rx_size = SKB_DATA_ALIGN(bp->dev->mtu + ETH_HLEN + NET_IP_ALIGN + 8);

	rx_space = rx_size + NET_SKB_PAD +
		SKB_DATA_ALIGN(sizeof(struct skb_shared_info));

	bp->rx_copy_thresh = BNXT_RX_COPY_THRESH;
	ring_size = bp->rx_ring_size;
	bp->rx_agg_ring_size = 0;
	bp->rx_agg_nr_pages = 0;

	if (bp->flags & BNXT_FLAG_TPA)
		agg_factor = min_t(u32, 4, 65536 / BNXT_RX_PAGE_SIZE);

	bp->flags &= ~BNXT_FLAG_JUMBO;
	if (rx_space > PAGE_SIZE && !(bp->flags & BNXT_FLAG_NO_AGG_RINGS)) {
		u32 jumbo_factor;

		bp->flags |= BNXT_FLAG_JUMBO;
		jumbo_factor = PAGE_ALIGN(bp->dev->mtu - 40) >> PAGE_SHIFT;
		if (jumbo_factor > agg_factor)
			agg_factor = jumbo_factor;
	}
	agg_ring_size = ring_size * agg_factor;

	if (agg_ring_size) {
		bp->rx_agg_nr_pages = bnxt_calc_nr_ring_pages(agg_ring_size,
							RX_DESC_CNT);
		if (bp->rx_agg_nr_pages > MAX_RX_AGG_PAGES) {
			u32 tmp = agg_ring_size;

			bp->rx_agg_nr_pages = MAX_RX_AGG_PAGES;
			agg_ring_size = MAX_RX_AGG_PAGES * RX_DESC_CNT - 1;
			netdev_warn(bp->dev, "rx agg ring size %d reduced to %d.\n",
				    tmp, agg_ring_size);
		}
		bp->rx_agg_ring_size = agg_ring_size;
		bp->rx_agg_ring_mask = (bp->rx_agg_nr_pages * RX_DESC_CNT) - 1;
		rx_size = SKB_DATA_ALIGN(BNXT_RX_COPY_THRESH + NET_IP_ALIGN);
		rx_space = rx_size + NET_SKB_PAD +
			SKB_DATA_ALIGN(sizeof(struct skb_shared_info));
	}

	bp->rx_buf_use_size = rx_size;
	bp->rx_buf_size = rx_space;

	bp->rx_nr_pages = bnxt_calc_nr_ring_pages(ring_size, RX_DESC_CNT);
	bp->rx_ring_mask = (bp->rx_nr_pages * RX_DESC_CNT) - 1;

	ring_size = bp->tx_ring_size;
	bp->tx_nr_pages = bnxt_calc_nr_ring_pages(ring_size, TX_DESC_CNT);
	bp->tx_ring_mask = (bp->tx_nr_pages * TX_DESC_CNT) - 1;

	ring_size = bp->rx_ring_size * (2 + agg_factor) + bp->tx_ring_size;
	bp->cp_ring_size = ring_size;

	bp->cp_nr_pages = bnxt_calc_nr_ring_pages(ring_size, CP_DESC_CNT);
	if (bp->cp_nr_pages > MAX_CP_PAGES) {
		bp->cp_nr_pages = MAX_CP_PAGES;
		bp->cp_ring_size = MAX_CP_PAGES * CP_DESC_CNT - 1;
		netdev_warn(bp->dev, "completion ring size %d reduced to %d.\n",
			    ring_size, bp->cp_ring_size);
	}
	bp->cp_bit = bp->cp_nr_pages * CP_DESC_CNT;
	bp->cp_ring_mask = bp->cp_bit - 1;
}

/* Changing allocation mode of RX rings.
 * TODO: Update when extending xdp_rxq_info to support allocation modes.
 */
int bnxt_set_rx_skb_mode(struct bnxt *bp, bool page_mode)
{
	if (page_mode) {
		if (bp->dev->mtu > BNXT_MAX_PAGE_MODE_MTU)
			return -EOPNOTSUPP;
		bp->dev->max_mtu =
			min_t(u16, bp->max_mtu, BNXT_MAX_PAGE_MODE_MTU);
		bp->flags &= ~BNXT_FLAG_AGG_RINGS;
		bp->flags |= BNXT_FLAG_NO_AGG_RINGS | BNXT_FLAG_RX_PAGE_MODE;
		bp->rx_dir = DMA_BIDIRECTIONAL;
		bp->rx_skb_func = bnxt_rx_page_skb;
		/* Disable LRO or GRO_HW */
		netdev_update_features(bp->dev);
	} else {
		bp->dev->max_mtu = bp->max_mtu;
		bp->flags &= ~BNXT_FLAG_RX_PAGE_MODE;
		bp->rx_dir = DMA_FROM_DEVICE;
		bp->rx_skb_func = bnxt_rx_skb;
	}
	return 0;
}

static void bnxt_free_vnic_attributes(struct bnxt *bp)
{
	int i;
	struct bnxt_vnic_info *vnic;
	struct pci_dev *pdev = bp->pdev;

	if (!bp->vnic_info)
		return;

	for (i = 0; i < bp->nr_vnics; i++) {
		vnic = &bp->vnic_info[i];

		kfree(vnic->fw_grp_ids);
		vnic->fw_grp_ids = NULL;

		kfree(vnic->uc_list);
		vnic->uc_list = NULL;

		if (vnic->mc_list) {
			dma_free_coherent(&pdev->dev, vnic->mc_list_size,
					  vnic->mc_list, vnic->mc_list_mapping);
			vnic->mc_list = NULL;
		}

		if (vnic->rss_table) {
			dma_free_coherent(&pdev->dev, PAGE_SIZE,
					  vnic->rss_table,
					  vnic->rss_table_dma_addr);
			vnic->rss_table = NULL;
		}

		vnic->rss_hash_key = NULL;
		vnic->flags = 0;
	}
}

static int bnxt_alloc_vnic_attributes(struct bnxt *bp)
{
	int i, rc = 0, size;
	struct bnxt_vnic_info *vnic;
	struct pci_dev *pdev = bp->pdev;
	int max_rings;

	for (i = 0; i < bp->nr_vnics; i++) {
		vnic = &bp->vnic_info[i];

		if (vnic->flags & BNXT_VNIC_UCAST_FLAG) {
			int mem_size = (BNXT_MAX_UC_ADDRS - 1) * ETH_ALEN;

			if (mem_size > 0) {
				vnic->uc_list = kmalloc(mem_size, GFP_KERNEL);
				if (!vnic->uc_list) {
					rc = -ENOMEM;
					goto out;
				}
			}
		}

		if (vnic->flags & BNXT_VNIC_MCAST_FLAG) {
			vnic->mc_list_size = BNXT_MAX_MC_ADDRS * ETH_ALEN;
			vnic->mc_list =
				dma_alloc_coherent(&pdev->dev,
						   vnic->mc_list_size,
						   &vnic->mc_list_mapping,
						   GFP_KERNEL);
			if (!vnic->mc_list) {
				rc = -ENOMEM;
				goto out;
			}
		}

		if (bp->flags & BNXT_FLAG_CHIP_P5)
			goto vnic_skip_grps;

		if (vnic->flags & BNXT_VNIC_RSS_FLAG)
			max_rings = bp->rx_nr_rings;
		else
			max_rings = 1;

		vnic->fw_grp_ids = kcalloc(max_rings, sizeof(u16), GFP_KERNEL);
		if (!vnic->fw_grp_ids) {
			rc = -ENOMEM;
			goto out;
		}
vnic_skip_grps:
		if ((bp->flags & BNXT_FLAG_NEW_RSS_CAP) &&
		    !(vnic->flags & BNXT_VNIC_RSS_FLAG))
			continue;

		/* Allocate rss table and hash key */
		vnic->rss_table = dma_alloc_coherent(&pdev->dev, PAGE_SIZE,
						     &vnic->rss_table_dma_addr,
						     GFP_KERNEL);
		if (!vnic->rss_table) {
			rc = -ENOMEM;
			goto out;
		}

		size = L1_CACHE_ALIGN(HW_HASH_INDEX_SIZE * sizeof(u16));

		vnic->rss_hash_key = ((void *)vnic->rss_table) + size;
		vnic->rss_hash_key_dma_addr = vnic->rss_table_dma_addr + size;
	}
	return 0;

out:
	return rc;
}

static void bnxt_free_hwrm_resources(struct bnxt *bp)
{
	struct pci_dev *pdev = bp->pdev;

	if (bp->hwrm_cmd_resp_addr) {
		dma_free_coherent(&pdev->dev, PAGE_SIZE, bp->hwrm_cmd_resp_addr,
				  bp->hwrm_cmd_resp_dma_addr);
		bp->hwrm_cmd_resp_addr = NULL;
	}

	if (bp->hwrm_cmd_kong_resp_addr) {
		dma_free_coherent(&pdev->dev, PAGE_SIZE,
				  bp->hwrm_cmd_kong_resp_addr,
				  bp->hwrm_cmd_kong_resp_dma_addr);
		bp->hwrm_cmd_kong_resp_addr = NULL;
	}
}

static int bnxt_alloc_kong_hwrm_resources(struct bnxt *bp)
{
	struct pci_dev *pdev = bp->pdev;

	bp->hwrm_cmd_kong_resp_addr =
		dma_alloc_coherent(&pdev->dev, PAGE_SIZE,
				   &bp->hwrm_cmd_kong_resp_dma_addr,
				   GFP_KERNEL);
	if (!bp->hwrm_cmd_kong_resp_addr)
		return -ENOMEM;

	return 0;
}

static int bnxt_alloc_hwrm_resources(struct bnxt *bp)
{
	struct pci_dev *pdev = bp->pdev;

	bp->hwrm_cmd_resp_addr = dma_alloc_coherent(&pdev->dev, PAGE_SIZE,
						   &bp->hwrm_cmd_resp_dma_addr,
						   GFP_KERNEL);
	if (!bp->hwrm_cmd_resp_addr)
		return -ENOMEM;

	return 0;
}

static void bnxt_free_hwrm_short_cmd_req(struct bnxt *bp)
{
	if (bp->hwrm_short_cmd_req_addr) {
		struct pci_dev *pdev = bp->pdev;

		dma_free_coherent(&pdev->dev, bp->hwrm_max_ext_req_len,
				  bp->hwrm_short_cmd_req_addr,
				  bp->hwrm_short_cmd_req_dma_addr);
		bp->hwrm_short_cmd_req_addr = NULL;
	}
}

static int bnxt_alloc_hwrm_short_cmd_req(struct bnxt *bp)
{
	struct pci_dev *pdev = bp->pdev;

	bp->hwrm_short_cmd_req_addr =
		dma_alloc_coherent(&pdev->dev, bp->hwrm_max_ext_req_len,
				   &bp->hwrm_short_cmd_req_dma_addr,
				   GFP_KERNEL);
	if (!bp->hwrm_short_cmd_req_addr)
		return -ENOMEM;

	return 0;
}

static void bnxt_free_port_stats(struct bnxt *bp)
{
	struct pci_dev *pdev = bp->pdev;

	bp->flags &= ~BNXT_FLAG_PORT_STATS;
	bp->flags &= ~BNXT_FLAG_PORT_STATS_EXT;

	if (bp->hw_rx_port_stats) {
		dma_free_coherent(&pdev->dev, bp->hw_port_stats_size,
				  bp->hw_rx_port_stats,
				  bp->hw_rx_port_stats_map);
		bp->hw_rx_port_stats = NULL;
	}

	if (bp->hw_tx_port_stats_ext) {
		dma_free_coherent(&pdev->dev, sizeof(struct tx_port_stats_ext),
				  bp->hw_tx_port_stats_ext,
				  bp->hw_tx_port_stats_ext_map);
		bp->hw_tx_port_stats_ext = NULL;
	}

	if (bp->hw_rx_port_stats_ext) {
		dma_free_coherent(&pdev->dev, sizeof(struct rx_port_stats_ext),
				  bp->hw_rx_port_stats_ext,
				  bp->hw_rx_port_stats_ext_map);
		bp->hw_rx_port_stats_ext = NULL;
	}
}

static void bnxt_free_ring_stats(struct bnxt *bp)
{
	struct pci_dev *pdev = bp->pdev;
	int size, i;

	if (!bp->bnapi)
		return;

	size = sizeof(struct ctx_hw_stats);

	for (i = 0; i < bp->cp_nr_rings; i++) {
		struct bnxt_napi *bnapi = bp->bnapi[i];
		struct bnxt_cp_ring_info *cpr = &bnapi->cp_ring;

		if (cpr->hw_stats) {
			dma_free_coherent(&pdev->dev, size, cpr->hw_stats,
					  cpr->hw_stats_map);
			cpr->hw_stats = NULL;
		}
	}
}

static int bnxt_alloc_stats(struct bnxt *bp)
{
	u32 size, i;
	struct pci_dev *pdev = bp->pdev;

	size = sizeof(struct ctx_hw_stats);

	for (i = 0; i < bp->cp_nr_rings; i++) {
		struct bnxt_napi *bnapi = bp->bnapi[i];
		struct bnxt_cp_ring_info *cpr = &bnapi->cp_ring;

		cpr->hw_stats = dma_alloc_coherent(&pdev->dev, size,
						   &cpr->hw_stats_map,
						   GFP_KERNEL);
		if (!cpr->hw_stats)
			return -ENOMEM;

		cpr->hw_stats_ctx_id = INVALID_STATS_CTX_ID;
	}

	if (BNXT_PF(bp) && bp->chip_num != CHIP_NUM_58700) {
		if (bp->hw_rx_port_stats)
			goto alloc_ext_stats;

		bp->hw_port_stats_size = sizeof(struct rx_port_stats) +
					 sizeof(struct tx_port_stats) + 1024;

		bp->hw_rx_port_stats =
			dma_alloc_coherent(&pdev->dev, bp->hw_port_stats_size,
					   &bp->hw_rx_port_stats_map,
					   GFP_KERNEL);
		if (!bp->hw_rx_port_stats)
			return -ENOMEM;

		bp->hw_tx_port_stats = (void *)(bp->hw_rx_port_stats + 1) +
				       512;
		bp->hw_tx_port_stats_map = bp->hw_rx_port_stats_map +
					   sizeof(struct rx_port_stats) + 512;
		bp->flags |= BNXT_FLAG_PORT_STATS;

alloc_ext_stats:
		/* Display extended statistics only if FW supports it */
		if (bp->hwrm_spec_code < 0x10804 ||
		    bp->hwrm_spec_code == 0x10900)
			return 0;

		if (bp->hw_rx_port_stats_ext)
			goto alloc_tx_ext_stats;

		bp->hw_rx_port_stats_ext =
			dma_zalloc_coherent(&pdev->dev,
					    sizeof(struct rx_port_stats_ext),
					    &bp->hw_rx_port_stats_ext_map,
					    GFP_KERNEL);
		if (!bp->hw_rx_port_stats_ext)
			return 0;

alloc_tx_ext_stats:
		if (bp->hw_tx_port_stats_ext)
			return 0;

		if (bp->hwrm_spec_code >= 0x10902) {
			bp->hw_tx_port_stats_ext =
				dma_zalloc_coherent(&pdev->dev,
					    sizeof(struct tx_port_stats_ext),
					    &bp->hw_tx_port_stats_ext_map,
					    GFP_KERNEL);
		}
		bp->flags |= BNXT_FLAG_PORT_STATS_EXT;
	}
	return 0;
}

static void bnxt_clear_ring_indices(struct bnxt *bp)
{
	int i;

	if (!bp->bnapi)
		return;

	for (i = 0; i < bp->cp_nr_rings; i++) {
		struct bnxt_napi *bnapi = bp->bnapi[i];
		struct bnxt_cp_ring_info *cpr;
		struct bnxt_rx_ring_info *rxr;
		struct bnxt_tx_ring_info *txr;

		if (!bnapi)
			continue;

		cpr = &bnapi->cp_ring;
		cpr->cp_raw_cons = 0;

		txr = bnapi->tx_ring;
		if (txr) {
			txr->tx_prod = 0;
			txr->tx_cons = 0;
		}

		rxr = bnapi->rx_ring;
		if (rxr) {
			rxr->rx_prod = 0;
			rxr->rx_agg_prod = 0;
			rxr->rx_sw_agg_prod = 0;
			rxr->rx_next_cons = 0;
		}
	}
}

static void bnxt_free_ntp_fltrs(struct bnxt *bp, bool irq_reinit)
{
#ifdef CONFIG_RFS_ACCEL
	int i;

	/* Under rtnl_lock and all our NAPIs have been disabled.  It's
	 * safe to delete the hash table.
	 */
	for (i = 0; i < BNXT_NTP_FLTR_HASH_SIZE; i++) {
		struct hlist_head *head;
		struct hlist_node *tmp;
		struct bnxt_ntuple_filter *fltr;

		head = &bp->ntp_fltr_hash_tbl[i];
		hlist_for_each_entry_safe(fltr, tmp, head, hash) {
			hlist_del(&fltr->hash);
			kfree(fltr);
		}
	}
	if (irq_reinit) {
		kfree(bp->ntp_fltr_bmap);
		bp->ntp_fltr_bmap = NULL;
	}
	bp->ntp_fltr_count = 0;
#endif
}

static int bnxt_alloc_ntp_fltrs(struct bnxt *bp)
{
#ifdef CONFIG_RFS_ACCEL
	int i, rc = 0;

	if (!(bp->flags & BNXT_FLAG_RFS))
		return 0;

	for (i = 0; i < BNXT_NTP_FLTR_HASH_SIZE; i++)
		INIT_HLIST_HEAD(&bp->ntp_fltr_hash_tbl[i]);

	bp->ntp_fltr_count = 0;
	bp->ntp_fltr_bmap = kcalloc(BITS_TO_LONGS(BNXT_NTP_FLTR_MAX_FLTR),
				    sizeof(long),
				    GFP_KERNEL);

	if (!bp->ntp_fltr_bmap)
		rc = -ENOMEM;

	return rc;
#else
	return 0;
#endif
}

static void bnxt_free_mem(struct bnxt *bp, bool irq_re_init)
{
	bnxt_free_vnic_attributes(bp);
	bnxt_free_tx_rings(bp);
	bnxt_free_rx_rings(bp);
	bnxt_free_cp_rings(bp);
	bnxt_free_ntp_fltrs(bp, irq_re_init);
	if (irq_re_init) {
		bnxt_free_ring_stats(bp);
		bnxt_free_ring_grps(bp);
		bnxt_free_vnics(bp);
		kfree(bp->tx_ring_map);
		bp->tx_ring_map = NULL;
		kfree(bp->tx_ring);
		bp->tx_ring = NULL;
		kfree(bp->rx_ring);
		bp->rx_ring = NULL;
		kfree(bp->bnapi);
		bp->bnapi = NULL;
	} else {
		bnxt_clear_ring_indices(bp);
	}
}

static int bnxt_alloc_mem(struct bnxt *bp, bool irq_re_init)
{
	int i, j, rc, size, arr_size;
	void *bnapi;

	if (irq_re_init) {
		/* Allocate bnapi mem pointer array and mem block for
		 * all queues
		 */
		arr_size = L1_CACHE_ALIGN(sizeof(struct bnxt_napi *) *
				bp->cp_nr_rings);
		size = L1_CACHE_ALIGN(sizeof(struct bnxt_napi));
		bnapi = kzalloc(arr_size + size * bp->cp_nr_rings, GFP_KERNEL);
		if (!bnapi)
			return -ENOMEM;

		bp->bnapi = bnapi;
		bnapi += arr_size;
		for (i = 0; i < bp->cp_nr_rings; i++, bnapi += size) {
			bp->bnapi[i] = bnapi;
			bp->bnapi[i]->index = i;
			bp->bnapi[i]->bp = bp;
			if (bp->flags & BNXT_FLAG_CHIP_P5) {
				struct bnxt_cp_ring_info *cpr =
					&bp->bnapi[i]->cp_ring;

				cpr->cp_ring_struct.ring_mem.flags =
					BNXT_RMEM_RING_PTE_FLAG;
			}
		}

		bp->rx_ring = kcalloc(bp->rx_nr_rings,
				      sizeof(struct bnxt_rx_ring_info),
				      GFP_KERNEL);
		if (!bp->rx_ring)
			return -ENOMEM;

		for (i = 0; i < bp->rx_nr_rings; i++) {
			struct bnxt_rx_ring_info *rxr = &bp->rx_ring[i];

			if (bp->flags & BNXT_FLAG_CHIP_P5) {
				rxr->rx_ring_struct.ring_mem.flags =
					BNXT_RMEM_RING_PTE_FLAG;
				rxr->rx_agg_ring_struct.ring_mem.flags =
					BNXT_RMEM_RING_PTE_FLAG;
			}
			rxr->bnapi = bp->bnapi[i];
			bp->bnapi[i]->rx_ring = &bp->rx_ring[i];
		}

		bp->tx_ring = kcalloc(bp->tx_nr_rings,
				      sizeof(struct bnxt_tx_ring_info),
				      GFP_KERNEL);
		if (!bp->tx_ring)
			return -ENOMEM;

		bp->tx_ring_map = kcalloc(bp->tx_nr_rings, sizeof(u16),
					  GFP_KERNEL);

		if (!bp->tx_ring_map)
			return -ENOMEM;

		if (bp->flags & BNXT_FLAG_SHARED_RINGS)
			j = 0;
		else
			j = bp->rx_nr_rings;

		for (i = 0; i < bp->tx_nr_rings; i++, j++) {
			struct bnxt_tx_ring_info *txr = &bp->tx_ring[i];

			if (bp->flags & BNXT_FLAG_CHIP_P5)
				txr->tx_ring_struct.ring_mem.flags =
					BNXT_RMEM_RING_PTE_FLAG;
			txr->bnapi = bp->bnapi[j];
			bp->bnapi[j]->tx_ring = txr;
			bp->tx_ring_map[i] = bp->tx_nr_rings_xdp + i;
			if (i >= bp->tx_nr_rings_xdp) {
				txr->txq_index = i - bp->tx_nr_rings_xdp;
				bp->bnapi[j]->tx_int = bnxt_tx_int;
			} else {
				bp->bnapi[j]->flags |= BNXT_NAPI_FLAG_XDP;
				bp->bnapi[j]->tx_int = bnxt_tx_int_xdp;
			}
		}

		rc = bnxt_alloc_stats(bp);
		if (rc)
			goto alloc_mem_err;

		rc = bnxt_alloc_ntp_fltrs(bp);
		if (rc)
			goto alloc_mem_err;

		rc = bnxt_alloc_vnics(bp);
		if (rc)
			goto alloc_mem_err;
	}

	bnxt_init_ring_struct(bp);

	rc = bnxt_alloc_rx_rings(bp);
	if (rc)
		goto alloc_mem_err;

	rc = bnxt_alloc_tx_rings(bp);
	if (rc)
		goto alloc_mem_err;

	rc = bnxt_alloc_cp_rings(bp);
	if (rc)
		goto alloc_mem_err;

	bp->vnic_info[0].flags |= BNXT_VNIC_RSS_FLAG | BNXT_VNIC_MCAST_FLAG |
				  BNXT_VNIC_UCAST_FLAG;
	rc = bnxt_alloc_vnic_attributes(bp);
	if (rc)
		goto alloc_mem_err;
	return 0;

alloc_mem_err:
	bnxt_free_mem(bp, true);
	return rc;
}

static void bnxt_disable_int(struct bnxt *bp)
{
	int i;

	if (!bp->bnapi)
		return;

	for (i = 0; i < bp->cp_nr_rings; i++) {
		struct bnxt_napi *bnapi = bp->bnapi[i];
		struct bnxt_cp_ring_info *cpr = &bnapi->cp_ring;
		struct bnxt_ring_struct *ring = &cpr->cp_ring_struct;

		if (ring->fw_ring_id != INVALID_HW_RING_ID)
			bnxt_db_nq(bp, &cpr->cp_db, cpr->cp_raw_cons);
	}
}

static int bnxt_cp_num_to_irq_num(struct bnxt *bp, int n)
{
	struct bnxt_napi *bnapi = bp->bnapi[n];
	struct bnxt_cp_ring_info *cpr;

	cpr = &bnapi->cp_ring;
	return cpr->cp_ring_struct.map_idx;
}

static void bnxt_disable_int_sync(struct bnxt *bp)
{
	int i;

	atomic_inc(&bp->intr_sem);

	bnxt_disable_int(bp);
	for (i = 0; i < bp->cp_nr_rings; i++) {
		int map_idx = bnxt_cp_num_to_irq_num(bp, i);

		synchronize_irq(bp->irq_tbl[map_idx].vector);
	}
}

static void bnxt_enable_int(struct bnxt *bp)
{
	int i;

	atomic_set(&bp->intr_sem, 0);
	for (i = 0; i < bp->cp_nr_rings; i++) {
		struct bnxt_napi *bnapi = bp->bnapi[i];
		struct bnxt_cp_ring_info *cpr = &bnapi->cp_ring;

		bnxt_db_nq_arm(bp, &cpr->cp_db, cpr->cp_raw_cons);
	}
}

void bnxt_hwrm_cmd_hdr_init(struct bnxt *bp, void *request, u16 req_type,
			    u16 cmpl_ring, u16 target_id)
{
	struct input *req = request;

	req->req_type = cpu_to_le16(req_type);
	req->cmpl_ring = cpu_to_le16(cmpl_ring);
	req->target_id = cpu_to_le16(target_id);
	if (bnxt_kong_hwrm_message(bp, req))
		req->resp_addr = cpu_to_le64(bp->hwrm_cmd_kong_resp_dma_addr);
	else
		req->resp_addr = cpu_to_le64(bp->hwrm_cmd_resp_dma_addr);
}

static int bnxt_hwrm_do_send_msg(struct bnxt *bp, void *msg, u32 msg_len,
				 int timeout, bool silent)
{
	int i, intr_process, rc, tmo_count;
	struct input *req = msg;
	u32 *data = msg;
	__le32 *resp_len;
	u8 *valid;
	u16 cp_ring_id, len = 0;
	struct hwrm_err_output *resp = bp->hwrm_cmd_resp_addr;
	u16 max_req_len = BNXT_HWRM_MAX_REQ_LEN;
	struct hwrm_short_input short_input = {0};
	u32 doorbell_offset = BNXT_GRCPF_REG_CHIMP_COMM_TRIGGER;
	u8 *resp_addr = (u8 *)bp->hwrm_cmd_resp_addr;
	u32 bar_offset = BNXT_GRCPF_REG_CHIMP_COMM;
	u16 dst = BNXT_HWRM_CHNL_CHIMP;

	if (msg_len > BNXT_HWRM_MAX_REQ_LEN) {
		if (msg_len > bp->hwrm_max_ext_req_len ||
		    !bp->hwrm_short_cmd_req_addr)
			return -EINVAL;
	}

	if (bnxt_hwrm_kong_chnl(bp, req)) {
		dst = BNXT_HWRM_CHNL_KONG;
		bar_offset = BNXT_GRCPF_REG_KONG_COMM;
		doorbell_offset = BNXT_GRCPF_REG_KONG_COMM_TRIGGER;
		resp = bp->hwrm_cmd_kong_resp_addr;
		resp_addr = (u8 *)bp->hwrm_cmd_kong_resp_addr;
	}

	memset(resp, 0, PAGE_SIZE);
	cp_ring_id = le16_to_cpu(req->cmpl_ring);
	intr_process = (cp_ring_id == INVALID_HW_RING_ID) ? 0 : 1;

	req->seq_id = cpu_to_le16(bnxt_get_hwrm_seq_id(bp, dst));
	/* currently supports only one outstanding message */
	if (intr_process)
		bp->hwrm_intr_seq_id = le16_to_cpu(req->seq_id);

	if ((bp->fw_cap & BNXT_FW_CAP_SHORT_CMD) ||
	    msg_len > BNXT_HWRM_MAX_REQ_LEN) {
		void *short_cmd_req = bp->hwrm_short_cmd_req_addr;
		u16 max_msg_len;

		/* Set boundary for maximum extended request length for short
		 * cmd format. If passed up from device use the max supported
		 * internal req length.
		 */
		max_msg_len = bp->hwrm_max_ext_req_len;

		memcpy(short_cmd_req, req, msg_len);
		if (msg_len < max_msg_len)
			memset(short_cmd_req + msg_len, 0,
			       max_msg_len - msg_len);

		short_input.req_type = req->req_type;
		short_input.signature =
				cpu_to_le16(SHORT_REQ_SIGNATURE_SHORT_CMD);
		short_input.size = cpu_to_le16(msg_len);
		short_input.req_addr =
			cpu_to_le64(bp->hwrm_short_cmd_req_dma_addr);

		data = (u32 *)&short_input;
		msg_len = sizeof(short_input);

		/* Sync memory write before updating doorbell */
		wmb();

		max_req_len = BNXT_HWRM_SHORT_REQ_LEN;
	}

	/* Write request msg to hwrm channel */
	__iowrite32_copy(bp->bar0 + bar_offset, data, msg_len / 4);

	for (i = msg_len; i < max_req_len; i += 4)
		writel(0, bp->bar0 + bar_offset + i);

	/* Ring channel doorbell */
	writel(1, bp->bar0 + doorbell_offset);

	if (!timeout)
		timeout = DFLT_HWRM_CMD_TIMEOUT;
	/* convert timeout to usec */
	timeout *= 1000;

	i = 0;
	/* Short timeout for the first few iterations:
	 * number of loops = number of loops for short timeout +
	 * number of loops for standard timeout.
	 */
	tmo_count = HWRM_SHORT_TIMEOUT_COUNTER;
	timeout = timeout - HWRM_SHORT_MIN_TIMEOUT * HWRM_SHORT_TIMEOUT_COUNTER;
	tmo_count += DIV_ROUND_UP(timeout, HWRM_MIN_TIMEOUT);
	resp_len = (__le32 *)(resp_addr + HWRM_RESP_LEN_OFFSET);

	if (intr_process) {
		u16 seq_id = bp->hwrm_intr_seq_id;

		/* Wait until hwrm response cmpl interrupt is processed */
		while (bp->hwrm_intr_seq_id != (u16)~seq_id &&
		       i++ < tmo_count) {
			/* on first few passes, just barely sleep */
			if (i < HWRM_SHORT_TIMEOUT_COUNTER)
				usleep_range(HWRM_SHORT_MIN_TIMEOUT,
					     HWRM_SHORT_MAX_TIMEOUT);
			else
				usleep_range(HWRM_MIN_TIMEOUT,
					     HWRM_MAX_TIMEOUT);
		}

		if (bp->hwrm_intr_seq_id != (u16)~seq_id) {
			netdev_err(bp->dev, "Resp cmpl intr err msg: 0x%x\n",
				   le16_to_cpu(req->req_type));
			return -1;
		}
		len = (le32_to_cpu(*resp_len) & HWRM_RESP_LEN_MASK) >>
		      HWRM_RESP_LEN_SFT;
		valid = resp_addr + len - 1;
	} else {
		int j;

		/* Check if response len is updated */
		for (i = 0; i < tmo_count; i++) {
			len = (le32_to_cpu(*resp_len) & HWRM_RESP_LEN_MASK) >>
			      HWRM_RESP_LEN_SFT;
			if (len)
				break;
			/* on first few passes, just barely sleep */
			if (i < DFLT_HWRM_CMD_TIMEOUT)
				usleep_range(HWRM_SHORT_MIN_TIMEOUT,
					     HWRM_SHORT_MAX_TIMEOUT);
			else
				usleep_range(HWRM_MIN_TIMEOUT,
					     HWRM_MAX_TIMEOUT);
		}

		if (i >= tmo_count) {
			netdev_err(bp->dev, "Error (timeout: %d) msg {0x%x 0x%x} len:%d\n",
				   HWRM_TOTAL_TIMEOUT(i),
				   le16_to_cpu(req->req_type),
				   le16_to_cpu(req->seq_id), len);
			return -1;
		}

		/* Last byte of resp contains valid bit */
		valid = resp_addr + len - 1;
		for (j = 0; j < HWRM_VALID_BIT_DELAY_USEC; j++) {
			/* make sure we read from updated DMA memory */
			dma_rmb();
			if (*valid)
				break;
			udelay(1);
		}

		if (j >= HWRM_VALID_BIT_DELAY_USEC) {
			netdev_err(bp->dev, "Error (timeout: %d) msg {0x%x 0x%x} len:%d v:%d\n",
				   HWRM_TOTAL_TIMEOUT(i),
				   le16_to_cpu(req->req_type),
				   le16_to_cpu(req->seq_id), len, *valid);
			return -1;
		}
	}

	/* Zero valid bit for compatibility.  Valid bit in an older spec
	 * may become a new field in a newer spec.  We must make sure that
	 * a new field not implemented by old spec will read zero.
	 */
	*valid = 0;
	rc = le16_to_cpu(resp->error_code);
	if (rc && !silent)
		netdev_err(bp->dev, "hwrm req_type 0x%x seq id 0x%x error 0x%x\n",
			   le16_to_cpu(resp->req_type),
			   le16_to_cpu(resp->seq_id), rc);
	return rc;
}

int _hwrm_send_message(struct bnxt *bp, void *msg, u32 msg_len, int timeout)
{
	return bnxt_hwrm_do_send_msg(bp, msg, msg_len, timeout, false);
}

int _hwrm_send_message_silent(struct bnxt *bp, void *msg, u32 msg_len,
			      int timeout)
{
	return bnxt_hwrm_do_send_msg(bp, msg, msg_len, timeout, true);
}

int hwrm_send_message(struct bnxt *bp, void *msg, u32 msg_len, int timeout)
{
	int rc;

	mutex_lock(&bp->hwrm_cmd_lock);
	rc = _hwrm_send_message(bp, msg, msg_len, timeout);
	mutex_unlock(&bp->hwrm_cmd_lock);
	return rc;
}

int hwrm_send_message_silent(struct bnxt *bp, void *msg, u32 msg_len,
			     int timeout)
{
	int rc;

	mutex_lock(&bp->hwrm_cmd_lock);
	rc = bnxt_hwrm_do_send_msg(bp, msg, msg_len, timeout, true);
	mutex_unlock(&bp->hwrm_cmd_lock);
	return rc;
}

int bnxt_hwrm_func_rgtr_async_events(struct bnxt *bp, unsigned long *bmap,
				     int bmap_size)
{
	struct hwrm_func_drv_rgtr_input req = {0};
	DECLARE_BITMAP(async_events_bmap, 256);
	u32 *events = (u32 *)async_events_bmap;
	int i;

	bnxt_hwrm_cmd_hdr_init(bp, &req, HWRM_FUNC_DRV_RGTR, -1, -1);

	req.enables =
		cpu_to_le32(FUNC_DRV_RGTR_REQ_ENABLES_ASYNC_EVENT_FWD);

	memset(async_events_bmap, 0, sizeof(async_events_bmap));
	for (i = 0; i < ARRAY_SIZE(bnxt_async_events_arr); i++)
		__set_bit(bnxt_async_events_arr[i], async_events_bmap);

	if (bmap && bmap_size) {
		for (i = 0; i < bmap_size; i++) {
			if (test_bit(i, bmap))
				__set_bit(i, async_events_bmap);
		}
	}

	for (i = 0; i < 8; i++)
		req.async_event_fwd[i] |= cpu_to_le32(events[i]);

	return hwrm_send_message(bp, &req, sizeof(req), HWRM_CMD_TIMEOUT);
}

static int bnxt_hwrm_func_drv_rgtr(struct bnxt *bp)
{
	struct hwrm_func_drv_rgtr_output *resp = bp->hwrm_cmd_resp_addr;
	struct hwrm_func_drv_rgtr_input req = {0};
	int rc;

	bnxt_hwrm_cmd_hdr_init(bp, &req, HWRM_FUNC_DRV_RGTR, -1, -1);

	req.enables =
		cpu_to_le32(FUNC_DRV_RGTR_REQ_ENABLES_OS_TYPE |
			    FUNC_DRV_RGTR_REQ_ENABLES_VER);

	req.os_type = cpu_to_le16(FUNC_DRV_RGTR_REQ_OS_TYPE_LINUX);
	req.flags = cpu_to_le32(FUNC_DRV_RGTR_REQ_FLAGS_16BIT_VER_MODE);
	req.ver_maj_8b = DRV_VER_MAJ;
	req.ver_min_8b = DRV_VER_MIN;
	req.ver_upd_8b = DRV_VER_UPD;
	req.ver_maj = cpu_to_le16(DRV_VER_MAJ);
	req.ver_min = cpu_to_le16(DRV_VER_MIN);
	req.ver_upd = cpu_to_le16(DRV_VER_UPD);

	if (BNXT_PF(bp)) {
		u32 data[8];
		int i;

		memset(data, 0, sizeof(data));
		for (i = 0; i < ARRAY_SIZE(bnxt_vf_req_snif); i++) {
			u16 cmd = bnxt_vf_req_snif[i];
			unsigned int bit, idx;

			idx = cmd / 32;
			bit = cmd % 32;
			data[idx] |= 1 << bit;
		}

		for (i = 0; i < 8; i++)
			req.vf_req_fwd[i] = cpu_to_le32(data[i]);

		req.enables |=
			cpu_to_le32(FUNC_DRV_RGTR_REQ_ENABLES_VF_REQ_FWD);
	}

	if (bp->fw_cap & BNXT_FW_CAP_OVS_64BIT_HANDLE)
		req.flags |= cpu_to_le32(
			FUNC_DRV_RGTR_REQ_FLAGS_FLOW_HANDLE_64BIT_MODE);

	mutex_lock(&bp->hwrm_cmd_lock);
	rc = _hwrm_send_message(bp, &req, sizeof(req), HWRM_CMD_TIMEOUT);
	if (rc)
		rc = -EIO;
	else if (resp->flags &
		 cpu_to_le32(FUNC_DRV_RGTR_RESP_FLAGS_IF_CHANGE_SUPPORTED))
		bp->fw_cap |= BNXT_FW_CAP_IF_CHANGE;
	mutex_unlock(&bp->hwrm_cmd_lock);
	return rc;
}

static int bnxt_hwrm_func_drv_unrgtr(struct bnxt *bp)
{
	struct hwrm_func_drv_unrgtr_input req = {0};

	bnxt_hwrm_cmd_hdr_init(bp, &req, HWRM_FUNC_DRV_UNRGTR, -1, -1);
	return hwrm_send_message(bp, &req, sizeof(req), HWRM_CMD_TIMEOUT);
}

static int bnxt_hwrm_tunnel_dst_port_free(struct bnxt *bp, u8 tunnel_type)
{
	u32 rc = 0;
	struct hwrm_tunnel_dst_port_free_input req = {0};

	bnxt_hwrm_cmd_hdr_init(bp, &req, HWRM_TUNNEL_DST_PORT_FREE, -1, -1);
	req.tunnel_type = tunnel_type;

	switch (tunnel_type) {
	case TUNNEL_DST_PORT_FREE_REQ_TUNNEL_TYPE_VXLAN:
		req.tunnel_dst_port_id = bp->vxlan_fw_dst_port_id;
		break;
	case TUNNEL_DST_PORT_FREE_REQ_TUNNEL_TYPE_GENEVE:
		req.tunnel_dst_port_id = bp->nge_fw_dst_port_id;
		break;
	default:
		break;
	}

	rc = hwrm_send_message(bp, &req, sizeof(req), HWRM_CMD_TIMEOUT);
	if (rc)
		netdev_err(bp->dev, "hwrm_tunnel_dst_port_free failed. rc:%d\n",
			   rc);
	return rc;
}

static int bnxt_hwrm_tunnel_dst_port_alloc(struct bnxt *bp, __be16 port,
					   u8 tunnel_type)
{
	u32 rc = 0;
	struct hwrm_tunnel_dst_port_alloc_input req = {0};
	struct hwrm_tunnel_dst_port_alloc_output *resp = bp->hwrm_cmd_resp_addr;

	bnxt_hwrm_cmd_hdr_init(bp, &req, HWRM_TUNNEL_DST_PORT_ALLOC, -1, -1);

	req.tunnel_type = tunnel_type;
	req.tunnel_dst_port_val = port;

	mutex_lock(&bp->hwrm_cmd_lock);
	rc = _hwrm_send_message(bp, &req, sizeof(req), HWRM_CMD_TIMEOUT);
	if (rc) {
		netdev_err(bp->dev, "hwrm_tunnel_dst_port_alloc failed. rc:%d\n",
			   rc);
		goto err_out;
	}

	switch (tunnel_type) {
	case TUNNEL_DST_PORT_ALLOC_REQ_TUNNEL_TYPE_VXLAN:
		bp->vxlan_fw_dst_port_id = resp->tunnel_dst_port_id;
		break;
	case TUNNEL_DST_PORT_ALLOC_REQ_TUNNEL_TYPE_GENEVE:
		bp->nge_fw_dst_port_id = resp->tunnel_dst_port_id;
		break;
	default:
		break;
	}

err_out:
	mutex_unlock(&bp->hwrm_cmd_lock);
	return rc;
}

static int bnxt_hwrm_cfa_l2_set_rx_mask(struct bnxt *bp, u16 vnic_id)
{
	struct hwrm_cfa_l2_set_rx_mask_input req = {0};
	struct bnxt_vnic_info *vnic = &bp->vnic_info[vnic_id];

	bnxt_hwrm_cmd_hdr_init(bp, &req, HWRM_CFA_L2_SET_RX_MASK, -1, -1);
	req.vnic_id = cpu_to_le32(vnic->fw_vnic_id);

	req.num_mc_entries = cpu_to_le32(vnic->mc_list_count);
	req.mc_tbl_addr = cpu_to_le64(vnic->mc_list_mapping);
	req.mask = cpu_to_le32(vnic->rx_mask);
	return hwrm_send_message(bp, &req, sizeof(req), HWRM_CMD_TIMEOUT);
}

#ifdef CONFIG_RFS_ACCEL
static int bnxt_hwrm_cfa_ntuple_filter_free(struct bnxt *bp,
					    struct bnxt_ntuple_filter *fltr)
{
	struct hwrm_cfa_ntuple_filter_free_input req = {0};

	bnxt_hwrm_cmd_hdr_init(bp, &req, HWRM_CFA_NTUPLE_FILTER_FREE, -1, -1);
	req.ntuple_filter_id = fltr->filter_id;
	return hwrm_send_message(bp, &req, sizeof(req), HWRM_CMD_TIMEOUT);
}

#define BNXT_NTP_FLTR_FLAGS					\
	(CFA_NTUPLE_FILTER_ALLOC_REQ_ENABLES_L2_FILTER_ID |	\
	 CFA_NTUPLE_FILTER_ALLOC_REQ_ENABLES_ETHERTYPE |	\
	 CFA_NTUPLE_FILTER_ALLOC_REQ_ENABLES_SRC_MACADDR |	\
	 CFA_NTUPLE_FILTER_ALLOC_REQ_ENABLES_IPADDR_TYPE |	\
	 CFA_NTUPLE_FILTER_ALLOC_REQ_ENABLES_SRC_IPADDR |	\
	 CFA_NTUPLE_FILTER_ALLOC_REQ_ENABLES_SRC_IPADDR_MASK |	\
	 CFA_NTUPLE_FILTER_ALLOC_REQ_ENABLES_DST_IPADDR |	\
	 CFA_NTUPLE_FILTER_ALLOC_REQ_ENABLES_DST_IPADDR_MASK |	\
	 CFA_NTUPLE_FILTER_ALLOC_REQ_ENABLES_IP_PROTOCOL |	\
	 CFA_NTUPLE_FILTER_ALLOC_REQ_ENABLES_SRC_PORT |		\
	 CFA_NTUPLE_FILTER_ALLOC_REQ_ENABLES_SRC_PORT_MASK |	\
	 CFA_NTUPLE_FILTER_ALLOC_REQ_ENABLES_DST_PORT |		\
	 CFA_NTUPLE_FILTER_ALLOC_REQ_ENABLES_DST_PORT_MASK |	\
	 CFA_NTUPLE_FILTER_ALLOC_REQ_ENABLES_DST_ID)

#define BNXT_NTP_TUNNEL_FLTR_FLAG				\
		CFA_NTUPLE_FILTER_ALLOC_REQ_ENABLES_TUNNEL_TYPE

static int bnxt_hwrm_cfa_ntuple_filter_alloc(struct bnxt *bp,
					     struct bnxt_ntuple_filter *fltr)
{
	struct bnxt_vnic_info *vnic = &bp->vnic_info[fltr->rxq + 1];
	struct hwrm_cfa_ntuple_filter_alloc_input req = {0};
	struct hwrm_cfa_ntuple_filter_alloc_output *resp;
	struct flow_keys *keys = &fltr->fkeys;
	int rc = 0;

	bnxt_hwrm_cmd_hdr_init(bp, &req, HWRM_CFA_NTUPLE_FILTER_ALLOC, -1, -1);
	req.l2_filter_id = bp->vnic_info[0].fw_l2_filter_id[fltr->l2_fltr_idx];

	req.enables = cpu_to_le32(BNXT_NTP_FLTR_FLAGS);

	req.ethertype = htons(ETH_P_IP);
	memcpy(req.src_macaddr, fltr->src_mac_addr, ETH_ALEN);
	req.ip_addr_type = CFA_NTUPLE_FILTER_ALLOC_REQ_IP_ADDR_TYPE_IPV4;
	req.ip_protocol = keys->basic.ip_proto;

	if (keys->basic.n_proto == htons(ETH_P_IPV6)) {
		int i;

		req.ethertype = htons(ETH_P_IPV6);
		req.ip_addr_type =
			CFA_NTUPLE_FILTER_ALLOC_REQ_IP_ADDR_TYPE_IPV6;
		*(struct in6_addr *)&req.src_ipaddr[0] =
			keys->addrs.v6addrs.src;
		*(struct in6_addr *)&req.dst_ipaddr[0] =
			keys->addrs.v6addrs.dst;
		for (i = 0; i < 4; i++) {
			req.src_ipaddr_mask[i] = cpu_to_be32(0xffffffff);
			req.dst_ipaddr_mask[i] = cpu_to_be32(0xffffffff);
		}
	} else {
		req.src_ipaddr[0] = keys->addrs.v4addrs.src;
		req.src_ipaddr_mask[0] = cpu_to_be32(0xffffffff);
		req.dst_ipaddr[0] = keys->addrs.v4addrs.dst;
		req.dst_ipaddr_mask[0] = cpu_to_be32(0xffffffff);
	}
	if (keys->control.flags & FLOW_DIS_ENCAPSULATION) {
		req.enables |= cpu_to_le32(BNXT_NTP_TUNNEL_FLTR_FLAG);
		req.tunnel_type =
			CFA_NTUPLE_FILTER_ALLOC_REQ_TUNNEL_TYPE_ANYTUNNEL;
	}

	req.src_port = keys->ports.src;
	req.src_port_mask = cpu_to_be16(0xffff);
	req.dst_port = keys->ports.dst;
	req.dst_port_mask = cpu_to_be16(0xffff);

	req.dst_id = cpu_to_le16(vnic->fw_vnic_id);
	mutex_lock(&bp->hwrm_cmd_lock);
	rc = _hwrm_send_message(bp, &req, sizeof(req), HWRM_CMD_TIMEOUT);
	if (!rc) {
		resp = bnxt_get_hwrm_resp_addr(bp, &req);
		fltr->filter_id = resp->ntuple_filter_id;
	}
	mutex_unlock(&bp->hwrm_cmd_lock);
	return rc;
}
#endif

static int bnxt_hwrm_set_vnic_filter(struct bnxt *bp, u16 vnic_id, u16 idx,
				     u8 *mac_addr)
{
	u32 rc = 0;
	struct hwrm_cfa_l2_filter_alloc_input req = {0};
	struct hwrm_cfa_l2_filter_alloc_output *resp = bp->hwrm_cmd_resp_addr;

	bnxt_hwrm_cmd_hdr_init(bp, &req, HWRM_CFA_L2_FILTER_ALLOC, -1, -1);
	req.flags = cpu_to_le32(CFA_L2_FILTER_ALLOC_REQ_FLAGS_PATH_RX);
	if (!BNXT_CHIP_TYPE_NITRO_A0(bp))
		req.flags |=
			cpu_to_le32(CFA_L2_FILTER_ALLOC_REQ_FLAGS_OUTERMOST);
	req.dst_id = cpu_to_le16(bp->vnic_info[vnic_id].fw_vnic_id);
	req.enables =
		cpu_to_le32(CFA_L2_FILTER_ALLOC_REQ_ENABLES_L2_ADDR |
			    CFA_L2_FILTER_ALLOC_REQ_ENABLES_DST_ID |
			    CFA_L2_FILTER_ALLOC_REQ_ENABLES_L2_ADDR_MASK);
	memcpy(req.l2_addr, mac_addr, ETH_ALEN);
	req.l2_addr_mask[0] = 0xff;
	req.l2_addr_mask[1] = 0xff;
	req.l2_addr_mask[2] = 0xff;
	req.l2_addr_mask[3] = 0xff;
	req.l2_addr_mask[4] = 0xff;
	req.l2_addr_mask[5] = 0xff;

	mutex_lock(&bp->hwrm_cmd_lock);
	rc = _hwrm_send_message(bp, &req, sizeof(req), HWRM_CMD_TIMEOUT);
	if (!rc)
		bp->vnic_info[vnic_id].fw_l2_filter_id[idx] =
							resp->l2_filter_id;
	mutex_unlock(&bp->hwrm_cmd_lock);
	return rc;
}

static int bnxt_hwrm_clear_vnic_filter(struct bnxt *bp)
{
	u16 i, j, num_of_vnics = 1; /* only vnic 0 supported */
	int rc = 0;

	/* Any associated ntuple filters will also be cleared by firmware. */
	mutex_lock(&bp->hwrm_cmd_lock);
	for (i = 0; i < num_of_vnics; i++) {
		struct bnxt_vnic_info *vnic = &bp->vnic_info[i];

		for (j = 0; j < vnic->uc_filter_count; j++) {
			struct hwrm_cfa_l2_filter_free_input req = {0};

			bnxt_hwrm_cmd_hdr_init(bp, &req,
					       HWRM_CFA_L2_FILTER_FREE, -1, -1);

			req.l2_filter_id = vnic->fw_l2_filter_id[j];

			rc = _hwrm_send_message(bp, &req, sizeof(req),
						HWRM_CMD_TIMEOUT);
		}
		vnic->uc_filter_count = 0;
	}
	mutex_unlock(&bp->hwrm_cmd_lock);

	return rc;
}

static int bnxt_hwrm_vnic_set_tpa(struct bnxt *bp, u16 vnic_id, u32 tpa_flags)
{
	struct bnxt_vnic_info *vnic = &bp->vnic_info[vnic_id];
	struct hwrm_vnic_tpa_cfg_input req = {0};

	if (vnic->fw_vnic_id == INVALID_HW_RING_ID)
		return 0;

	bnxt_hwrm_cmd_hdr_init(bp, &req, HWRM_VNIC_TPA_CFG, -1, -1);

	if (tpa_flags) {
		u16 mss = bp->dev->mtu - 40;
		u32 nsegs, n, segs = 0, flags;

		flags = VNIC_TPA_CFG_REQ_FLAGS_TPA |
			VNIC_TPA_CFG_REQ_FLAGS_ENCAP_TPA |
			VNIC_TPA_CFG_REQ_FLAGS_RSC_WND_UPDATE |
			VNIC_TPA_CFG_REQ_FLAGS_AGG_WITH_ECN |
			VNIC_TPA_CFG_REQ_FLAGS_AGG_WITH_SAME_GRE_SEQ;
		if (tpa_flags & BNXT_FLAG_GRO)
			flags |= VNIC_TPA_CFG_REQ_FLAGS_GRO;

		req.flags = cpu_to_le32(flags);

		req.enables =
			cpu_to_le32(VNIC_TPA_CFG_REQ_ENABLES_MAX_AGG_SEGS |
				    VNIC_TPA_CFG_REQ_ENABLES_MAX_AGGS |
				    VNIC_TPA_CFG_REQ_ENABLES_MIN_AGG_LEN);

		/* Number of segs are log2 units, and first packet is not
		 * included as part of this units.
		 */
		if (mss <= BNXT_RX_PAGE_SIZE) {
			n = BNXT_RX_PAGE_SIZE / mss;
			nsegs = (MAX_SKB_FRAGS - 1) * n;
		} else {
			n = mss / BNXT_RX_PAGE_SIZE;
			if (mss & (BNXT_RX_PAGE_SIZE - 1))
				n++;
			nsegs = (MAX_SKB_FRAGS - n) / n;
		}

		segs = ilog2(nsegs);
		req.max_agg_segs = cpu_to_le16(segs);
		req.max_aggs = cpu_to_le16(VNIC_TPA_CFG_REQ_MAX_AGGS_MAX);

		req.min_agg_len = cpu_to_le32(512);
	}
	req.vnic_id = cpu_to_le16(vnic->fw_vnic_id);

	return hwrm_send_message(bp, &req, sizeof(req), HWRM_CMD_TIMEOUT);
}

static u16 bnxt_cp_ring_from_grp(struct bnxt *bp, struct bnxt_ring_struct *ring)
{
	struct bnxt_ring_grp_info *grp_info;

	grp_info = &bp->grp_info[ring->grp_idx];
	return grp_info->cp_fw_ring_id;
}

static u16 bnxt_cp_ring_for_rx(struct bnxt *bp, struct bnxt_rx_ring_info *rxr)
{
	if (bp->flags & BNXT_FLAG_CHIP_P5) {
		struct bnxt_napi *bnapi = rxr->bnapi;
		struct bnxt_cp_ring_info *cpr;

		cpr = bnapi->cp_ring.cp_ring_arr[BNXT_RX_HDL];
		return cpr->cp_ring_struct.fw_ring_id;
	} else {
		return bnxt_cp_ring_from_grp(bp, &rxr->rx_ring_struct);
	}
}

static u16 bnxt_cp_ring_for_tx(struct bnxt *bp, struct bnxt_tx_ring_info *txr)
{
	if (bp->flags & BNXT_FLAG_CHIP_P5) {
		struct bnxt_napi *bnapi = txr->bnapi;
		struct bnxt_cp_ring_info *cpr;

		cpr = bnapi->cp_ring.cp_ring_arr[BNXT_TX_HDL];
		return cpr->cp_ring_struct.fw_ring_id;
	} else {
		return bnxt_cp_ring_from_grp(bp, &txr->tx_ring_struct);
	}
}

static int bnxt_hwrm_vnic_set_rss(struct bnxt *bp, u16 vnic_id, bool set_rss)
{
	u32 i, j, max_rings;
	struct bnxt_vnic_info *vnic = &bp->vnic_info[vnic_id];
	struct hwrm_vnic_rss_cfg_input req = {0};

	if ((bp->flags & BNXT_FLAG_CHIP_P5) ||
	    vnic->fw_rss_cos_lb_ctx[0] == INVALID_HW_RING_ID)
		return 0;

	bnxt_hwrm_cmd_hdr_init(bp, &req, HWRM_VNIC_RSS_CFG, -1, -1);
	if (set_rss) {
		req.hash_type = cpu_to_le32(bp->rss_hash_cfg);
		req.hash_mode_flags = VNIC_RSS_CFG_REQ_HASH_MODE_FLAGS_DEFAULT;
		if (vnic->flags & BNXT_VNIC_RSS_FLAG) {
			if (BNXT_CHIP_TYPE_NITRO_A0(bp))
				max_rings = bp->rx_nr_rings - 1;
			else
				max_rings = bp->rx_nr_rings;
		} else {
			max_rings = 1;
		}

		/* Fill the RSS indirection table with ring group ids */
		for (i = 0, j = 0; i < HW_HASH_INDEX_SIZE; i++, j++) {
			if (j == max_rings)
				j = 0;
			vnic->rss_table[i] = cpu_to_le16(vnic->fw_grp_ids[j]);
		}

		req.ring_grp_tbl_addr = cpu_to_le64(vnic->rss_table_dma_addr);
		req.hash_key_tbl_addr =
			cpu_to_le64(vnic->rss_hash_key_dma_addr);
	}
	req.rss_ctx_idx = cpu_to_le16(vnic->fw_rss_cos_lb_ctx[0]);
	return hwrm_send_message(bp, &req, sizeof(req), HWRM_CMD_TIMEOUT);
}

static int bnxt_hwrm_vnic_set_rss_p5(struct bnxt *bp, u16 vnic_id, bool set_rss)
{
	struct bnxt_vnic_info *vnic = &bp->vnic_info[vnic_id];
	u32 i, j, k, nr_ctxs, max_rings = bp->rx_nr_rings;
	struct bnxt_rx_ring_info *rxr = &bp->rx_ring[0];
	struct hwrm_vnic_rss_cfg_input req = {0};

	bnxt_hwrm_cmd_hdr_init(bp, &req, HWRM_VNIC_RSS_CFG, -1, -1);
	req.vnic_id = cpu_to_le16(vnic->fw_vnic_id);
	if (!set_rss) {
		hwrm_send_message(bp, &req, sizeof(req), HWRM_CMD_TIMEOUT);
		return 0;
	}
	req.hash_type = cpu_to_le32(bp->rss_hash_cfg);
	req.hash_mode_flags = VNIC_RSS_CFG_REQ_HASH_MODE_FLAGS_DEFAULT;
	req.ring_grp_tbl_addr = cpu_to_le64(vnic->rss_table_dma_addr);
	req.hash_key_tbl_addr = cpu_to_le64(vnic->rss_hash_key_dma_addr);
	nr_ctxs = DIV_ROUND_UP(bp->rx_nr_rings, 64);
	for (i = 0, k = 0; i < nr_ctxs; i++) {
		__le16 *ring_tbl = vnic->rss_table;
		int rc;

		req.ring_table_pair_index = i;
		req.rss_ctx_idx = cpu_to_le16(vnic->fw_rss_cos_lb_ctx[i]);
		for (j = 0; j < 64; j++) {
			u16 ring_id;

			ring_id = rxr->rx_ring_struct.fw_ring_id;
			*ring_tbl++ = cpu_to_le16(ring_id);
			ring_id = bnxt_cp_ring_for_rx(bp, rxr);
			*ring_tbl++ = cpu_to_le16(ring_id);
			rxr++;
			k++;
			if (k == max_rings) {
				k = 0;
				rxr = &bp->rx_ring[0];
			}
		}
		rc = hwrm_send_message(bp, &req, sizeof(req), HWRM_CMD_TIMEOUT);
		if (rc)
			return -EIO;
	}
	return 0;
}

static int bnxt_hwrm_vnic_set_hds(struct bnxt *bp, u16 vnic_id)
{
	struct bnxt_vnic_info *vnic = &bp->vnic_info[vnic_id];
	struct hwrm_vnic_plcmodes_cfg_input req = {0};

	bnxt_hwrm_cmd_hdr_init(bp, &req, HWRM_VNIC_PLCMODES_CFG, -1, -1);
	req.flags = cpu_to_le32(VNIC_PLCMODES_CFG_REQ_FLAGS_JUMBO_PLACEMENT |
				VNIC_PLCMODES_CFG_REQ_FLAGS_HDS_IPV4 |
				VNIC_PLCMODES_CFG_REQ_FLAGS_HDS_IPV6);
	req.enables =
		cpu_to_le32(VNIC_PLCMODES_CFG_REQ_ENABLES_JUMBO_THRESH_VALID |
			    VNIC_PLCMODES_CFG_REQ_ENABLES_HDS_THRESHOLD_VALID);
	/* thresholds not implemented in firmware yet */
	req.jumbo_thresh = cpu_to_le16(bp->rx_copy_thresh);
	req.hds_threshold = cpu_to_le16(bp->rx_copy_thresh);
	req.vnic_id = cpu_to_le32(vnic->fw_vnic_id);
	return hwrm_send_message(bp, &req, sizeof(req), HWRM_CMD_TIMEOUT);
}

static void bnxt_hwrm_vnic_ctx_free_one(struct bnxt *bp, u16 vnic_id,
					u16 ctx_idx)
{
	struct hwrm_vnic_rss_cos_lb_ctx_free_input req = {0};

	bnxt_hwrm_cmd_hdr_init(bp, &req, HWRM_VNIC_RSS_COS_LB_CTX_FREE, -1, -1);
	req.rss_cos_lb_ctx_id =
		cpu_to_le16(bp->vnic_info[vnic_id].fw_rss_cos_lb_ctx[ctx_idx]);

	hwrm_send_message(bp, &req, sizeof(req), HWRM_CMD_TIMEOUT);
	bp->vnic_info[vnic_id].fw_rss_cos_lb_ctx[ctx_idx] = INVALID_HW_RING_ID;
}

static void bnxt_hwrm_vnic_ctx_free(struct bnxt *bp)
{
	int i, j;

	for (i = 0; i < bp->nr_vnics; i++) {
		struct bnxt_vnic_info *vnic = &bp->vnic_info[i];

		for (j = 0; j < BNXT_MAX_CTX_PER_VNIC; j++) {
			if (vnic->fw_rss_cos_lb_ctx[j] != INVALID_HW_RING_ID)
				bnxt_hwrm_vnic_ctx_free_one(bp, i, j);
		}
	}
	bp->rsscos_nr_ctxs = 0;
}

static int bnxt_hwrm_vnic_ctx_alloc(struct bnxt *bp, u16 vnic_id, u16 ctx_idx)
{
	int rc;
	struct hwrm_vnic_rss_cos_lb_ctx_alloc_input req = {0};
	struct hwrm_vnic_rss_cos_lb_ctx_alloc_output *resp =
						bp->hwrm_cmd_resp_addr;

	bnxt_hwrm_cmd_hdr_init(bp, &req, HWRM_VNIC_RSS_COS_LB_CTX_ALLOC, -1,
			       -1);

	mutex_lock(&bp->hwrm_cmd_lock);
	rc = _hwrm_send_message(bp, &req, sizeof(req), HWRM_CMD_TIMEOUT);
	if (!rc)
		bp->vnic_info[vnic_id].fw_rss_cos_lb_ctx[ctx_idx] =
			le16_to_cpu(resp->rss_cos_lb_ctx_id);
	mutex_unlock(&bp->hwrm_cmd_lock);

	return rc;
}

static u32 bnxt_get_roce_vnic_mode(struct bnxt *bp)
{
	if (bp->flags & BNXT_FLAG_ROCE_MIRROR_CAP)
		return VNIC_CFG_REQ_FLAGS_ROCE_MIRRORING_CAPABLE_VNIC_MODE;
	return VNIC_CFG_REQ_FLAGS_ROCE_DUAL_VNIC_MODE;
}

int bnxt_hwrm_vnic_cfg(struct bnxt *bp, u16 vnic_id)
{
	unsigned int ring = 0, grp_idx;
	struct bnxt_vnic_info *vnic = &bp->vnic_info[vnic_id];
	struct hwrm_vnic_cfg_input req = {0};
	u16 def_vlan = 0;

	bnxt_hwrm_cmd_hdr_init(bp, &req, HWRM_VNIC_CFG, -1, -1);

	if (bp->flags & BNXT_FLAG_CHIP_P5) {
		struct bnxt_rx_ring_info *rxr = &bp->rx_ring[0];

		req.default_rx_ring_id =
			cpu_to_le16(rxr->rx_ring_struct.fw_ring_id);
		req.default_cmpl_ring_id =
			cpu_to_le16(bnxt_cp_ring_for_rx(bp, rxr));
		req.enables =
			cpu_to_le32(VNIC_CFG_REQ_ENABLES_DEFAULT_RX_RING_ID |
				    VNIC_CFG_REQ_ENABLES_DEFAULT_CMPL_RING_ID);
		goto vnic_mru;
	}
	req.enables = cpu_to_le32(VNIC_CFG_REQ_ENABLES_DFLT_RING_GRP);
	/* Only RSS support for now TBD: COS & LB */
	if (vnic->fw_rss_cos_lb_ctx[0] != INVALID_HW_RING_ID) {
		req.rss_rule = cpu_to_le16(vnic->fw_rss_cos_lb_ctx[0]);
		req.enables |= cpu_to_le32(VNIC_CFG_REQ_ENABLES_RSS_RULE |
					   VNIC_CFG_REQ_ENABLES_MRU);
	} else if (vnic->flags & BNXT_VNIC_RFS_NEW_RSS_FLAG) {
		req.rss_rule =
			cpu_to_le16(bp->vnic_info[0].fw_rss_cos_lb_ctx[0]);
		req.enables |= cpu_to_le32(VNIC_CFG_REQ_ENABLES_RSS_RULE |
					   VNIC_CFG_REQ_ENABLES_MRU);
		req.flags |= cpu_to_le32(VNIC_CFG_REQ_FLAGS_RSS_DFLT_CR_MODE);
	} else {
		req.rss_rule = cpu_to_le16(0xffff);
	}

	if (BNXT_CHIP_TYPE_NITRO_A0(bp) &&
	    (vnic->fw_rss_cos_lb_ctx[0] != INVALID_HW_RING_ID)) {
		req.cos_rule = cpu_to_le16(vnic->fw_rss_cos_lb_ctx[1]);
		req.enables |= cpu_to_le32(VNIC_CFG_REQ_ENABLES_COS_RULE);
	} else {
		req.cos_rule = cpu_to_le16(0xffff);
	}

	if (vnic->flags & BNXT_VNIC_RSS_FLAG)
		ring = 0;
	else if (vnic->flags & BNXT_VNIC_RFS_FLAG)
		ring = vnic_id - 1;
	else if ((vnic_id == 1) && BNXT_CHIP_TYPE_NITRO_A0(bp))
		ring = bp->rx_nr_rings - 1;

	grp_idx = bp->rx_ring[ring].bnapi->index;
	req.dflt_ring_grp = cpu_to_le16(bp->grp_info[grp_idx].fw_grp_id);
	req.lb_rule = cpu_to_le16(0xffff);
vnic_mru:
	req.mru = cpu_to_le16(bp->dev->mtu + ETH_HLEN + ETH_FCS_LEN +
			      VLAN_HLEN);

	req.vnic_id = cpu_to_le16(vnic->fw_vnic_id);
#ifdef CONFIG_BNXT_SRIOV
	if (BNXT_VF(bp))
		def_vlan = bp->vf.vlan;
#endif
	if ((bp->flags & BNXT_FLAG_STRIP_VLAN) || def_vlan)
		req.flags |= cpu_to_le32(VNIC_CFG_REQ_FLAGS_VLAN_STRIP_MODE);
	if (!vnic_id && bnxt_ulp_registered(bp->edev, BNXT_ROCE_ULP))
		req.flags |= cpu_to_le32(bnxt_get_roce_vnic_mode(bp));

	return hwrm_send_message(bp, &req, sizeof(req), HWRM_CMD_TIMEOUT);
}

static int bnxt_hwrm_vnic_free_one(struct bnxt *bp, u16 vnic_id)
{
	u32 rc = 0;

	if (bp->vnic_info[vnic_id].fw_vnic_id != INVALID_HW_RING_ID) {
		struct hwrm_vnic_free_input req = {0};

		bnxt_hwrm_cmd_hdr_init(bp, &req, HWRM_VNIC_FREE, -1, -1);
		req.vnic_id =
			cpu_to_le32(bp->vnic_info[vnic_id].fw_vnic_id);

		rc = hwrm_send_message(bp, &req, sizeof(req), HWRM_CMD_TIMEOUT);
		if (rc)
			return rc;
		bp->vnic_info[vnic_id].fw_vnic_id = INVALID_HW_RING_ID;
	}
	return rc;
}

static void bnxt_hwrm_vnic_free(struct bnxt *bp)
{
	u16 i;

	for (i = 0; i < bp->nr_vnics; i++)
		bnxt_hwrm_vnic_free_one(bp, i);
}

static int bnxt_hwrm_vnic_alloc(struct bnxt *bp, u16 vnic_id,
				unsigned int start_rx_ring_idx,
				unsigned int nr_rings)
{
	int rc = 0;
	unsigned int i, j, grp_idx, end_idx = start_rx_ring_idx + nr_rings;
	struct hwrm_vnic_alloc_input req = {0};
	struct hwrm_vnic_alloc_output *resp = bp->hwrm_cmd_resp_addr;
	struct bnxt_vnic_info *vnic = &bp->vnic_info[vnic_id];

	if (bp->flags & BNXT_FLAG_CHIP_P5)
		goto vnic_no_ring_grps;

	/* map ring groups to this vnic */
	for (i = start_rx_ring_idx, j = 0; i < end_idx; i++, j++) {
		grp_idx = bp->rx_ring[i].bnapi->index;
		if (bp->grp_info[grp_idx].fw_grp_id == INVALID_HW_RING_ID) {
			netdev_err(bp->dev, "Not enough ring groups avail:%x req:%x\n",
				   j, nr_rings);
			break;
		}
		vnic->fw_grp_ids[j] = bp->grp_info[grp_idx].fw_grp_id;
	}

vnic_no_ring_grps:
	for (i = 0; i < BNXT_MAX_CTX_PER_VNIC; i++)
		vnic->fw_rss_cos_lb_ctx[i] = INVALID_HW_RING_ID;
	if (vnic_id == 0)
		req.flags = cpu_to_le32(VNIC_ALLOC_REQ_FLAGS_DEFAULT);

	bnxt_hwrm_cmd_hdr_init(bp, &req, HWRM_VNIC_ALLOC, -1, -1);

	mutex_lock(&bp->hwrm_cmd_lock);
	rc = _hwrm_send_message(bp, &req, sizeof(req), HWRM_CMD_TIMEOUT);
	if (!rc)
		vnic->fw_vnic_id = le32_to_cpu(resp->vnic_id);
	mutex_unlock(&bp->hwrm_cmd_lock);
	return rc;
}

static int bnxt_hwrm_vnic_qcaps(struct bnxt *bp)
{
	struct hwrm_vnic_qcaps_output *resp = bp->hwrm_cmd_resp_addr;
	struct hwrm_vnic_qcaps_input req = {0};
	int rc;

	if (bp->hwrm_spec_code < 0x10600)
		return 0;

	bnxt_hwrm_cmd_hdr_init(bp, &req, HWRM_VNIC_QCAPS, -1, -1);
	mutex_lock(&bp->hwrm_cmd_lock);
	rc = _hwrm_send_message(bp, &req, sizeof(req), HWRM_CMD_TIMEOUT);
	if (!rc) {
		u32 flags = le32_to_cpu(resp->flags);

		if (!(bp->flags & BNXT_FLAG_CHIP_P5) &&
		    (flags & VNIC_QCAPS_RESP_FLAGS_RSS_DFLT_CR_CAP))
			bp->flags |= BNXT_FLAG_NEW_RSS_CAP;
		if (flags &
		    VNIC_QCAPS_RESP_FLAGS_ROCE_MIRRORING_CAPABLE_VNIC_CAP)
			bp->flags |= BNXT_FLAG_ROCE_MIRROR_CAP;
	}
	mutex_unlock(&bp->hwrm_cmd_lock);
	return rc;
}

static int bnxt_hwrm_ring_grp_alloc(struct bnxt *bp)
{
	u16 i;
	u32 rc = 0;

	if (bp->flags & BNXT_FLAG_CHIP_P5)
		return 0;

	mutex_lock(&bp->hwrm_cmd_lock);
	for (i = 0; i < bp->rx_nr_rings; i++) {
		struct hwrm_ring_grp_alloc_input req = {0};
		struct hwrm_ring_grp_alloc_output *resp =
					bp->hwrm_cmd_resp_addr;
		unsigned int grp_idx = bp->rx_ring[i].bnapi->index;

		bnxt_hwrm_cmd_hdr_init(bp, &req, HWRM_RING_GRP_ALLOC, -1, -1);

		req.cr = cpu_to_le16(bp->grp_info[grp_idx].cp_fw_ring_id);
		req.rr = cpu_to_le16(bp->grp_info[grp_idx].rx_fw_ring_id);
		req.ar = cpu_to_le16(bp->grp_info[grp_idx].agg_fw_ring_id);
		req.sc = cpu_to_le16(bp->grp_info[grp_idx].fw_stats_ctx);

		rc = _hwrm_send_message(bp, &req, sizeof(req),
					HWRM_CMD_TIMEOUT);
		if (rc)
			break;

		bp->grp_info[grp_idx].fw_grp_id =
			le32_to_cpu(resp->ring_group_id);
	}
	mutex_unlock(&bp->hwrm_cmd_lock);
	return rc;
}

static int bnxt_hwrm_ring_grp_free(struct bnxt *bp)
{
	u16 i;
	u32 rc = 0;
	struct hwrm_ring_grp_free_input req = {0};

	if (!bp->grp_info || (bp->flags & BNXT_FLAG_CHIP_P5))
		return 0;

	bnxt_hwrm_cmd_hdr_init(bp, &req, HWRM_RING_GRP_FREE, -1, -1);

	mutex_lock(&bp->hwrm_cmd_lock);
	for (i = 0; i < bp->cp_nr_rings; i++) {
		if (bp->grp_info[i].fw_grp_id == INVALID_HW_RING_ID)
			continue;
		req.ring_group_id =
			cpu_to_le32(bp->grp_info[i].fw_grp_id);

		rc = _hwrm_send_message(bp, &req, sizeof(req),
					HWRM_CMD_TIMEOUT);
		if (rc)
			break;
		bp->grp_info[i].fw_grp_id = INVALID_HW_RING_ID;
	}
	mutex_unlock(&bp->hwrm_cmd_lock);
	return rc;
}

static int hwrm_ring_alloc_send_msg(struct bnxt *bp,
				    struct bnxt_ring_struct *ring,
				    u32 ring_type, u32 map_index)
{
	int rc = 0, err = 0;
	struct hwrm_ring_alloc_input req = {0};
	struct hwrm_ring_alloc_output *resp = bp->hwrm_cmd_resp_addr;
	struct bnxt_ring_mem_info *rmem = &ring->ring_mem;
	struct bnxt_ring_grp_info *grp_info;
	u16 ring_id;

	bnxt_hwrm_cmd_hdr_init(bp, &req, HWRM_RING_ALLOC, -1, -1);

	req.enables = 0;
	if (rmem->nr_pages > 1) {
		req.page_tbl_addr = cpu_to_le64(rmem->pg_tbl_map);
		/* Page size is in log2 units */
		req.page_size = BNXT_PAGE_SHIFT;
		req.page_tbl_depth = 1;
	} else {
		req.page_tbl_addr =  cpu_to_le64(rmem->dma_arr[0]);
	}
	req.fbo = 0;
	/* Association of ring index with doorbell index and MSIX number */
	req.logical_id = cpu_to_le16(map_index);

	switch (ring_type) {
	case HWRM_RING_ALLOC_TX: {
		struct bnxt_tx_ring_info *txr;

		txr = container_of(ring, struct bnxt_tx_ring_info,
				   tx_ring_struct);
		req.ring_type = RING_ALLOC_REQ_RING_TYPE_TX;
		/* Association of transmit ring with completion ring */
		grp_info = &bp->grp_info[ring->grp_idx];
		req.cmpl_ring_id = cpu_to_le16(bnxt_cp_ring_for_tx(bp, txr));
		req.length = cpu_to_le32(bp->tx_ring_mask + 1);
		req.stat_ctx_id = cpu_to_le32(grp_info->fw_stats_ctx);
		req.queue_id = cpu_to_le16(ring->queue_id);
		break;
	}
	case HWRM_RING_ALLOC_RX:
		req.ring_type = RING_ALLOC_REQ_RING_TYPE_RX;
		req.length = cpu_to_le32(bp->rx_ring_mask + 1);
		if (bp->flags & BNXT_FLAG_CHIP_P5) {
			u16 flags = 0;

			/* Association of rx ring with stats context */
			grp_info = &bp->grp_info[ring->grp_idx];
			req.rx_buf_size = cpu_to_le16(bp->rx_buf_use_size);
			req.stat_ctx_id = cpu_to_le32(grp_info->fw_stats_ctx);
			req.enables |= cpu_to_le32(
				RING_ALLOC_REQ_ENABLES_RX_BUF_SIZE_VALID);
			if (NET_IP_ALIGN == 2)
				flags = RING_ALLOC_REQ_FLAGS_RX_SOP_PAD;
			req.flags = cpu_to_le16(flags);
		}
		break;
	case HWRM_RING_ALLOC_AGG:
		if (bp->flags & BNXT_FLAG_CHIP_P5) {
			req.ring_type = RING_ALLOC_REQ_RING_TYPE_RX_AGG;
			/* Association of agg ring with rx ring */
			grp_info = &bp->grp_info[ring->grp_idx];
			req.rx_ring_id = cpu_to_le16(grp_info->rx_fw_ring_id);
			req.rx_buf_size = cpu_to_le16(BNXT_RX_PAGE_SIZE);
			req.stat_ctx_id = cpu_to_le32(grp_info->fw_stats_ctx);
			req.enables |= cpu_to_le32(
				RING_ALLOC_REQ_ENABLES_RX_RING_ID_VALID |
				RING_ALLOC_REQ_ENABLES_RX_BUF_SIZE_VALID);
		} else {
			req.ring_type = RING_ALLOC_REQ_RING_TYPE_RX;
		}
		req.length = cpu_to_le32(bp->rx_agg_ring_mask + 1);
		break;
	case HWRM_RING_ALLOC_CMPL:
		req.ring_type = RING_ALLOC_REQ_RING_TYPE_L2_CMPL;
		req.length = cpu_to_le32(bp->cp_ring_mask + 1);
		if (bp->flags & BNXT_FLAG_CHIP_P5) {
			/* Association of cp ring with nq */
			grp_info = &bp->grp_info[map_index];
			req.nq_ring_id = cpu_to_le16(grp_info->cp_fw_ring_id);
			req.cq_handle = cpu_to_le64(ring->handle);
			req.enables |= cpu_to_le32(
				RING_ALLOC_REQ_ENABLES_NQ_RING_ID_VALID);
		} else if (bp->flags & BNXT_FLAG_USING_MSIX) {
			req.int_mode = RING_ALLOC_REQ_INT_MODE_MSIX;
		}
		break;
	case HWRM_RING_ALLOC_NQ:
		req.ring_type = RING_ALLOC_REQ_RING_TYPE_NQ;
		req.length = cpu_to_le32(bp->cp_ring_mask + 1);
		if (bp->flags & BNXT_FLAG_USING_MSIX)
			req.int_mode = RING_ALLOC_REQ_INT_MODE_MSIX;
		break;
	default:
		netdev_err(bp->dev, "hwrm alloc invalid ring type %d\n",
			   ring_type);
		return -1;
	}

	mutex_lock(&bp->hwrm_cmd_lock);
	rc = _hwrm_send_message(bp, &req, sizeof(req), HWRM_CMD_TIMEOUT);
	err = le16_to_cpu(resp->error_code);
	ring_id = le16_to_cpu(resp->ring_id);
	mutex_unlock(&bp->hwrm_cmd_lock);

	if (rc || err) {
		netdev_err(bp->dev, "hwrm_ring_alloc type %d failed. rc:%x err:%x\n",
			   ring_type, rc, err);
		return -EIO;
	}
	ring->fw_ring_id = ring_id;
	return rc;
}

static int bnxt_hwrm_set_async_event_cr(struct bnxt *bp, int idx)
{
	int rc;

	if (BNXT_PF(bp)) {
		struct hwrm_func_cfg_input req = {0};

		bnxt_hwrm_cmd_hdr_init(bp, &req, HWRM_FUNC_CFG, -1, -1);
		req.fid = cpu_to_le16(0xffff);
		req.enables = cpu_to_le32(FUNC_CFG_REQ_ENABLES_ASYNC_EVENT_CR);
		req.async_event_cr = cpu_to_le16(idx);
		rc = hwrm_send_message(bp, &req, sizeof(req), HWRM_CMD_TIMEOUT);
	} else {
		struct hwrm_func_vf_cfg_input req = {0};

		bnxt_hwrm_cmd_hdr_init(bp, &req, HWRM_FUNC_VF_CFG, -1, -1);
		req.enables =
			cpu_to_le32(FUNC_VF_CFG_REQ_ENABLES_ASYNC_EVENT_CR);
		req.async_event_cr = cpu_to_le16(idx);
		rc = hwrm_send_message(bp, &req, sizeof(req), HWRM_CMD_TIMEOUT);
	}
	return rc;
}

static void bnxt_set_db(struct bnxt *bp, struct bnxt_db_info *db, u32 ring_type,
			u32 map_idx, u32 xid)
{
	if (bp->flags & BNXT_FLAG_CHIP_P5) {
		if (BNXT_PF(bp))
			db->doorbell = bp->bar1 + 0x10000;
		else
			db->doorbell = bp->bar1 + 0x4000;
		switch (ring_type) {
		case HWRM_RING_ALLOC_TX:
			db->db_key64 = DBR_PATH_L2 | DBR_TYPE_SQ;
			break;
		case HWRM_RING_ALLOC_RX:
		case HWRM_RING_ALLOC_AGG:
			db->db_key64 = DBR_PATH_L2 | DBR_TYPE_SRQ;
			break;
		case HWRM_RING_ALLOC_CMPL:
			db->db_key64 = DBR_PATH_L2;
			break;
		case HWRM_RING_ALLOC_NQ:
			db->db_key64 = DBR_PATH_L2;
			break;
		}
		db->db_key64 |= (u64)xid << DBR_XID_SFT;
	} else {
		db->doorbell = bp->bar1 + map_idx * 0x80;
		switch (ring_type) {
		case HWRM_RING_ALLOC_TX:
			db->db_key32 = DB_KEY_TX;
			break;
		case HWRM_RING_ALLOC_RX:
		case HWRM_RING_ALLOC_AGG:
			db->db_key32 = DB_KEY_RX;
			break;
		case HWRM_RING_ALLOC_CMPL:
			db->db_key32 = DB_KEY_CP;
			break;
		}
	}
}

static int bnxt_hwrm_ring_alloc(struct bnxt *bp)
{
	int i, rc = 0;
	u32 type;

	if (bp->flags & BNXT_FLAG_CHIP_P5)
		type = HWRM_RING_ALLOC_NQ;
	else
		type = HWRM_RING_ALLOC_CMPL;
	for (i = 0; i < bp->cp_nr_rings; i++) {
		struct bnxt_napi *bnapi = bp->bnapi[i];
		struct bnxt_cp_ring_info *cpr = &bnapi->cp_ring;
		struct bnxt_ring_struct *ring = &cpr->cp_ring_struct;
		u32 map_idx = ring->map_idx;

		rc = hwrm_ring_alloc_send_msg(bp, ring, type, map_idx);
		if (rc)
			goto err_out;
		bnxt_set_db(bp, &cpr->cp_db, type, map_idx, ring->fw_ring_id);
		bnxt_db_nq(bp, &cpr->cp_db, cpr->cp_raw_cons);
		bp->grp_info[i].cp_fw_ring_id = ring->fw_ring_id;

		if (!i) {
			rc = bnxt_hwrm_set_async_event_cr(bp, ring->fw_ring_id);
			if (rc)
				netdev_warn(bp->dev, "Failed to set async event completion ring.\n");
		}
	}

	type = HWRM_RING_ALLOC_TX;
	for (i = 0; i < bp->tx_nr_rings; i++) {
		struct bnxt_tx_ring_info *txr = &bp->tx_ring[i];
		struct bnxt_ring_struct *ring;
		u32 map_idx;

		if (bp->flags & BNXT_FLAG_CHIP_P5) {
			struct bnxt_napi *bnapi = txr->bnapi;
			struct bnxt_cp_ring_info *cpr, *cpr2;
			u32 type2 = HWRM_RING_ALLOC_CMPL;

			cpr = &bnapi->cp_ring;
			cpr2 = cpr->cp_ring_arr[BNXT_TX_HDL];
			ring = &cpr2->cp_ring_struct;
			ring->handle = BNXT_TX_HDL;
			map_idx = bnapi->index;
			rc = hwrm_ring_alloc_send_msg(bp, ring, type2, map_idx);
			if (rc)
				goto err_out;
			bnxt_set_db(bp, &cpr2->cp_db, type2, map_idx,
				    ring->fw_ring_id);
			bnxt_db_cq(bp, &cpr2->cp_db, cpr2->cp_raw_cons);
		}
		ring = &txr->tx_ring_struct;
		map_idx = i;
		rc = hwrm_ring_alloc_send_msg(bp, ring, type, map_idx);
		if (rc)
			goto err_out;
		bnxt_set_db(bp, &txr->tx_db, type, map_idx, ring->fw_ring_id);
	}

	type = HWRM_RING_ALLOC_RX;
	for (i = 0; i < bp->rx_nr_rings; i++) {
		struct bnxt_rx_ring_info *rxr = &bp->rx_ring[i];
		struct bnxt_ring_struct *ring = &rxr->rx_ring_struct;
		struct bnxt_napi *bnapi = rxr->bnapi;
		u32 map_idx = bnapi->index;

		rc = hwrm_ring_alloc_send_msg(bp, ring, type, map_idx);
		if (rc)
			goto err_out;
		bnxt_set_db(bp, &rxr->rx_db, type, map_idx, ring->fw_ring_id);
		bnxt_db_write(bp, &rxr->rx_db, rxr->rx_prod);
		bp->grp_info[map_idx].rx_fw_ring_id = ring->fw_ring_id;
		if (bp->flags & BNXT_FLAG_CHIP_P5) {
			struct bnxt_cp_ring_info *cpr = &bnapi->cp_ring;
			u32 type2 = HWRM_RING_ALLOC_CMPL;
			struct bnxt_cp_ring_info *cpr2;

			cpr2 = cpr->cp_ring_arr[BNXT_RX_HDL];
			ring = &cpr2->cp_ring_struct;
			ring->handle = BNXT_RX_HDL;
			rc = hwrm_ring_alloc_send_msg(bp, ring, type2, map_idx);
			if (rc)
				goto err_out;
			bnxt_set_db(bp, &cpr2->cp_db, type2, map_idx,
				    ring->fw_ring_id);
			bnxt_db_cq(bp, &cpr2->cp_db, cpr2->cp_raw_cons);
		}
	}

	if (bp->flags & BNXT_FLAG_AGG_RINGS) {
		type = HWRM_RING_ALLOC_AGG;
		for (i = 0; i < bp->rx_nr_rings; i++) {
			struct bnxt_rx_ring_info *rxr = &bp->rx_ring[i];
			struct bnxt_ring_struct *ring =
						&rxr->rx_agg_ring_struct;
			u32 grp_idx = ring->grp_idx;
			u32 map_idx = grp_idx + bp->rx_nr_rings;

			rc = hwrm_ring_alloc_send_msg(bp, ring, type, map_idx);
			if (rc)
				goto err_out;

			bnxt_set_db(bp, &rxr->rx_agg_db, type, map_idx,
				    ring->fw_ring_id);
			bnxt_db_write(bp, &rxr->rx_agg_db, rxr->rx_agg_prod);
			bp->grp_info[grp_idx].agg_fw_ring_id = ring->fw_ring_id;
		}
	}
err_out:
	return rc;
}

static int hwrm_ring_free_send_msg(struct bnxt *bp,
				   struct bnxt_ring_struct *ring,
				   u32 ring_type, int cmpl_ring_id)
{
	int rc;
	struct hwrm_ring_free_input req = {0};
	struct hwrm_ring_free_output *resp = bp->hwrm_cmd_resp_addr;
	u16 error_code;

	bnxt_hwrm_cmd_hdr_init(bp, &req, HWRM_RING_FREE, cmpl_ring_id, -1);
	req.ring_type = ring_type;
	req.ring_id = cpu_to_le16(ring->fw_ring_id);

	mutex_lock(&bp->hwrm_cmd_lock);
	rc = _hwrm_send_message(bp, &req, sizeof(req), HWRM_CMD_TIMEOUT);
	error_code = le16_to_cpu(resp->error_code);
	mutex_unlock(&bp->hwrm_cmd_lock);

	if (rc || error_code) {
		netdev_err(bp->dev, "hwrm_ring_free type %d failed. rc:%x err:%x\n",
			   ring_type, rc, error_code);
		return -EIO;
	}
	return 0;
}

static void bnxt_hwrm_ring_free(struct bnxt *bp, bool close_path)
{
	u32 type;
	int i;

	if (!bp->bnapi)
		return;

	for (i = 0; i < bp->tx_nr_rings; i++) {
		struct bnxt_tx_ring_info *txr = &bp->tx_ring[i];
		struct bnxt_ring_struct *ring = &txr->tx_ring_struct;
		u32 cmpl_ring_id;

		cmpl_ring_id = bnxt_cp_ring_for_tx(bp, txr);
		if (ring->fw_ring_id != INVALID_HW_RING_ID) {
			hwrm_ring_free_send_msg(bp, ring,
						RING_FREE_REQ_RING_TYPE_TX,
						close_path ? cmpl_ring_id :
						INVALID_HW_RING_ID);
			ring->fw_ring_id = INVALID_HW_RING_ID;
		}
	}

	for (i = 0; i < bp->rx_nr_rings; i++) {
		struct bnxt_rx_ring_info *rxr = &bp->rx_ring[i];
		struct bnxt_ring_struct *ring = &rxr->rx_ring_struct;
		u32 grp_idx = rxr->bnapi->index;
		u32 cmpl_ring_id;

		cmpl_ring_id = bnxt_cp_ring_for_rx(bp, rxr);
		if (ring->fw_ring_id != INVALID_HW_RING_ID) {
			hwrm_ring_free_send_msg(bp, ring,
						RING_FREE_REQ_RING_TYPE_RX,
						close_path ? cmpl_ring_id :
						INVALID_HW_RING_ID);
			ring->fw_ring_id = INVALID_HW_RING_ID;
			bp->grp_info[grp_idx].rx_fw_ring_id =
				INVALID_HW_RING_ID;
		}
	}

	if (bp->flags & BNXT_FLAG_CHIP_P5)
		type = RING_FREE_REQ_RING_TYPE_RX_AGG;
	else
		type = RING_FREE_REQ_RING_TYPE_RX;
	for (i = 0; i < bp->rx_nr_rings; i++) {
		struct bnxt_rx_ring_info *rxr = &bp->rx_ring[i];
		struct bnxt_ring_struct *ring = &rxr->rx_agg_ring_struct;
		u32 grp_idx = rxr->bnapi->index;
		u32 cmpl_ring_id;

		cmpl_ring_id = bnxt_cp_ring_for_rx(bp, rxr);
		if (ring->fw_ring_id != INVALID_HW_RING_ID) {
			hwrm_ring_free_send_msg(bp, ring, type,
						close_path ? cmpl_ring_id :
						INVALID_HW_RING_ID);
			ring->fw_ring_id = INVALID_HW_RING_ID;
			bp->grp_info[grp_idx].agg_fw_ring_id =
				INVALID_HW_RING_ID;
		}
	}

	/* The completion rings are about to be freed.  After that the
	 * IRQ doorbell will not work anymore.  So we need to disable
	 * IRQ here.
	 */
	bnxt_disable_int_sync(bp);

	if (bp->flags & BNXT_FLAG_CHIP_P5)
		type = RING_FREE_REQ_RING_TYPE_NQ;
	else
		type = RING_FREE_REQ_RING_TYPE_L2_CMPL;
	for (i = 0; i < bp->cp_nr_rings; i++) {
		struct bnxt_napi *bnapi = bp->bnapi[i];
		struct bnxt_cp_ring_info *cpr = &bnapi->cp_ring;
		struct bnxt_ring_struct *ring;
		int j;

		for (j = 0; j < 2; j++) {
			struct bnxt_cp_ring_info *cpr2 = cpr->cp_ring_arr[j];

			if (cpr2) {
				ring = &cpr2->cp_ring_struct;
				if (ring->fw_ring_id == INVALID_HW_RING_ID)
					continue;
				hwrm_ring_free_send_msg(bp, ring,
					RING_FREE_REQ_RING_TYPE_L2_CMPL,
					INVALID_HW_RING_ID);
				ring->fw_ring_id = INVALID_HW_RING_ID;
			}
		}
		ring = &cpr->cp_ring_struct;
		if (ring->fw_ring_id != INVALID_HW_RING_ID) {
			hwrm_ring_free_send_msg(bp, ring, type,
						INVALID_HW_RING_ID);
			ring->fw_ring_id = INVALID_HW_RING_ID;
			bp->grp_info[i].cp_fw_ring_id = INVALID_HW_RING_ID;
		}
	}
}

static int bnxt_trim_rings(struct bnxt *bp, int *rx, int *tx, int max,
			   bool shared);

static int bnxt_hwrm_get_rings(struct bnxt *bp)
{
	struct hwrm_func_qcfg_output *resp = bp->hwrm_cmd_resp_addr;
	struct bnxt_hw_resc *hw_resc = &bp->hw_resc;
	struct hwrm_func_qcfg_input req = {0};
	int rc;

	if (bp->hwrm_spec_code < 0x10601)
		return 0;

	bnxt_hwrm_cmd_hdr_init(bp, &req, HWRM_FUNC_QCFG, -1, -1);
	req.fid = cpu_to_le16(0xffff);
	mutex_lock(&bp->hwrm_cmd_lock);
	rc = _hwrm_send_message(bp, &req, sizeof(req), HWRM_CMD_TIMEOUT);
	if (rc) {
		mutex_unlock(&bp->hwrm_cmd_lock);
		return -EIO;
	}

	hw_resc->resv_tx_rings = le16_to_cpu(resp->alloc_tx_rings);
	if (BNXT_NEW_RM(bp)) {
		u16 cp, stats;

		hw_resc->resv_rx_rings = le16_to_cpu(resp->alloc_rx_rings);
		hw_resc->resv_hw_ring_grps =
			le32_to_cpu(resp->alloc_hw_ring_grps);
		hw_resc->resv_vnics = le16_to_cpu(resp->alloc_vnics);
		cp = le16_to_cpu(resp->alloc_cmpl_rings);
		stats = le16_to_cpu(resp->alloc_stat_ctx);
<<<<<<< HEAD
		cp = min_t(u16, cp, stats);
=======
>>>>>>> cf26057a
		hw_resc->resv_irqs = cp;
		if (bp->flags & BNXT_FLAG_CHIP_P5) {
			int rx = hw_resc->resv_rx_rings;
			int tx = hw_resc->resv_tx_rings;

			if (bp->flags & BNXT_FLAG_AGG_RINGS)
				rx >>= 1;
			if (cp < (rx + tx)) {
				bnxt_trim_rings(bp, &rx, &tx, cp, false);
				if (bp->flags & BNXT_FLAG_AGG_RINGS)
					rx <<= 1;
				hw_resc->resv_rx_rings = rx;
				hw_resc->resv_tx_rings = tx;
			}
			hw_resc->resv_irqs = le16_to_cpu(resp->alloc_msix);
			hw_resc->resv_hw_ring_grps = rx;
		}
		hw_resc->resv_cp_rings = cp;
		hw_resc->resv_stat_ctxs = stats;
	}
	mutex_unlock(&bp->hwrm_cmd_lock);
	return 0;
}

/* Caller must hold bp->hwrm_cmd_lock */
int __bnxt_hwrm_get_tx_rings(struct bnxt *bp, u16 fid, int *tx_rings)
{
	struct hwrm_func_qcfg_output *resp = bp->hwrm_cmd_resp_addr;
	struct hwrm_func_qcfg_input req = {0};
	int rc;

	if (bp->hwrm_spec_code < 0x10601)
		return 0;

	bnxt_hwrm_cmd_hdr_init(bp, &req, HWRM_FUNC_QCFG, -1, -1);
	req.fid = cpu_to_le16(fid);
	rc = _hwrm_send_message(bp, &req, sizeof(req), HWRM_CMD_TIMEOUT);
	if (!rc)
		*tx_rings = le16_to_cpu(resp->alloc_tx_rings);

	return rc;
}

static bool bnxt_rfs_supported(struct bnxt *bp);

static void
__bnxt_hwrm_reserve_pf_rings(struct bnxt *bp, struct hwrm_func_cfg_input *req,
			     int tx_rings, int rx_rings, int ring_grps,
			     int cp_rings, int stats, int vnics)
{
	u32 enables = 0;

	bnxt_hwrm_cmd_hdr_init(bp, req, HWRM_FUNC_CFG, -1, -1);
	req->fid = cpu_to_le16(0xffff);
	enables |= tx_rings ? FUNC_CFG_REQ_ENABLES_NUM_TX_RINGS : 0;
	req->num_tx_rings = cpu_to_le16(tx_rings);
	if (BNXT_NEW_RM(bp)) {
		enables |= rx_rings ? FUNC_CFG_REQ_ENABLES_NUM_RX_RINGS : 0;
		if (bp->flags & BNXT_FLAG_CHIP_P5) {
			enables |= cp_rings ? FUNC_CFG_REQ_ENABLES_NUM_MSIX : 0;
			enables |= tx_rings + ring_grps ?
				   FUNC_CFG_REQ_ENABLES_NUM_CMPL_RINGS |
				   FUNC_CFG_REQ_ENABLES_NUM_STAT_CTXS : 0;
			enables |= rx_rings ?
				FUNC_CFG_REQ_ENABLES_NUM_RSSCOS_CTXS : 0;
		} else {
			enables |= cp_rings ?
				   FUNC_CFG_REQ_ENABLES_NUM_CMPL_RINGS |
				   FUNC_CFG_REQ_ENABLES_NUM_STAT_CTXS : 0;
			enables |= ring_grps ?
				   FUNC_CFG_REQ_ENABLES_NUM_HW_RING_GRPS |
				   FUNC_CFG_REQ_ENABLES_NUM_RSSCOS_CTXS : 0;
		}
		enables |= vnics ? FUNC_CFG_REQ_ENABLES_NUM_VNICS : 0;

		req->num_rx_rings = cpu_to_le16(rx_rings);
		if (bp->flags & BNXT_FLAG_CHIP_P5) {
			req->num_cmpl_rings = cpu_to_le16(tx_rings + ring_grps);
			req->num_msix = cpu_to_le16(cp_rings);
			req->num_rsscos_ctxs =
				cpu_to_le16(DIV_ROUND_UP(ring_grps, 64));
		} else {
			req->num_cmpl_rings = cpu_to_le16(cp_rings);
			req->num_hw_ring_grps = cpu_to_le16(ring_grps);
			req->num_rsscos_ctxs = cpu_to_le16(1);
			if (!(bp->flags & BNXT_FLAG_NEW_RSS_CAP) &&
			    bnxt_rfs_supported(bp))
				req->num_rsscos_ctxs =
					cpu_to_le16(ring_grps + 1);
		}
		req->num_stat_ctxs = cpu_to_le16(stats);
		req->num_vnics = cpu_to_le16(vnics);
	}
	req->enables = cpu_to_le32(enables);
}

static void
__bnxt_hwrm_reserve_vf_rings(struct bnxt *bp,
			     struct hwrm_func_vf_cfg_input *req, int tx_rings,
			     int rx_rings, int ring_grps, int cp_rings,
			     int stats, int vnics)
{
	u32 enables = 0;

	bnxt_hwrm_cmd_hdr_init(bp, req, HWRM_FUNC_VF_CFG, -1, -1);
	enables |= tx_rings ? FUNC_VF_CFG_REQ_ENABLES_NUM_TX_RINGS : 0;
	enables |= rx_rings ? FUNC_VF_CFG_REQ_ENABLES_NUM_RX_RINGS |
			      FUNC_VF_CFG_REQ_ENABLES_NUM_RSSCOS_CTXS : 0;
	if (bp->flags & BNXT_FLAG_CHIP_P5) {
		enables |= tx_rings + ring_grps ?
			   FUNC_VF_CFG_REQ_ENABLES_NUM_CMPL_RINGS |
			   FUNC_VF_CFG_REQ_ENABLES_NUM_STAT_CTXS : 0;
	} else {
		enables |= cp_rings ?
			   FUNC_VF_CFG_REQ_ENABLES_NUM_CMPL_RINGS |
			   FUNC_VF_CFG_REQ_ENABLES_NUM_STAT_CTXS : 0;
		enables |= ring_grps ?
			   FUNC_VF_CFG_REQ_ENABLES_NUM_HW_RING_GRPS : 0;
	}
	enables |= vnics ? FUNC_VF_CFG_REQ_ENABLES_NUM_VNICS : 0;
	enables |= FUNC_VF_CFG_REQ_ENABLES_NUM_L2_CTXS;

	req->num_l2_ctxs = cpu_to_le16(BNXT_VF_MAX_L2_CTX);
	req->num_tx_rings = cpu_to_le16(tx_rings);
	req->num_rx_rings = cpu_to_le16(rx_rings);
	if (bp->flags & BNXT_FLAG_CHIP_P5) {
		req->num_cmpl_rings = cpu_to_le16(tx_rings + ring_grps);
		req->num_rsscos_ctxs = cpu_to_le16(DIV_ROUND_UP(ring_grps, 64));
	} else {
		req->num_cmpl_rings = cpu_to_le16(cp_rings);
		req->num_hw_ring_grps = cpu_to_le16(ring_grps);
		req->num_rsscos_ctxs = cpu_to_le16(BNXT_VF_MAX_RSS_CTX);
	}
	req->num_stat_ctxs = cpu_to_le16(stats);
	req->num_vnics = cpu_to_le16(vnics);

	req->enables = cpu_to_le32(enables);
}

static int
bnxt_hwrm_reserve_pf_rings(struct bnxt *bp, int tx_rings, int rx_rings,
			   int ring_grps, int cp_rings, int stats, int vnics)
{
	struct hwrm_func_cfg_input req = {0};
	int rc;

	__bnxt_hwrm_reserve_pf_rings(bp, &req, tx_rings, rx_rings, ring_grps,
				     cp_rings, stats, vnics);
	if (!req.enables)
		return 0;

	rc = hwrm_send_message(bp, &req, sizeof(req), HWRM_CMD_TIMEOUT);
	if (rc)
		return -ENOMEM;

	if (bp->hwrm_spec_code < 0x10601)
		bp->hw_resc.resv_tx_rings = tx_rings;

	rc = bnxt_hwrm_get_rings(bp);
	return rc;
}

static int
bnxt_hwrm_reserve_vf_rings(struct bnxt *bp, int tx_rings, int rx_rings,
			   int ring_grps, int cp_rings, int stats, int vnics)
{
	struct hwrm_func_vf_cfg_input req = {0};
	int rc;

	if (!BNXT_NEW_RM(bp)) {
		bp->hw_resc.resv_tx_rings = tx_rings;
		return 0;
	}

	__bnxt_hwrm_reserve_vf_rings(bp, &req, tx_rings, rx_rings, ring_grps,
				     cp_rings, stats, vnics);
	rc = hwrm_send_message(bp, &req, sizeof(req), HWRM_CMD_TIMEOUT);
	if (rc)
		return -ENOMEM;

	rc = bnxt_hwrm_get_rings(bp);
	return rc;
}

static int bnxt_hwrm_reserve_rings(struct bnxt *bp, int tx, int rx, int grp,
				   int cp, int stat, int vnic)
{
	if (BNXT_PF(bp))
		return bnxt_hwrm_reserve_pf_rings(bp, tx, rx, grp, cp, stat,
						  vnic);
	else
		return bnxt_hwrm_reserve_vf_rings(bp, tx, rx, grp, cp, stat,
						  vnic);
}

<<<<<<< HEAD
static int bnxt_nq_rings_in_use(struct bnxt *bp)
=======
int bnxt_nq_rings_in_use(struct bnxt *bp)
>>>>>>> cf26057a
{
	int cp = bp->cp_nr_rings;
	int ulp_msix, ulp_base;

	ulp_msix = bnxt_get_ulp_msix_num(bp);
	if (ulp_msix) {
		ulp_base = bnxt_get_ulp_msix_base(bp);
		cp += ulp_msix;
		if ((ulp_base + ulp_msix) > cp)
			cp = ulp_base + ulp_msix;
	}
	return cp;
}

static int bnxt_cp_rings_in_use(struct bnxt *bp)
{
	int cp;

	if (!(bp->flags & BNXT_FLAG_CHIP_P5))
		return bnxt_nq_rings_in_use(bp);

	cp = bp->tx_nr_rings + bp->rx_nr_rings;
	return cp;
}

<<<<<<< HEAD
=======
static int bnxt_get_func_stat_ctxs(struct bnxt *bp)
{
	return bp->cp_nr_rings + bnxt_get_ulp_stat_ctxs(bp);
}

>>>>>>> cf26057a
static bool bnxt_need_reserve_rings(struct bnxt *bp)
{
	struct bnxt_hw_resc *hw_resc = &bp->hw_resc;
	int cp = bnxt_cp_rings_in_use(bp);
	int nq = bnxt_nq_rings_in_use(bp);
<<<<<<< HEAD
	int rx = bp->rx_nr_rings;
=======
	int rx = bp->rx_nr_rings, stat;
>>>>>>> cf26057a
	int vnic = 1, grp = rx;

	if (bp->hwrm_spec_code < 0x10601)
		return false;

	if (hw_resc->resv_tx_rings != bp->tx_nr_rings)
		return true;

	if ((bp->flags & BNXT_FLAG_RFS) && !(bp->flags & BNXT_FLAG_CHIP_P5))
		vnic = rx + 1;
	if (bp->flags & BNXT_FLAG_AGG_RINGS)
		rx <<= 1;
	stat = bnxt_get_func_stat_ctxs(bp);
	if (BNXT_NEW_RM(bp) &&
	    (hw_resc->resv_rx_rings != rx || hw_resc->resv_cp_rings != cp ||
	     hw_resc->resv_irqs < nq || hw_resc->resv_vnics != vnic ||
<<<<<<< HEAD
=======
	     hw_resc->resv_stat_ctxs != stat ||
>>>>>>> cf26057a
	     (hw_resc->resv_hw_ring_grps != grp &&
	      !(bp->flags & BNXT_FLAG_CHIP_P5))))
		return true;
	return false;
}

static int __bnxt_reserve_rings(struct bnxt *bp)
{
	struct bnxt_hw_resc *hw_resc = &bp->hw_resc;
	int cp = bnxt_nq_rings_in_use(bp);
	int tx = bp->tx_nr_rings;
	int rx = bp->rx_nr_rings;
	int grp, rx_rings, rc;
	int vnic = 1, stat;
	bool sh = false;

	if (!bnxt_need_reserve_rings(bp))
		return 0;

	if (bp->flags & BNXT_FLAG_SHARED_RINGS)
		sh = true;
	if ((bp->flags & BNXT_FLAG_RFS) && !(bp->flags & BNXT_FLAG_CHIP_P5))
		vnic = rx + 1;
	if (bp->flags & BNXT_FLAG_AGG_RINGS)
		rx <<= 1;
	grp = bp->rx_nr_rings;
	stat = bnxt_get_func_stat_ctxs(bp);

	rc = bnxt_hwrm_reserve_rings(bp, tx, rx, grp, cp, stat, vnic);
	if (rc)
		return rc;

	tx = hw_resc->resv_tx_rings;
	if (BNXT_NEW_RM(bp)) {
		rx = hw_resc->resv_rx_rings;
		cp = hw_resc->resv_irqs;
		grp = hw_resc->resv_hw_ring_grps;
		vnic = hw_resc->resv_vnics;
		stat = hw_resc->resv_stat_ctxs;
	}

	rx_rings = rx;
	if (bp->flags & BNXT_FLAG_AGG_RINGS) {
		if (rx >= 2) {
			rx_rings = rx >> 1;
		} else {
			if (netif_running(bp->dev))
				return -ENOMEM;

			bp->flags &= ~BNXT_FLAG_AGG_RINGS;
			bp->flags |= BNXT_FLAG_NO_AGG_RINGS;
			bp->dev->hw_features &= ~NETIF_F_LRO;
			bp->dev->features &= ~NETIF_F_LRO;
			bnxt_set_ring_params(bp);
		}
	}
	rx_rings = min_t(int, rx_rings, grp);
	cp = min_t(int, cp, bp->cp_nr_rings);
	if (stat > bnxt_get_ulp_stat_ctxs(bp))
		stat -= bnxt_get_ulp_stat_ctxs(bp);
	cp = min_t(int, cp, stat);
	rc = bnxt_trim_rings(bp, &rx_rings, &tx, cp, sh);
	if (bp->flags & BNXT_FLAG_AGG_RINGS)
		rx = rx_rings << 1;
	cp = sh ? max_t(int, tx, rx_rings) : tx + rx_rings;
	bp->tx_nr_rings = tx;
	bp->rx_nr_rings = rx_rings;
	bp->cp_nr_rings = cp;

	if (!tx || !rx || !cp || !grp || !vnic || !stat)
		return -ENOMEM;

	return rc;
}

static int bnxt_hwrm_check_vf_rings(struct bnxt *bp, int tx_rings, int rx_rings,
				    int ring_grps, int cp_rings, int stats,
				    int vnics)
{
	struct hwrm_func_vf_cfg_input req = {0};
	u32 flags;
	int rc;

	if (!BNXT_NEW_RM(bp))
		return 0;

	__bnxt_hwrm_reserve_vf_rings(bp, &req, tx_rings, rx_rings, ring_grps,
				     cp_rings, stats, vnics);
	flags = FUNC_VF_CFG_REQ_FLAGS_TX_ASSETS_TEST |
		FUNC_VF_CFG_REQ_FLAGS_RX_ASSETS_TEST |
		FUNC_VF_CFG_REQ_FLAGS_CMPL_ASSETS_TEST |
		FUNC_VF_CFG_REQ_FLAGS_STAT_CTX_ASSETS_TEST |
		FUNC_VF_CFG_REQ_FLAGS_VNIC_ASSETS_TEST |
		FUNC_VF_CFG_REQ_FLAGS_RSSCOS_CTX_ASSETS_TEST;
	if (!(bp->flags & BNXT_FLAG_CHIP_P5))
		flags |= FUNC_VF_CFG_REQ_FLAGS_RING_GRP_ASSETS_TEST;

	req.flags = cpu_to_le32(flags);
	rc = hwrm_send_message_silent(bp, &req, sizeof(req), HWRM_CMD_TIMEOUT);
	if (rc)
		return -ENOMEM;
	return 0;
}

static int bnxt_hwrm_check_pf_rings(struct bnxt *bp, int tx_rings, int rx_rings,
				    int ring_grps, int cp_rings, int stats,
				    int vnics)
{
	struct hwrm_func_cfg_input req = {0};
	u32 flags;
	int rc;

	__bnxt_hwrm_reserve_pf_rings(bp, &req, tx_rings, rx_rings, ring_grps,
				     cp_rings, stats, vnics);
	flags = FUNC_CFG_REQ_FLAGS_TX_ASSETS_TEST;
	if (BNXT_NEW_RM(bp)) {
		flags |= FUNC_CFG_REQ_FLAGS_RX_ASSETS_TEST |
			 FUNC_CFG_REQ_FLAGS_CMPL_ASSETS_TEST |
			 FUNC_CFG_REQ_FLAGS_STAT_CTX_ASSETS_TEST |
			 FUNC_CFG_REQ_FLAGS_VNIC_ASSETS_TEST;
		if (bp->flags & BNXT_FLAG_CHIP_P5)
			flags |= FUNC_CFG_REQ_FLAGS_RSSCOS_CTX_ASSETS_TEST;
		else
			flags |= FUNC_CFG_REQ_FLAGS_RING_GRP_ASSETS_TEST;
	}

	req.flags = cpu_to_le32(flags);
	rc = hwrm_send_message_silent(bp, &req, sizeof(req), HWRM_CMD_TIMEOUT);
	if (rc)
		return -ENOMEM;
	return 0;
}

static int bnxt_hwrm_check_rings(struct bnxt *bp, int tx_rings, int rx_rings,
				 int ring_grps, int cp_rings, int stats,
				 int vnics)
{
	if (bp->hwrm_spec_code < 0x10801)
		return 0;

	if (BNXT_PF(bp))
		return bnxt_hwrm_check_pf_rings(bp, tx_rings, rx_rings,
						ring_grps, cp_rings, stats,
						vnics);

	return bnxt_hwrm_check_vf_rings(bp, tx_rings, rx_rings, ring_grps,
					cp_rings, stats, vnics);
}

static void bnxt_hwrm_coal_params_qcaps(struct bnxt *bp)
{
	struct hwrm_ring_aggint_qcaps_output *resp = bp->hwrm_cmd_resp_addr;
	struct bnxt_coal_cap *coal_cap = &bp->coal_cap;
	struct hwrm_ring_aggint_qcaps_input req = {0};
	int rc;

	coal_cap->cmpl_params = BNXT_LEGACY_COAL_CMPL_PARAMS;
	coal_cap->num_cmpl_dma_aggr_max = 63;
	coal_cap->num_cmpl_dma_aggr_during_int_max = 63;
	coal_cap->cmpl_aggr_dma_tmr_max = 65535;
	coal_cap->cmpl_aggr_dma_tmr_during_int_max = 65535;
	coal_cap->int_lat_tmr_min_max = 65535;
	coal_cap->int_lat_tmr_max_max = 65535;
	coal_cap->num_cmpl_aggr_int_max = 65535;
	coal_cap->timer_units = 80;

	if (bp->hwrm_spec_code < 0x10902)
		return;

	bnxt_hwrm_cmd_hdr_init(bp, &req, HWRM_RING_AGGINT_QCAPS, -1, -1);
	mutex_lock(&bp->hwrm_cmd_lock);
	rc = _hwrm_send_message_silent(bp, &req, sizeof(req), HWRM_CMD_TIMEOUT);
	if (!rc) {
		coal_cap->cmpl_params = le32_to_cpu(resp->cmpl_params);
		coal_cap->nq_params = le32_to_cpu(resp->nq_params);
		coal_cap->num_cmpl_dma_aggr_max =
			le16_to_cpu(resp->num_cmpl_dma_aggr_max);
		coal_cap->num_cmpl_dma_aggr_during_int_max =
			le16_to_cpu(resp->num_cmpl_dma_aggr_during_int_max);
		coal_cap->cmpl_aggr_dma_tmr_max =
			le16_to_cpu(resp->cmpl_aggr_dma_tmr_max);
		coal_cap->cmpl_aggr_dma_tmr_during_int_max =
			le16_to_cpu(resp->cmpl_aggr_dma_tmr_during_int_max);
		coal_cap->int_lat_tmr_min_max =
			le16_to_cpu(resp->int_lat_tmr_min_max);
		coal_cap->int_lat_tmr_max_max =
			le16_to_cpu(resp->int_lat_tmr_max_max);
		coal_cap->num_cmpl_aggr_int_max =
			le16_to_cpu(resp->num_cmpl_aggr_int_max);
		coal_cap->timer_units = le16_to_cpu(resp->timer_units);
	}
	mutex_unlock(&bp->hwrm_cmd_lock);
}

static u16 bnxt_usec_to_coal_tmr(struct bnxt *bp, u16 usec)
{
	struct bnxt_coal_cap *coal_cap = &bp->coal_cap;

	return usec * 1000 / coal_cap->timer_units;
}

static void bnxt_hwrm_set_coal_params(struct bnxt *bp,
	struct bnxt_coal *hw_coal,
	struct hwrm_ring_cmpl_ring_cfg_aggint_params_input *req)
{
	struct bnxt_coal_cap *coal_cap = &bp->coal_cap;
	u32 cmpl_params = coal_cap->cmpl_params;
	u16 val, tmr, max, flags = 0;

	max = hw_coal->bufs_per_record * 128;
	if (hw_coal->budget)
		max = hw_coal->bufs_per_record * hw_coal->budget;
	max = min_t(u16, max, coal_cap->num_cmpl_aggr_int_max);

	val = clamp_t(u16, hw_coal->coal_bufs, 1, max);
	req->num_cmpl_aggr_int = cpu_to_le16(val);

	val = min_t(u16, val, coal_cap->num_cmpl_dma_aggr_max);
	req->num_cmpl_dma_aggr = cpu_to_le16(val);

	val = clamp_t(u16, hw_coal->coal_bufs_irq, 1,
		      coal_cap->num_cmpl_dma_aggr_during_int_max);
	req->num_cmpl_dma_aggr_during_int = cpu_to_le16(val);

	tmr = bnxt_usec_to_coal_tmr(bp, hw_coal->coal_ticks);
	tmr = clamp_t(u16, tmr, 1, coal_cap->int_lat_tmr_max_max);
	req->int_lat_tmr_max = cpu_to_le16(tmr);

	/* min timer set to 1/2 of interrupt timer */
	if (cmpl_params & RING_AGGINT_QCAPS_RESP_CMPL_PARAMS_INT_LAT_TMR_MIN) {
		val = tmr / 2;
		val = clamp_t(u16, val, 1, coal_cap->int_lat_tmr_min_max);
		req->int_lat_tmr_min = cpu_to_le16(val);
		req->enables |= cpu_to_le16(BNXT_COAL_CMPL_MIN_TMR_ENABLE);
	}

	/* buf timer set to 1/4 of interrupt timer */
	val = clamp_t(u16, tmr / 4, 1, coal_cap->cmpl_aggr_dma_tmr_max);
	req->cmpl_aggr_dma_tmr = cpu_to_le16(val);

	if (cmpl_params &
	    RING_AGGINT_QCAPS_RESP_CMPL_PARAMS_NUM_CMPL_DMA_AGGR_DURING_INT) {
		tmr = bnxt_usec_to_coal_tmr(bp, hw_coal->coal_ticks_irq);
		val = clamp_t(u16, tmr, 1,
			      coal_cap->cmpl_aggr_dma_tmr_during_int_max);
		req->cmpl_aggr_dma_tmr_during_int = cpu_to_le16(tmr);
		req->enables |=
			cpu_to_le16(BNXT_COAL_CMPL_AGGR_TMR_DURING_INT_ENABLE);
	}

	if (cmpl_params & RING_AGGINT_QCAPS_RESP_CMPL_PARAMS_TIMER_RESET)
		flags |= RING_CMPL_RING_CFG_AGGINT_PARAMS_REQ_FLAGS_TIMER_RESET;
	if ((cmpl_params & RING_AGGINT_QCAPS_RESP_CMPL_PARAMS_RING_IDLE) &&
	    hw_coal->idle_thresh && hw_coal->coal_ticks < hw_coal->idle_thresh)
		flags |= RING_CMPL_RING_CFG_AGGINT_PARAMS_REQ_FLAGS_RING_IDLE;
	req->flags = cpu_to_le16(flags);
	req->enables |= cpu_to_le16(BNXT_COAL_CMPL_ENABLES);
}

/* Caller holds bp->hwrm_cmd_lock */
static int __bnxt_hwrm_set_coal_nq(struct bnxt *bp, struct bnxt_napi *bnapi,
				   struct bnxt_coal *hw_coal)
{
	struct hwrm_ring_cmpl_ring_cfg_aggint_params_input req = {0};
	struct bnxt_cp_ring_info *cpr = &bnapi->cp_ring;
	struct bnxt_coal_cap *coal_cap = &bp->coal_cap;
	u32 nq_params = coal_cap->nq_params;
	u16 tmr;

	if (!(nq_params & RING_AGGINT_QCAPS_RESP_NQ_PARAMS_INT_LAT_TMR_MIN))
		return 0;

	bnxt_hwrm_cmd_hdr_init(bp, &req, HWRM_RING_CMPL_RING_CFG_AGGINT_PARAMS,
			       -1, -1);
	req.ring_id = cpu_to_le16(cpr->cp_ring_struct.fw_ring_id);
	req.flags =
		cpu_to_le16(RING_CMPL_RING_CFG_AGGINT_PARAMS_REQ_FLAGS_IS_NQ);

	tmr = bnxt_usec_to_coal_tmr(bp, hw_coal->coal_ticks) / 2;
	tmr = clamp_t(u16, tmr, 1, coal_cap->int_lat_tmr_min_max);
	req.int_lat_tmr_min = cpu_to_le16(tmr);
	req.enables |= cpu_to_le16(BNXT_COAL_CMPL_MIN_TMR_ENABLE);
	return _hwrm_send_message(bp, &req, sizeof(req), HWRM_CMD_TIMEOUT);
}

int bnxt_hwrm_set_ring_coal(struct bnxt *bp, struct bnxt_napi *bnapi)
{
	struct hwrm_ring_cmpl_ring_cfg_aggint_params_input req_rx = {0};
	struct bnxt_cp_ring_info *cpr = &bnapi->cp_ring;
	struct bnxt_coal coal;

	/* Tick values in micro seconds.
	 * 1 coal_buf x bufs_per_record = 1 completion record.
	 */
	memcpy(&coal, &bp->rx_coal, sizeof(struct bnxt_coal));

	coal.coal_ticks = cpr->rx_ring_coal.coal_ticks;
	coal.coal_bufs = cpr->rx_ring_coal.coal_bufs;

	if (!bnapi->rx_ring)
		return -ENODEV;

	bnxt_hwrm_cmd_hdr_init(bp, &req_rx,
			       HWRM_RING_CMPL_RING_CFG_AGGINT_PARAMS, -1, -1);

	bnxt_hwrm_set_coal_params(bp, &coal, &req_rx);

	req_rx.ring_id = cpu_to_le16(bnxt_cp_ring_for_rx(bp, bnapi->rx_ring));

	return hwrm_send_message(bp, &req_rx, sizeof(req_rx),
				 HWRM_CMD_TIMEOUT);
}

int bnxt_hwrm_set_coal(struct bnxt *bp)
{
	int i, rc = 0;
	struct hwrm_ring_cmpl_ring_cfg_aggint_params_input req_rx = {0},
							   req_tx = {0}, *req;

	bnxt_hwrm_cmd_hdr_init(bp, &req_rx,
			       HWRM_RING_CMPL_RING_CFG_AGGINT_PARAMS, -1, -1);
	bnxt_hwrm_cmd_hdr_init(bp, &req_tx,
			       HWRM_RING_CMPL_RING_CFG_AGGINT_PARAMS, -1, -1);

	bnxt_hwrm_set_coal_params(bp, &bp->rx_coal, &req_rx);
	bnxt_hwrm_set_coal_params(bp, &bp->tx_coal, &req_tx);

	mutex_lock(&bp->hwrm_cmd_lock);
	for (i = 0; i < bp->cp_nr_rings; i++) {
		struct bnxt_napi *bnapi = bp->bnapi[i];
		struct bnxt_coal *hw_coal;
		u16 ring_id;

		req = &req_rx;
		if (!bnapi->rx_ring) {
			ring_id = bnxt_cp_ring_for_tx(bp, bnapi->tx_ring);
			req = &req_tx;
		} else {
			ring_id = bnxt_cp_ring_for_rx(bp, bnapi->rx_ring);
		}
		req->ring_id = cpu_to_le16(ring_id);

		rc = _hwrm_send_message(bp, req, sizeof(*req),
					HWRM_CMD_TIMEOUT);
		if (rc)
			break;

		if (!(bp->flags & BNXT_FLAG_CHIP_P5))
			continue;

		if (bnapi->rx_ring && bnapi->tx_ring) {
			req = &req_tx;
			ring_id = bnxt_cp_ring_for_tx(bp, bnapi->tx_ring);
			req->ring_id = cpu_to_le16(ring_id);
			rc = _hwrm_send_message(bp, req, sizeof(*req),
						HWRM_CMD_TIMEOUT);
			if (rc)
				break;
		}
		if (bnapi->rx_ring)
			hw_coal = &bp->rx_coal;
		else
			hw_coal = &bp->tx_coal;
		__bnxt_hwrm_set_coal_nq(bp, bnapi, hw_coal);
	}
	mutex_unlock(&bp->hwrm_cmd_lock);
	return rc;
}

static int bnxt_hwrm_stat_ctx_free(struct bnxt *bp)
{
	int rc = 0, i;
	struct hwrm_stat_ctx_free_input req = {0};

	if (!bp->bnapi)
		return 0;

	if (BNXT_CHIP_TYPE_NITRO_A0(bp))
		return 0;

	bnxt_hwrm_cmd_hdr_init(bp, &req, HWRM_STAT_CTX_FREE, -1, -1);

	mutex_lock(&bp->hwrm_cmd_lock);
	for (i = 0; i < bp->cp_nr_rings; i++) {
		struct bnxt_napi *bnapi = bp->bnapi[i];
		struct bnxt_cp_ring_info *cpr = &bnapi->cp_ring;

		if (cpr->hw_stats_ctx_id != INVALID_STATS_CTX_ID) {
			req.stat_ctx_id = cpu_to_le32(cpr->hw_stats_ctx_id);

			rc = _hwrm_send_message(bp, &req, sizeof(req),
						HWRM_CMD_TIMEOUT);
			if (rc)
				break;

			cpr->hw_stats_ctx_id = INVALID_STATS_CTX_ID;
		}
	}
	mutex_unlock(&bp->hwrm_cmd_lock);
	return rc;
}

static int bnxt_hwrm_stat_ctx_alloc(struct bnxt *bp)
{
	int rc = 0, i;
	struct hwrm_stat_ctx_alloc_input req = {0};
	struct hwrm_stat_ctx_alloc_output *resp = bp->hwrm_cmd_resp_addr;

	if (BNXT_CHIP_TYPE_NITRO_A0(bp))
		return 0;

	bnxt_hwrm_cmd_hdr_init(bp, &req, HWRM_STAT_CTX_ALLOC, -1, -1);

	req.update_period_ms = cpu_to_le32(bp->stats_coal_ticks / 1000);

	mutex_lock(&bp->hwrm_cmd_lock);
	for (i = 0; i < bp->cp_nr_rings; i++) {
		struct bnxt_napi *bnapi = bp->bnapi[i];
		struct bnxt_cp_ring_info *cpr = &bnapi->cp_ring;

		req.stats_dma_addr = cpu_to_le64(cpr->hw_stats_map);

		rc = _hwrm_send_message(bp, &req, sizeof(req),
					HWRM_CMD_TIMEOUT);
		if (rc)
			break;

		cpr->hw_stats_ctx_id = le32_to_cpu(resp->stat_ctx_id);

		bp->grp_info[i].fw_stats_ctx = cpr->hw_stats_ctx_id;
	}
	mutex_unlock(&bp->hwrm_cmd_lock);
	return rc;
}

static int bnxt_hwrm_func_qcfg(struct bnxt *bp)
{
	struct hwrm_func_qcfg_input req = {0};
	struct hwrm_func_qcfg_output *resp = bp->hwrm_cmd_resp_addr;
	u16 flags;
	int rc;

	bnxt_hwrm_cmd_hdr_init(bp, &req, HWRM_FUNC_QCFG, -1, -1);
	req.fid = cpu_to_le16(0xffff);
	mutex_lock(&bp->hwrm_cmd_lock);
	rc = _hwrm_send_message(bp, &req, sizeof(req), HWRM_CMD_TIMEOUT);
	if (rc)
		goto func_qcfg_exit;

#ifdef CONFIG_BNXT_SRIOV
	if (BNXT_VF(bp)) {
		struct bnxt_vf_info *vf = &bp->vf;

		vf->vlan = le16_to_cpu(resp->vlan) & VLAN_VID_MASK;
	}
#endif
	flags = le16_to_cpu(resp->flags);
	if (flags & (FUNC_QCFG_RESP_FLAGS_FW_DCBX_AGENT_ENABLED |
		     FUNC_QCFG_RESP_FLAGS_FW_LLDP_AGENT_ENABLED)) {
		bp->fw_cap |= BNXT_FW_CAP_LLDP_AGENT;
		if (flags & FUNC_QCFG_RESP_FLAGS_FW_DCBX_AGENT_ENABLED)
			bp->fw_cap |= BNXT_FW_CAP_DCBX_AGENT;
	}
	if (BNXT_PF(bp) && (flags & FUNC_QCFG_RESP_FLAGS_MULTI_HOST))
		bp->flags |= BNXT_FLAG_MULTI_HOST;

	switch (resp->port_partition_type) {
	case FUNC_QCFG_RESP_PORT_PARTITION_TYPE_NPAR1_0:
	case FUNC_QCFG_RESP_PORT_PARTITION_TYPE_NPAR1_5:
	case FUNC_QCFG_RESP_PORT_PARTITION_TYPE_NPAR2_0:
		bp->port_partition_type = resp->port_partition_type;
		break;
	}
	if (bp->hwrm_spec_code < 0x10707 ||
	    resp->evb_mode == FUNC_QCFG_RESP_EVB_MODE_VEB)
		bp->br_mode = BRIDGE_MODE_VEB;
	else if (resp->evb_mode == FUNC_QCFG_RESP_EVB_MODE_VEPA)
		bp->br_mode = BRIDGE_MODE_VEPA;
	else
		bp->br_mode = BRIDGE_MODE_UNDEF;

	bp->max_mtu = le16_to_cpu(resp->max_mtu_configured);
	if (!bp->max_mtu)
		bp->max_mtu = BNXT_MAX_MTU;

func_qcfg_exit:
	mutex_unlock(&bp->hwrm_cmd_lock);
	return rc;
}

static int bnxt_hwrm_func_backing_store_qcaps(struct bnxt *bp)
{
	struct hwrm_func_backing_store_qcaps_input req = {0};
	struct hwrm_func_backing_store_qcaps_output *resp =
		bp->hwrm_cmd_resp_addr;
	int rc;

	if (bp->hwrm_spec_code < 0x10902 || BNXT_VF(bp) || bp->ctx)
		return 0;

	bnxt_hwrm_cmd_hdr_init(bp, &req, HWRM_FUNC_BACKING_STORE_QCAPS, -1, -1);
	mutex_lock(&bp->hwrm_cmd_lock);
	rc = _hwrm_send_message_silent(bp, &req, sizeof(req), HWRM_CMD_TIMEOUT);
	if (!rc) {
		struct bnxt_ctx_pg_info *ctx_pg;
		struct bnxt_ctx_mem_info *ctx;
		int i;

		ctx = kzalloc(sizeof(*ctx), GFP_KERNEL);
		if (!ctx) {
			rc = -ENOMEM;
			goto ctx_err;
		}
		ctx_pg = kzalloc(sizeof(*ctx_pg) * (bp->max_q + 1), GFP_KERNEL);
		if (!ctx_pg) {
			kfree(ctx);
			rc = -ENOMEM;
			goto ctx_err;
		}
		for (i = 0; i < bp->max_q + 1; i++, ctx_pg++)
			ctx->tqm_mem[i] = ctx_pg;

		bp->ctx = ctx;
		ctx->qp_max_entries = le32_to_cpu(resp->qp_max_entries);
		ctx->qp_min_qp1_entries = le16_to_cpu(resp->qp_min_qp1_entries);
		ctx->qp_max_l2_entries = le16_to_cpu(resp->qp_max_l2_entries);
		ctx->qp_entry_size = le16_to_cpu(resp->qp_entry_size);
		ctx->srq_max_l2_entries = le16_to_cpu(resp->srq_max_l2_entries);
		ctx->srq_max_entries = le32_to_cpu(resp->srq_max_entries);
		ctx->srq_entry_size = le16_to_cpu(resp->srq_entry_size);
		ctx->cq_max_l2_entries = le16_to_cpu(resp->cq_max_l2_entries);
		ctx->cq_max_entries = le32_to_cpu(resp->cq_max_entries);
		ctx->cq_entry_size = le16_to_cpu(resp->cq_entry_size);
		ctx->vnic_max_vnic_entries =
			le16_to_cpu(resp->vnic_max_vnic_entries);
		ctx->vnic_max_ring_table_entries =
			le16_to_cpu(resp->vnic_max_ring_table_entries);
		ctx->vnic_entry_size = le16_to_cpu(resp->vnic_entry_size);
		ctx->stat_max_entries = le32_to_cpu(resp->stat_max_entries);
		ctx->stat_entry_size = le16_to_cpu(resp->stat_entry_size);
		ctx->tqm_entry_size = le16_to_cpu(resp->tqm_entry_size);
		ctx->tqm_min_entries_per_ring =
			le32_to_cpu(resp->tqm_min_entries_per_ring);
		ctx->tqm_max_entries_per_ring =
			le32_to_cpu(resp->tqm_max_entries_per_ring);
		ctx->tqm_entries_multiple = resp->tqm_entries_multiple;
		if (!ctx->tqm_entries_multiple)
			ctx->tqm_entries_multiple = 1;
		ctx->mrav_max_entries = le32_to_cpu(resp->mrav_max_entries);
		ctx->mrav_entry_size = le16_to_cpu(resp->mrav_entry_size);
		ctx->tim_entry_size = le16_to_cpu(resp->tim_entry_size);
		ctx->tim_max_entries = le32_to_cpu(resp->tim_max_entries);
	} else {
		rc = 0;
	}
ctx_err:
	mutex_unlock(&bp->hwrm_cmd_lock);
	return rc;
}

static void bnxt_hwrm_set_pg_attr(struct bnxt_ring_mem_info *rmem, u8 *pg_attr,
				  __le64 *pg_dir)
{
	u8 pg_size = 0;

	if (BNXT_PAGE_SHIFT == 13)
		pg_size = 1 << 4;
	else if (BNXT_PAGE_SIZE == 16)
		pg_size = 2 << 4;

	*pg_attr = pg_size;
	if (rmem->depth >= 1) {
		if (rmem->depth == 2)
			*pg_attr |= 2;
		else
			*pg_attr |= 1;
		*pg_dir = cpu_to_le64(rmem->pg_tbl_map);
	} else {
		*pg_dir = cpu_to_le64(rmem->dma_arr[0]);
	}
}

#define FUNC_BACKING_STORE_CFG_REQ_DFLT_ENABLES			\
	(FUNC_BACKING_STORE_CFG_REQ_ENABLES_QP |		\
	 FUNC_BACKING_STORE_CFG_REQ_ENABLES_SRQ |		\
	 FUNC_BACKING_STORE_CFG_REQ_ENABLES_CQ |		\
	 FUNC_BACKING_STORE_CFG_REQ_ENABLES_VNIC |		\
	 FUNC_BACKING_STORE_CFG_REQ_ENABLES_STAT)

static int bnxt_hwrm_func_backing_store_cfg(struct bnxt *bp, u32 enables)
{
	struct hwrm_func_backing_store_cfg_input req = {0};
	struct bnxt_ctx_mem_info *ctx = bp->ctx;
	struct bnxt_ctx_pg_info *ctx_pg;
	__le32 *num_entries;
	__le64 *pg_dir;
	u8 *pg_attr;
	int i, rc;
	u32 ena;

	if (!ctx)
		return 0;

	bnxt_hwrm_cmd_hdr_init(bp, &req, HWRM_FUNC_BACKING_STORE_CFG, -1, -1);
	req.enables = cpu_to_le32(enables);

	if (enables & FUNC_BACKING_STORE_CFG_REQ_ENABLES_QP) {
		ctx_pg = &ctx->qp_mem;
		req.qp_num_entries = cpu_to_le32(ctx_pg->entries);
		req.qp_num_qp1_entries = cpu_to_le16(ctx->qp_min_qp1_entries);
		req.qp_num_l2_entries = cpu_to_le16(ctx->qp_max_l2_entries);
		req.qp_entry_size = cpu_to_le16(ctx->qp_entry_size);
		bnxt_hwrm_set_pg_attr(&ctx_pg->ring_mem,
				      &req.qpc_pg_size_qpc_lvl,
				      &req.qpc_page_dir);
	}
	if (enables & FUNC_BACKING_STORE_CFG_REQ_ENABLES_SRQ) {
		ctx_pg = &ctx->srq_mem;
		req.srq_num_entries = cpu_to_le32(ctx_pg->entries);
		req.srq_num_l2_entries = cpu_to_le16(ctx->srq_max_l2_entries);
		req.srq_entry_size = cpu_to_le16(ctx->srq_entry_size);
		bnxt_hwrm_set_pg_attr(&ctx_pg->ring_mem,
				      &req.srq_pg_size_srq_lvl,
				      &req.srq_page_dir);
	}
	if (enables & FUNC_BACKING_STORE_CFG_REQ_ENABLES_CQ) {
		ctx_pg = &ctx->cq_mem;
		req.cq_num_entries = cpu_to_le32(ctx_pg->entries);
		req.cq_num_l2_entries = cpu_to_le16(ctx->cq_max_l2_entries);
		req.cq_entry_size = cpu_to_le16(ctx->cq_entry_size);
		bnxt_hwrm_set_pg_attr(&ctx_pg->ring_mem, &req.cq_pg_size_cq_lvl,
				      &req.cq_page_dir);
	}
	if (enables & FUNC_BACKING_STORE_CFG_REQ_ENABLES_VNIC) {
		ctx_pg = &ctx->vnic_mem;
		req.vnic_num_vnic_entries =
			cpu_to_le16(ctx->vnic_max_vnic_entries);
		req.vnic_num_ring_table_entries =
			cpu_to_le16(ctx->vnic_max_ring_table_entries);
		req.vnic_entry_size = cpu_to_le16(ctx->vnic_entry_size);
		bnxt_hwrm_set_pg_attr(&ctx_pg->ring_mem,
				      &req.vnic_pg_size_vnic_lvl,
				      &req.vnic_page_dir);
	}
	if (enables & FUNC_BACKING_STORE_CFG_REQ_ENABLES_STAT) {
		ctx_pg = &ctx->stat_mem;
		req.stat_num_entries = cpu_to_le32(ctx->stat_max_entries);
		req.stat_entry_size = cpu_to_le16(ctx->stat_entry_size);
		bnxt_hwrm_set_pg_attr(&ctx_pg->ring_mem,
				      &req.stat_pg_size_stat_lvl,
				      &req.stat_page_dir);
	}
	if (enables & FUNC_BACKING_STORE_CFG_REQ_ENABLES_MRAV) {
		ctx_pg = &ctx->mrav_mem;
		req.mrav_num_entries = cpu_to_le32(ctx_pg->entries);
		req.mrav_entry_size = cpu_to_le16(ctx->mrav_entry_size);
		bnxt_hwrm_set_pg_attr(&ctx_pg->ring_mem,
				      &req.mrav_pg_size_mrav_lvl,
				      &req.mrav_page_dir);
	}
	if (enables & FUNC_BACKING_STORE_CFG_REQ_ENABLES_TIM) {
		ctx_pg = &ctx->tim_mem;
		req.tim_num_entries = cpu_to_le32(ctx_pg->entries);
		req.tim_entry_size = cpu_to_le16(ctx->tim_entry_size);
		bnxt_hwrm_set_pg_attr(&ctx_pg->ring_mem,
				      &req.tim_pg_size_tim_lvl,
				      &req.tim_page_dir);
	}
	for (i = 0, num_entries = &req.tqm_sp_num_entries,
	     pg_attr = &req.tqm_sp_pg_size_tqm_sp_lvl,
	     pg_dir = &req.tqm_sp_page_dir,
	     ena = FUNC_BACKING_STORE_CFG_REQ_ENABLES_TQM_SP;
	     i < 9; i++, num_entries++, pg_attr++, pg_dir++, ena <<= 1) {
		if (!(enables & ena))
			continue;

		req.tqm_entry_size = cpu_to_le16(ctx->tqm_entry_size);
		ctx_pg = ctx->tqm_mem[i];
		*num_entries = cpu_to_le32(ctx_pg->entries);
		bnxt_hwrm_set_pg_attr(&ctx_pg->ring_mem, pg_attr, pg_dir);
	}
	rc = hwrm_send_message(bp, &req, sizeof(req), HWRM_CMD_TIMEOUT);
	if (rc)
		rc = -EIO;
	return rc;
}

static int bnxt_alloc_ctx_mem_blk(struct bnxt *bp,
				  struct bnxt_ctx_pg_info *ctx_pg)
{
	struct bnxt_ring_mem_info *rmem = &ctx_pg->ring_mem;

	rmem->page_size = BNXT_PAGE_SIZE;
	rmem->pg_arr = ctx_pg->ctx_pg_arr;
	rmem->dma_arr = ctx_pg->ctx_dma_arr;
	rmem->flags = BNXT_RMEM_VALID_PTE_FLAG;
	if (rmem->depth >= 1)
		rmem->flags |= BNXT_RMEM_USE_FULL_PAGE_FLAG;
	return bnxt_alloc_ring(bp, rmem);
}

static int bnxt_alloc_ctx_pg_tbls(struct bnxt *bp,
				  struct bnxt_ctx_pg_info *ctx_pg, u32 mem_size,
				  u8 depth)
{
	struct bnxt_ring_mem_info *rmem = &ctx_pg->ring_mem;
	int rc;

	if (!mem_size)
		return 0;

	ctx_pg->nr_pages = DIV_ROUND_UP(mem_size, BNXT_PAGE_SIZE);
	if (ctx_pg->nr_pages > MAX_CTX_TOTAL_PAGES) {
		ctx_pg->nr_pages = 0;
		return -EINVAL;
	}
	if (ctx_pg->nr_pages > MAX_CTX_PAGES || depth > 1) {
		int nr_tbls, i;

		rmem->depth = 2;
		ctx_pg->ctx_pg_tbl = kcalloc(MAX_CTX_PAGES, sizeof(ctx_pg),
					     GFP_KERNEL);
		if (!ctx_pg->ctx_pg_tbl)
			return -ENOMEM;
		nr_tbls = DIV_ROUND_UP(ctx_pg->nr_pages, MAX_CTX_PAGES);
		rmem->nr_pages = nr_tbls;
		rc = bnxt_alloc_ctx_mem_blk(bp, ctx_pg);
		if (rc)
			return rc;
		for (i = 0; i < nr_tbls; i++) {
			struct bnxt_ctx_pg_info *pg_tbl;

			pg_tbl = kzalloc(sizeof(*pg_tbl), GFP_KERNEL);
			if (!pg_tbl)
				return -ENOMEM;
			ctx_pg->ctx_pg_tbl[i] = pg_tbl;
			rmem = &pg_tbl->ring_mem;
			rmem->pg_tbl = ctx_pg->ctx_pg_arr[i];
			rmem->pg_tbl_map = ctx_pg->ctx_dma_arr[i];
			rmem->depth = 1;
			rmem->nr_pages = MAX_CTX_PAGES;
			if (i == (nr_tbls - 1))
				rmem->nr_pages = ctx_pg->nr_pages %
						 MAX_CTX_PAGES;
			rc = bnxt_alloc_ctx_mem_blk(bp, pg_tbl);
			if (rc)
				break;
		}
	} else {
		rmem->nr_pages = DIV_ROUND_UP(mem_size, BNXT_PAGE_SIZE);
		if (rmem->nr_pages > 1 || depth)
			rmem->depth = 1;
		rc = bnxt_alloc_ctx_mem_blk(bp, ctx_pg);
	}
	return rc;
}

static void bnxt_free_ctx_pg_tbls(struct bnxt *bp,
				  struct bnxt_ctx_pg_info *ctx_pg)
{
	struct bnxt_ring_mem_info *rmem = &ctx_pg->ring_mem;

	if (rmem->depth > 1 || ctx_pg->nr_pages > MAX_CTX_PAGES ||
	    ctx_pg->ctx_pg_tbl) {
		int i, nr_tbls = rmem->nr_pages;

		for (i = 0; i < nr_tbls; i++) {
			struct bnxt_ctx_pg_info *pg_tbl;
			struct bnxt_ring_mem_info *rmem2;

			pg_tbl = ctx_pg->ctx_pg_tbl[i];
			if (!pg_tbl)
				continue;
			rmem2 = &pg_tbl->ring_mem;
			bnxt_free_ring(bp, rmem2);
			ctx_pg->ctx_pg_arr[i] = NULL;
			kfree(pg_tbl);
			ctx_pg->ctx_pg_tbl[i] = NULL;
		}
		kfree(ctx_pg->ctx_pg_tbl);
		ctx_pg->ctx_pg_tbl = NULL;
	}
	bnxt_free_ring(bp, rmem);
	ctx_pg->nr_pages = 0;
}

static void bnxt_free_ctx_mem(struct bnxt *bp)
{
	struct bnxt_ctx_mem_info *ctx = bp->ctx;
	int i;

	if (!ctx)
		return;

	if (ctx->tqm_mem[0]) {
		for (i = 0; i < bp->max_q + 1; i++)
			bnxt_free_ctx_pg_tbls(bp, ctx->tqm_mem[i]);
		kfree(ctx->tqm_mem[0]);
		ctx->tqm_mem[0] = NULL;
	}

	bnxt_free_ctx_pg_tbls(bp, &ctx->tim_mem);
	bnxt_free_ctx_pg_tbls(bp, &ctx->mrav_mem);
	bnxt_free_ctx_pg_tbls(bp, &ctx->stat_mem);
	bnxt_free_ctx_pg_tbls(bp, &ctx->vnic_mem);
	bnxt_free_ctx_pg_tbls(bp, &ctx->cq_mem);
	bnxt_free_ctx_pg_tbls(bp, &ctx->srq_mem);
	bnxt_free_ctx_pg_tbls(bp, &ctx->qp_mem);
	ctx->flags &= ~BNXT_CTX_FLAG_INITED;
}

static int bnxt_alloc_ctx_mem(struct bnxt *bp)
{
	struct bnxt_ctx_pg_info *ctx_pg;
	struct bnxt_ctx_mem_info *ctx;
	u32 mem_size, ena, entries;
	u32 extra_srqs = 0;
	u32 extra_qps = 0;
	u8 pg_lvl = 1;
	int i, rc;

	rc = bnxt_hwrm_func_backing_store_qcaps(bp);
	if (rc) {
		netdev_err(bp->dev, "Failed querying context mem capability, rc = %d.\n",
			   rc);
		return rc;
	}
	ctx = bp->ctx;
	if (!ctx || (ctx->flags & BNXT_CTX_FLAG_INITED))
		return 0;

	if (bp->flags & BNXT_FLAG_ROCE_CAP) {
		pg_lvl = 2;
		extra_qps = 65536;
		extra_srqs = 8192;
	}

	ctx_pg = &ctx->qp_mem;
	ctx_pg->entries = ctx->qp_min_qp1_entries + ctx->qp_max_l2_entries +
			  extra_qps;
	mem_size = ctx->qp_entry_size * ctx_pg->entries;
	rc = bnxt_alloc_ctx_pg_tbls(bp, ctx_pg, mem_size, pg_lvl);
	if (rc)
		return rc;

	ctx_pg = &ctx->srq_mem;
	ctx_pg->entries = ctx->srq_max_l2_entries + extra_srqs;
	mem_size = ctx->srq_entry_size * ctx_pg->entries;
	rc = bnxt_alloc_ctx_pg_tbls(bp, ctx_pg, mem_size, pg_lvl);
	if (rc)
		return rc;

	ctx_pg = &ctx->cq_mem;
	ctx_pg->entries = ctx->cq_max_l2_entries + extra_qps * 2;
	mem_size = ctx->cq_entry_size * ctx_pg->entries;
	rc = bnxt_alloc_ctx_pg_tbls(bp, ctx_pg, mem_size, pg_lvl);
	if (rc)
		return rc;

	ctx_pg = &ctx->vnic_mem;
	ctx_pg->entries = ctx->vnic_max_vnic_entries +
			  ctx->vnic_max_ring_table_entries;
	mem_size = ctx->vnic_entry_size * ctx_pg->entries;
	rc = bnxt_alloc_ctx_pg_tbls(bp, ctx_pg, mem_size, 1);
	if (rc)
		return rc;

	ctx_pg = &ctx->stat_mem;
	ctx_pg->entries = ctx->stat_max_entries;
	mem_size = ctx->stat_entry_size * ctx_pg->entries;
	rc = bnxt_alloc_ctx_pg_tbls(bp, ctx_pg, mem_size, 1);
	if (rc)
		return rc;

	ena = 0;
	if (!(bp->flags & BNXT_FLAG_ROCE_CAP))
		goto skip_rdma;

	ctx_pg = &ctx->mrav_mem;
	ctx_pg->entries = extra_qps * 4;
	mem_size = ctx->mrav_entry_size * ctx_pg->entries;
	rc = bnxt_alloc_ctx_pg_tbls(bp, ctx_pg, mem_size, 2);
	if (rc)
		return rc;
	ena = FUNC_BACKING_STORE_CFG_REQ_ENABLES_MRAV;

	ctx_pg = &ctx->tim_mem;
	ctx_pg->entries = ctx->qp_mem.entries;
	mem_size = ctx->tim_entry_size * ctx_pg->entries;
	rc = bnxt_alloc_ctx_pg_tbls(bp, ctx_pg, mem_size, 1);
	if (rc)
		return rc;
	ena |= FUNC_BACKING_STORE_CFG_REQ_ENABLES_TIM;

skip_rdma:
	entries = ctx->qp_max_l2_entries + extra_qps;
	entries = roundup(entries, ctx->tqm_entries_multiple);
	entries = clamp_t(u32, entries, ctx->tqm_min_entries_per_ring,
			  ctx->tqm_max_entries_per_ring);
	for (i = 0; i < bp->max_q + 1; i++) {
		ctx_pg = ctx->tqm_mem[i];
		ctx_pg->entries = entries;
		mem_size = ctx->tqm_entry_size * entries;
		rc = bnxt_alloc_ctx_pg_tbls(bp, ctx_pg, mem_size, 1);
		if (rc)
			return rc;
		ena |= FUNC_BACKING_STORE_CFG_REQ_ENABLES_TQM_SP << i;
	}
	ena |= FUNC_BACKING_STORE_CFG_REQ_DFLT_ENABLES;
	rc = bnxt_hwrm_func_backing_store_cfg(bp, ena);
	if (rc)
		netdev_err(bp->dev, "Failed configuring context mem, rc = %d.\n",
			   rc);
	else
		ctx->flags |= BNXT_CTX_FLAG_INITED;

	return 0;
}

int bnxt_hwrm_func_resc_qcaps(struct bnxt *bp, bool all)
{
	struct hwrm_func_resource_qcaps_output *resp = bp->hwrm_cmd_resp_addr;
	struct hwrm_func_resource_qcaps_input req = {0};
	struct bnxt_hw_resc *hw_resc = &bp->hw_resc;
	int rc;

	bnxt_hwrm_cmd_hdr_init(bp, &req, HWRM_FUNC_RESOURCE_QCAPS, -1, -1);
	req.fid = cpu_to_le16(0xffff);

	mutex_lock(&bp->hwrm_cmd_lock);
	rc = _hwrm_send_message_silent(bp, &req, sizeof(req),
				       HWRM_CMD_TIMEOUT);
	if (rc) {
		rc = -EIO;
		goto hwrm_func_resc_qcaps_exit;
	}

	hw_resc->max_tx_sch_inputs = le16_to_cpu(resp->max_tx_scheduler_inputs);
	if (!all)
		goto hwrm_func_resc_qcaps_exit;

	hw_resc->min_rsscos_ctxs = le16_to_cpu(resp->min_rsscos_ctx);
	hw_resc->max_rsscos_ctxs = le16_to_cpu(resp->max_rsscos_ctx);
	hw_resc->min_cp_rings = le16_to_cpu(resp->min_cmpl_rings);
	hw_resc->max_cp_rings = le16_to_cpu(resp->max_cmpl_rings);
	hw_resc->min_tx_rings = le16_to_cpu(resp->min_tx_rings);
	hw_resc->max_tx_rings = le16_to_cpu(resp->max_tx_rings);
	hw_resc->min_rx_rings = le16_to_cpu(resp->min_rx_rings);
	hw_resc->max_rx_rings = le16_to_cpu(resp->max_rx_rings);
	hw_resc->min_hw_ring_grps = le16_to_cpu(resp->min_hw_ring_grps);
	hw_resc->max_hw_ring_grps = le16_to_cpu(resp->max_hw_ring_grps);
	hw_resc->min_l2_ctxs = le16_to_cpu(resp->min_l2_ctxs);
	hw_resc->max_l2_ctxs = le16_to_cpu(resp->max_l2_ctxs);
	hw_resc->min_vnics = le16_to_cpu(resp->min_vnics);
	hw_resc->max_vnics = le16_to_cpu(resp->max_vnics);
	hw_resc->min_stat_ctxs = le16_to_cpu(resp->min_stat_ctx);
	hw_resc->max_stat_ctxs = le16_to_cpu(resp->max_stat_ctx);

	if (bp->flags & BNXT_FLAG_CHIP_P5) {
		u16 max_msix = le16_to_cpu(resp->max_msix);

		hw_resc->max_nqs = max_msix;
		hw_resc->max_hw_ring_grps = hw_resc->max_rx_rings;
	}

	if (BNXT_PF(bp)) {
		struct bnxt_pf_info *pf = &bp->pf;

		pf->vf_resv_strategy =
			le16_to_cpu(resp->vf_reservation_strategy);
		if (pf->vf_resv_strategy > BNXT_VF_RESV_STRATEGY_MINIMAL_STATIC)
			pf->vf_resv_strategy = BNXT_VF_RESV_STRATEGY_MAXIMAL;
	}
hwrm_func_resc_qcaps_exit:
	mutex_unlock(&bp->hwrm_cmd_lock);
	return rc;
}

static int __bnxt_hwrm_func_qcaps(struct bnxt *bp)
{
	int rc = 0;
	struct hwrm_func_qcaps_input req = {0};
	struct hwrm_func_qcaps_output *resp = bp->hwrm_cmd_resp_addr;
	struct bnxt_hw_resc *hw_resc = &bp->hw_resc;
	u32 flags;

	bnxt_hwrm_cmd_hdr_init(bp, &req, HWRM_FUNC_QCAPS, -1, -1);
	req.fid = cpu_to_le16(0xffff);

	mutex_lock(&bp->hwrm_cmd_lock);
	rc = _hwrm_send_message(bp, &req, sizeof(req), HWRM_CMD_TIMEOUT);
	if (rc)
		goto hwrm_func_qcaps_exit;

	flags = le32_to_cpu(resp->flags);
	if (flags & FUNC_QCAPS_RESP_FLAGS_ROCE_V1_SUPPORTED)
		bp->flags |= BNXT_FLAG_ROCEV1_CAP;
	if (flags & FUNC_QCAPS_RESP_FLAGS_ROCE_V2_SUPPORTED)
		bp->flags |= BNXT_FLAG_ROCEV2_CAP;

	bp->tx_push_thresh = 0;
	if (flags & FUNC_QCAPS_RESP_FLAGS_PUSH_MODE_SUPPORTED)
		bp->tx_push_thresh = BNXT_TX_PUSH_THRESH;

	hw_resc->max_rsscos_ctxs = le16_to_cpu(resp->max_rsscos_ctx);
	hw_resc->max_cp_rings = le16_to_cpu(resp->max_cmpl_rings);
	hw_resc->max_tx_rings = le16_to_cpu(resp->max_tx_rings);
	hw_resc->max_rx_rings = le16_to_cpu(resp->max_rx_rings);
	hw_resc->max_hw_ring_grps = le32_to_cpu(resp->max_hw_ring_grps);
	if (!hw_resc->max_hw_ring_grps)
		hw_resc->max_hw_ring_grps = hw_resc->max_tx_rings;
	hw_resc->max_l2_ctxs = le16_to_cpu(resp->max_l2_ctxs);
	hw_resc->max_vnics = le16_to_cpu(resp->max_vnics);
	hw_resc->max_stat_ctxs = le16_to_cpu(resp->max_stat_ctx);

	if (BNXT_PF(bp)) {
		struct bnxt_pf_info *pf = &bp->pf;

		pf->fw_fid = le16_to_cpu(resp->fid);
		pf->port_id = le16_to_cpu(resp->port_id);
		bp->dev->dev_port = pf->port_id;
		memcpy(pf->mac_addr, resp->mac_address, ETH_ALEN);
		pf->first_vf_id = le16_to_cpu(resp->first_vf_id);
		pf->max_vfs = le16_to_cpu(resp->max_vfs);
		pf->max_encap_records = le32_to_cpu(resp->max_encap_records);
		pf->max_decap_records = le32_to_cpu(resp->max_decap_records);
		pf->max_tx_em_flows = le32_to_cpu(resp->max_tx_em_flows);
		pf->max_tx_wm_flows = le32_to_cpu(resp->max_tx_wm_flows);
		pf->max_rx_em_flows = le32_to_cpu(resp->max_rx_em_flows);
		pf->max_rx_wm_flows = le32_to_cpu(resp->max_rx_wm_flows);
		if (flags & FUNC_QCAPS_RESP_FLAGS_WOL_MAGICPKT_SUPPORTED)
			bp->flags |= BNXT_FLAG_WOL_CAP;
	} else {
#ifdef CONFIG_BNXT_SRIOV
		struct bnxt_vf_info *vf = &bp->vf;

		vf->fw_fid = le16_to_cpu(resp->fid);
		memcpy(vf->mac_addr, resp->mac_address, ETH_ALEN);
#endif
	}

hwrm_func_qcaps_exit:
	mutex_unlock(&bp->hwrm_cmd_lock);
	return rc;
}

static int bnxt_hwrm_queue_qportcfg(struct bnxt *bp);

static int bnxt_hwrm_func_qcaps(struct bnxt *bp)
{
	int rc;

	rc = __bnxt_hwrm_func_qcaps(bp);
	if (rc)
		return rc;
	rc = bnxt_hwrm_queue_qportcfg(bp);
	if (rc) {
		netdev_err(bp->dev, "hwrm query qportcfg failure rc: %d\n", rc);
		return rc;
	}
	if (bp->hwrm_spec_code >= 0x10803) {
		rc = bnxt_alloc_ctx_mem(bp);
		if (rc)
			return rc;
		rc = bnxt_hwrm_func_resc_qcaps(bp, true);
		if (!rc)
			bp->fw_cap |= BNXT_FW_CAP_NEW_RM;
	}
	return 0;
}

static int bnxt_hwrm_func_reset(struct bnxt *bp)
{
	struct hwrm_func_reset_input req = {0};

	bnxt_hwrm_cmd_hdr_init(bp, &req, HWRM_FUNC_RESET, -1, -1);
	req.enables = 0;

	return hwrm_send_message(bp, &req, sizeof(req), HWRM_RESET_TIMEOUT);
}

static int bnxt_hwrm_queue_qportcfg(struct bnxt *bp)
{
	int rc = 0;
	struct hwrm_queue_qportcfg_input req = {0};
	struct hwrm_queue_qportcfg_output *resp = bp->hwrm_cmd_resp_addr;
	u8 i, j, *qptr;
	bool no_rdma;

	bnxt_hwrm_cmd_hdr_init(bp, &req, HWRM_QUEUE_QPORTCFG, -1, -1);

	mutex_lock(&bp->hwrm_cmd_lock);
	rc = _hwrm_send_message(bp, &req, sizeof(req), HWRM_CMD_TIMEOUT);
	if (rc)
		goto qportcfg_exit;

	if (!resp->max_configurable_queues) {
		rc = -EINVAL;
		goto qportcfg_exit;
	}
	bp->max_tc = resp->max_configurable_queues;
	bp->max_lltc = resp->max_configurable_lossless_queues;
	if (bp->max_tc > BNXT_MAX_QUEUE)
		bp->max_tc = BNXT_MAX_QUEUE;

	no_rdma = !(bp->flags & BNXT_FLAG_ROCE_CAP);
	qptr = &resp->queue_id0;
	for (i = 0, j = 0; i < bp->max_tc; i++) {
		bp->q_info[j].queue_id = *qptr;
		bp->q_ids[i] = *qptr++;
		bp->q_info[j].queue_profile = *qptr++;
		bp->tc_to_qidx[j] = j;
		if (!BNXT_CNPQ(bp->q_info[j].queue_profile) ||
		    (no_rdma && BNXT_PF(bp)))
			j++;
	}
	bp->max_q = bp->max_tc;
	bp->max_tc = max_t(u8, j, 1);

	if (resp->queue_cfg_info & QUEUE_QPORTCFG_RESP_QUEUE_CFG_INFO_ASYM_CFG)
		bp->max_tc = 1;

	if (bp->max_lltc > bp->max_tc)
		bp->max_lltc = bp->max_tc;

qportcfg_exit:
	mutex_unlock(&bp->hwrm_cmd_lock);
	return rc;
}

static int bnxt_hwrm_ver_get(struct bnxt *bp)
{
	int rc;
	struct hwrm_ver_get_input req = {0};
	struct hwrm_ver_get_output *resp = bp->hwrm_cmd_resp_addr;
	u32 dev_caps_cfg;

	bp->hwrm_max_req_len = HWRM_MAX_REQ_LEN;
	bnxt_hwrm_cmd_hdr_init(bp, &req, HWRM_VER_GET, -1, -1);
	req.hwrm_intf_maj = HWRM_VERSION_MAJOR;
	req.hwrm_intf_min = HWRM_VERSION_MINOR;
	req.hwrm_intf_upd = HWRM_VERSION_UPDATE;
	mutex_lock(&bp->hwrm_cmd_lock);
	rc = _hwrm_send_message(bp, &req, sizeof(req), HWRM_CMD_TIMEOUT);
	if (rc)
		goto hwrm_ver_get_exit;

	memcpy(&bp->ver_resp, resp, sizeof(struct hwrm_ver_get_output));

	bp->hwrm_spec_code = resp->hwrm_intf_maj_8b << 16 |
			     resp->hwrm_intf_min_8b << 8 |
			     resp->hwrm_intf_upd_8b;
	if (resp->hwrm_intf_maj_8b < 1) {
		netdev_warn(bp->dev, "HWRM interface %d.%d.%d is older than 1.0.0.\n",
			    resp->hwrm_intf_maj_8b, resp->hwrm_intf_min_8b,
			    resp->hwrm_intf_upd_8b);
		netdev_warn(bp->dev, "Please update firmware with HWRM interface 1.0.0 or newer.\n");
	}
	snprintf(bp->fw_ver_str, BC_HWRM_STR_LEN, "%d.%d.%d.%d",
		 resp->hwrm_fw_maj_8b, resp->hwrm_fw_min_8b,
		 resp->hwrm_fw_bld_8b, resp->hwrm_fw_rsvd_8b);

	bp->hwrm_cmd_timeout = le16_to_cpu(resp->def_req_timeout);
	if (!bp->hwrm_cmd_timeout)
		bp->hwrm_cmd_timeout = DFLT_HWRM_CMD_TIMEOUT;

	if (resp->hwrm_intf_maj_8b >= 1) {
		bp->hwrm_max_req_len = le16_to_cpu(resp->max_req_win_len);
		bp->hwrm_max_ext_req_len = le16_to_cpu(resp->max_ext_req_len);
	}
	if (bp->hwrm_max_ext_req_len < HWRM_MAX_REQ_LEN)
		bp->hwrm_max_ext_req_len = HWRM_MAX_REQ_LEN;

	bp->chip_num = le16_to_cpu(resp->chip_num);
	if (bp->chip_num == CHIP_NUM_58700 && !resp->chip_rev &&
	    !resp->chip_metal)
		bp->flags |= BNXT_FLAG_CHIP_NITRO_A0;

	dev_caps_cfg = le32_to_cpu(resp->dev_caps_cfg);
	if ((dev_caps_cfg & VER_GET_RESP_DEV_CAPS_CFG_SHORT_CMD_SUPPORTED) &&
	    (dev_caps_cfg & VER_GET_RESP_DEV_CAPS_CFG_SHORT_CMD_REQUIRED))
		bp->fw_cap |= BNXT_FW_CAP_SHORT_CMD;

	if (dev_caps_cfg & VER_GET_RESP_DEV_CAPS_CFG_KONG_MB_CHNL_SUPPORTED)
		bp->fw_cap |= BNXT_FW_CAP_KONG_MB_CHNL;

	if (dev_caps_cfg &
	    VER_GET_RESP_DEV_CAPS_CFG_FLOW_HANDLE_64BIT_SUPPORTED)
		bp->fw_cap |= BNXT_FW_CAP_OVS_64BIT_HANDLE;

hwrm_ver_get_exit:
	mutex_unlock(&bp->hwrm_cmd_lock);
	return rc;
}

int bnxt_hwrm_fw_set_time(struct bnxt *bp)
{
	struct hwrm_fw_set_time_input req = {0};
	struct tm tm;
	time64_t now = ktime_get_real_seconds();

	if ((BNXT_VF(bp) && bp->hwrm_spec_code < 0x10901) ||
	    bp->hwrm_spec_code < 0x10400)
		return -EOPNOTSUPP;

	time64_to_tm(now, 0, &tm);
	bnxt_hwrm_cmd_hdr_init(bp, &req, HWRM_FW_SET_TIME, -1, -1);
	req.year = cpu_to_le16(1900 + tm.tm_year);
	req.month = 1 + tm.tm_mon;
	req.day = tm.tm_mday;
	req.hour = tm.tm_hour;
	req.minute = tm.tm_min;
	req.second = tm.tm_sec;
	return hwrm_send_message(bp, &req, sizeof(req), HWRM_CMD_TIMEOUT);
}

static int bnxt_hwrm_port_qstats(struct bnxt *bp)
{
	int rc;
	struct bnxt_pf_info *pf = &bp->pf;
	struct hwrm_port_qstats_input req = {0};

	if (!(bp->flags & BNXT_FLAG_PORT_STATS))
		return 0;

	bnxt_hwrm_cmd_hdr_init(bp, &req, HWRM_PORT_QSTATS, -1, -1);
	req.port_id = cpu_to_le16(pf->port_id);
	req.tx_stat_host_addr = cpu_to_le64(bp->hw_tx_port_stats_map);
	req.rx_stat_host_addr = cpu_to_le64(bp->hw_rx_port_stats_map);
	rc = hwrm_send_message(bp, &req, sizeof(req), HWRM_CMD_TIMEOUT);
	return rc;
}

static int bnxt_hwrm_port_qstats_ext(struct bnxt *bp)
{
	struct hwrm_port_qstats_ext_output *resp = bp->hwrm_cmd_resp_addr;
	struct hwrm_queue_pri2cos_qcfg_input req2 = {0};
	struct hwrm_port_qstats_ext_input req = {0};
	struct bnxt_pf_info *pf = &bp->pf;
	int rc;

	if (!(bp->flags & BNXT_FLAG_PORT_STATS_EXT))
		return 0;

	bnxt_hwrm_cmd_hdr_init(bp, &req, HWRM_PORT_QSTATS_EXT, -1, -1);
	req.port_id = cpu_to_le16(pf->port_id);
	req.rx_stat_size = cpu_to_le16(sizeof(struct rx_port_stats_ext));
	req.rx_stat_host_addr = cpu_to_le64(bp->hw_rx_port_stats_ext_map);
	req.tx_stat_size = cpu_to_le16(sizeof(struct tx_port_stats_ext));
	req.tx_stat_host_addr = cpu_to_le64(bp->hw_tx_port_stats_ext_map);
	mutex_lock(&bp->hwrm_cmd_lock);
	rc = _hwrm_send_message(bp, &req, sizeof(req), HWRM_CMD_TIMEOUT);
	if (!rc) {
		bp->fw_rx_stats_ext_size = le16_to_cpu(resp->rx_stat_size) / 8;
		bp->fw_tx_stats_ext_size = le16_to_cpu(resp->tx_stat_size) / 8;
	} else {
		bp->fw_rx_stats_ext_size = 0;
		bp->fw_tx_stats_ext_size = 0;
	}
	if (bp->fw_tx_stats_ext_size <=
	    offsetof(struct tx_port_stats_ext, pfc_pri0_tx_duration_us) / 8) {
		mutex_unlock(&bp->hwrm_cmd_lock);
		bp->pri2cos_valid = 0;
		return rc;
	}

	bnxt_hwrm_cmd_hdr_init(bp, &req2, HWRM_QUEUE_PRI2COS_QCFG, -1, -1);
	req2.flags = cpu_to_le32(QUEUE_PRI2COS_QCFG_REQ_FLAGS_IVLAN);

	rc = _hwrm_send_message(bp, &req2, sizeof(req2), HWRM_CMD_TIMEOUT);
	if (!rc) {
		struct hwrm_queue_pri2cos_qcfg_output *resp2;
		u8 *pri2cos;
		int i, j;

		resp2 = bp->hwrm_cmd_resp_addr;
		pri2cos = &resp2->pri0_cos_queue_id;
		for (i = 0; i < 8; i++) {
			u8 queue_id = pri2cos[i];

			for (j = 0; j < bp->max_q; j++) {
				if (bp->q_ids[j] == queue_id)
					bp->pri2cos[i] = j;
			}
		}
		bp->pri2cos_valid = 1;
	}
	mutex_unlock(&bp->hwrm_cmd_lock);
	return rc;
}

static void bnxt_hwrm_free_tunnel_ports(struct bnxt *bp)
{
	if (bp->vxlan_port_cnt) {
		bnxt_hwrm_tunnel_dst_port_free(
			bp, TUNNEL_DST_PORT_FREE_REQ_TUNNEL_TYPE_VXLAN);
	}
	bp->vxlan_port_cnt = 0;
	if (bp->nge_port_cnt) {
		bnxt_hwrm_tunnel_dst_port_free(
			bp, TUNNEL_DST_PORT_FREE_REQ_TUNNEL_TYPE_GENEVE);
	}
	bp->nge_port_cnt = 0;
}

static int bnxt_set_tpa(struct bnxt *bp, bool set_tpa)
{
	int rc, i;
	u32 tpa_flags = 0;

	if (set_tpa)
		tpa_flags = bp->flags & BNXT_FLAG_TPA;
	for (i = 0; i < bp->nr_vnics; i++) {
		rc = bnxt_hwrm_vnic_set_tpa(bp, i, tpa_flags);
		if (rc) {
			netdev_err(bp->dev, "hwrm vnic set tpa failure rc for vnic %d: %x\n",
				   i, rc);
			return rc;
		}
	}
	return 0;
}

static void bnxt_hwrm_clear_vnic_rss(struct bnxt *bp)
{
	int i;

	for (i = 0; i < bp->nr_vnics; i++)
		bnxt_hwrm_vnic_set_rss(bp, i, false);
}

static void bnxt_hwrm_resource_free(struct bnxt *bp, bool close_path,
				    bool irq_re_init)
{
	if (bp->vnic_info) {
		bnxt_hwrm_clear_vnic_filter(bp);
		/* clear all RSS setting before free vnic ctx */
		bnxt_hwrm_clear_vnic_rss(bp);
		bnxt_hwrm_vnic_ctx_free(bp);
		/* before free the vnic, undo the vnic tpa settings */
		if (bp->flags & BNXT_FLAG_TPA)
			bnxt_set_tpa(bp, false);
		bnxt_hwrm_vnic_free(bp);
	}
	bnxt_hwrm_ring_free(bp, close_path);
	bnxt_hwrm_ring_grp_free(bp);
	if (irq_re_init) {
		bnxt_hwrm_stat_ctx_free(bp);
		bnxt_hwrm_free_tunnel_ports(bp);
	}
}

static int bnxt_hwrm_set_br_mode(struct bnxt *bp, u16 br_mode)
{
	struct hwrm_func_cfg_input req = {0};
	int rc;

	bnxt_hwrm_cmd_hdr_init(bp, &req, HWRM_FUNC_CFG, -1, -1);
	req.fid = cpu_to_le16(0xffff);
	req.enables = cpu_to_le32(FUNC_CFG_REQ_ENABLES_EVB_MODE);
	if (br_mode == BRIDGE_MODE_VEB)
		req.evb_mode = FUNC_CFG_REQ_EVB_MODE_VEB;
	else if (br_mode == BRIDGE_MODE_VEPA)
		req.evb_mode = FUNC_CFG_REQ_EVB_MODE_VEPA;
	else
		return -EINVAL;
	rc = hwrm_send_message(bp, &req, sizeof(req), HWRM_CMD_TIMEOUT);
	if (rc)
		rc = -EIO;
	return rc;
}

static int bnxt_hwrm_set_cache_line_size(struct bnxt *bp, int size)
{
	struct hwrm_func_cfg_input req = {0};
	int rc;

	if (BNXT_VF(bp) || bp->hwrm_spec_code < 0x10803)
		return 0;

	bnxt_hwrm_cmd_hdr_init(bp, &req, HWRM_FUNC_CFG, -1, -1);
	req.fid = cpu_to_le16(0xffff);
	req.enables = cpu_to_le32(FUNC_CFG_REQ_ENABLES_CACHE_LINESIZE);
	req.options = FUNC_CFG_REQ_OPTIONS_CACHE_LINESIZE_SIZE_64;
	if (size == 128)
		req.options = FUNC_CFG_REQ_OPTIONS_CACHE_LINESIZE_SIZE_128;

	rc = hwrm_send_message(bp, &req, sizeof(req), HWRM_CMD_TIMEOUT);
	if (rc)
		rc = -EIO;
	return rc;
}

static int __bnxt_setup_vnic(struct bnxt *bp, u16 vnic_id)
{
	struct bnxt_vnic_info *vnic = &bp->vnic_info[vnic_id];
	int rc;

	if (vnic->flags & BNXT_VNIC_RFS_NEW_RSS_FLAG)
		goto skip_rss_ctx;

	/* allocate context for vnic */
	rc = bnxt_hwrm_vnic_ctx_alloc(bp, vnic_id, 0);
	if (rc) {
		netdev_err(bp->dev, "hwrm vnic %d alloc failure rc: %x\n",
			   vnic_id, rc);
		goto vnic_setup_err;
	}
	bp->rsscos_nr_ctxs++;

	if (BNXT_CHIP_TYPE_NITRO_A0(bp)) {
		rc = bnxt_hwrm_vnic_ctx_alloc(bp, vnic_id, 1);
		if (rc) {
			netdev_err(bp->dev, "hwrm vnic %d cos ctx alloc failure rc: %x\n",
				   vnic_id, rc);
			goto vnic_setup_err;
		}
		bp->rsscos_nr_ctxs++;
	}

skip_rss_ctx:
	/* configure default vnic, ring grp */
	rc = bnxt_hwrm_vnic_cfg(bp, vnic_id);
	if (rc) {
		netdev_err(bp->dev, "hwrm vnic %d cfg failure rc: %x\n",
			   vnic_id, rc);
		goto vnic_setup_err;
	}

	/* Enable RSS hashing on vnic */
	rc = bnxt_hwrm_vnic_set_rss(bp, vnic_id, true);
	if (rc) {
		netdev_err(bp->dev, "hwrm vnic %d set rss failure rc: %x\n",
			   vnic_id, rc);
		goto vnic_setup_err;
	}

	if (bp->flags & BNXT_FLAG_AGG_RINGS) {
		rc = bnxt_hwrm_vnic_set_hds(bp, vnic_id);
		if (rc) {
			netdev_err(bp->dev, "hwrm vnic %d set hds failure rc: %x\n",
				   vnic_id, rc);
		}
	}

vnic_setup_err:
	return rc;
}

static int __bnxt_setup_vnic_p5(struct bnxt *bp, u16 vnic_id)
{
	int rc, i, nr_ctxs;

	nr_ctxs = DIV_ROUND_UP(bp->rx_nr_rings, 64);
	for (i = 0; i < nr_ctxs; i++) {
		rc = bnxt_hwrm_vnic_ctx_alloc(bp, vnic_id, i);
		if (rc) {
			netdev_err(bp->dev, "hwrm vnic %d ctx %d alloc failure rc: %x\n",
				   vnic_id, i, rc);
			break;
		}
		bp->rsscos_nr_ctxs++;
	}
	if (i < nr_ctxs)
		return -ENOMEM;

	rc = bnxt_hwrm_vnic_set_rss_p5(bp, vnic_id, true);
	if (rc) {
		netdev_err(bp->dev, "hwrm vnic %d set rss failure rc: %d\n",
			   vnic_id, rc);
		return rc;
	}
	rc = bnxt_hwrm_vnic_cfg(bp, vnic_id);
	if (rc) {
		netdev_err(bp->dev, "hwrm vnic %d cfg failure rc: %x\n",
			   vnic_id, rc);
		return rc;
	}
	if (bp->flags & BNXT_FLAG_AGG_RINGS) {
		rc = bnxt_hwrm_vnic_set_hds(bp, vnic_id);
		if (rc) {
			netdev_err(bp->dev, "hwrm vnic %d set hds failure rc: %x\n",
				   vnic_id, rc);
		}
	}
	return rc;
}

static int bnxt_setup_vnic(struct bnxt *bp, u16 vnic_id)
{
	if (bp->flags & BNXT_FLAG_CHIP_P5)
		return __bnxt_setup_vnic_p5(bp, vnic_id);
	else
		return __bnxt_setup_vnic(bp, vnic_id);
}

static int bnxt_alloc_rfs_vnics(struct bnxt *bp)
{
#ifdef CONFIG_RFS_ACCEL
	int i, rc = 0;

	for (i = 0; i < bp->rx_nr_rings; i++) {
		struct bnxt_vnic_info *vnic;
		u16 vnic_id = i + 1;
		u16 ring_id = i;

		if (vnic_id >= bp->nr_vnics)
			break;

		vnic = &bp->vnic_info[vnic_id];
		vnic->flags |= BNXT_VNIC_RFS_FLAG;
		if (bp->flags & BNXT_FLAG_NEW_RSS_CAP)
			vnic->flags |= BNXT_VNIC_RFS_NEW_RSS_FLAG;
		rc = bnxt_hwrm_vnic_alloc(bp, vnic_id, ring_id, 1);
		if (rc) {
			netdev_err(bp->dev, "hwrm vnic %d alloc failure rc: %x\n",
				   vnic_id, rc);
			break;
		}
		rc = bnxt_setup_vnic(bp, vnic_id);
		if (rc)
			break;
	}
	return rc;
#else
	return 0;
#endif
}

/* Allow PF and VF with default VLAN to be in promiscuous mode */
static bool bnxt_promisc_ok(struct bnxt *bp)
{
#ifdef CONFIG_BNXT_SRIOV
	if (BNXT_VF(bp) && !bp->vf.vlan)
		return false;
#endif
	return true;
}

static int bnxt_setup_nitroa0_vnic(struct bnxt *bp)
{
	unsigned int rc = 0;

	rc = bnxt_hwrm_vnic_alloc(bp, 1, bp->rx_nr_rings - 1, 1);
	if (rc) {
		netdev_err(bp->dev, "Cannot allocate special vnic for NS2 A0: %x\n",
			   rc);
		return rc;
	}

	rc = bnxt_hwrm_vnic_cfg(bp, 1);
	if (rc) {
		netdev_err(bp->dev, "Cannot allocate special vnic for NS2 A0: %x\n",
			   rc);
		return rc;
	}
	return rc;
}

static int bnxt_cfg_rx_mode(struct bnxt *);
static bool bnxt_mc_list_updated(struct bnxt *, u32 *);

static int bnxt_init_chip(struct bnxt *bp, bool irq_re_init)
{
	struct bnxt_vnic_info *vnic = &bp->vnic_info[0];
	int rc = 0;
	unsigned int rx_nr_rings = bp->rx_nr_rings;

	if (irq_re_init) {
		rc = bnxt_hwrm_stat_ctx_alloc(bp);
		if (rc) {
			netdev_err(bp->dev, "hwrm stat ctx alloc failure rc: %x\n",
				   rc);
			goto err_out;
		}
	}

	rc = bnxt_hwrm_ring_alloc(bp);
	if (rc) {
		netdev_err(bp->dev, "hwrm ring alloc failure rc: %x\n", rc);
		goto err_out;
	}

	rc = bnxt_hwrm_ring_grp_alloc(bp);
	if (rc) {
		netdev_err(bp->dev, "hwrm_ring_grp alloc failure: %x\n", rc);
		goto err_out;
	}

	if (BNXT_CHIP_TYPE_NITRO_A0(bp))
		rx_nr_rings--;

	/* default vnic 0 */
	rc = bnxt_hwrm_vnic_alloc(bp, 0, 0, rx_nr_rings);
	if (rc) {
		netdev_err(bp->dev, "hwrm vnic alloc failure rc: %x\n", rc);
		goto err_out;
	}

	rc = bnxt_setup_vnic(bp, 0);
	if (rc)
		goto err_out;

	if (bp->flags & BNXT_FLAG_RFS) {
		rc = bnxt_alloc_rfs_vnics(bp);
		if (rc)
			goto err_out;
	}

	if (bp->flags & BNXT_FLAG_TPA) {
		rc = bnxt_set_tpa(bp, true);
		if (rc)
			goto err_out;
	}

	if (BNXT_VF(bp))
		bnxt_update_vf_mac(bp);

	/* Filter for default vnic 0 */
	rc = bnxt_hwrm_set_vnic_filter(bp, 0, 0, bp->dev->dev_addr);
	if (rc) {
		netdev_err(bp->dev, "HWRM vnic filter failure rc: %x\n", rc);
		goto err_out;
	}
	vnic->uc_filter_count = 1;

	vnic->rx_mask = 0;
	if (bp->dev->flags & IFF_BROADCAST)
		vnic->rx_mask |= CFA_L2_SET_RX_MASK_REQ_MASK_BCAST;

	if ((bp->dev->flags & IFF_PROMISC) && bnxt_promisc_ok(bp))
		vnic->rx_mask |= CFA_L2_SET_RX_MASK_REQ_MASK_PROMISCUOUS;

	if (bp->dev->flags & IFF_ALLMULTI) {
		vnic->rx_mask |= CFA_L2_SET_RX_MASK_REQ_MASK_ALL_MCAST;
		vnic->mc_list_count = 0;
	} else {
		u32 mask = 0;

		bnxt_mc_list_updated(bp, &mask);
		vnic->rx_mask |= mask;
	}

	rc = bnxt_cfg_rx_mode(bp);
	if (rc)
		goto err_out;

	rc = bnxt_hwrm_set_coal(bp);
	if (rc)
		netdev_warn(bp->dev, "HWRM set coalescing failure rc: %x\n",
				rc);

	if (BNXT_CHIP_TYPE_NITRO_A0(bp)) {
		rc = bnxt_setup_nitroa0_vnic(bp);
		if (rc)
			netdev_err(bp->dev, "Special vnic setup failure for NS2 A0 rc: %x\n",
				   rc);
	}

	if (BNXT_VF(bp)) {
		bnxt_hwrm_func_qcfg(bp);
		netdev_update_features(bp->dev);
	}

	return 0;

err_out:
	bnxt_hwrm_resource_free(bp, 0, true);

	return rc;
}

static int bnxt_shutdown_nic(struct bnxt *bp, bool irq_re_init)
{
	bnxt_hwrm_resource_free(bp, 1, irq_re_init);
	return 0;
}

static int bnxt_init_nic(struct bnxt *bp, bool irq_re_init)
{
	bnxt_init_cp_rings(bp);
	bnxt_init_rx_rings(bp);
	bnxt_init_tx_rings(bp);
	bnxt_init_ring_grps(bp, irq_re_init);
	bnxt_init_vnics(bp);

	return bnxt_init_chip(bp, irq_re_init);
}

static int bnxt_set_real_num_queues(struct bnxt *bp)
{
	int rc;
	struct net_device *dev = bp->dev;

	rc = netif_set_real_num_tx_queues(dev, bp->tx_nr_rings -
					  bp->tx_nr_rings_xdp);
	if (rc)
		return rc;

	rc = netif_set_real_num_rx_queues(dev, bp->rx_nr_rings);
	if (rc)
		return rc;

#ifdef CONFIG_RFS_ACCEL
	if (bp->flags & BNXT_FLAG_RFS)
		dev->rx_cpu_rmap = alloc_irq_cpu_rmap(bp->rx_nr_rings);
#endif

	return rc;
}

static int bnxt_trim_rings(struct bnxt *bp, int *rx, int *tx, int max,
			   bool shared)
{
	int _rx = *rx, _tx = *tx;

	if (shared) {
		*rx = min_t(int, _rx, max);
		*tx = min_t(int, _tx, max);
	} else {
		if (max < 2)
			return -ENOMEM;

		while (_rx + _tx > max) {
			if (_rx > _tx && _rx > 1)
				_rx--;
			else if (_tx > 1)
				_tx--;
		}
		*rx = _rx;
		*tx = _tx;
	}
	return 0;
}

static void bnxt_setup_msix(struct bnxt *bp)
{
	const int len = sizeof(bp->irq_tbl[0].name);
	struct net_device *dev = bp->dev;
	int tcs, i;

	tcs = netdev_get_num_tc(dev);
	if (tcs > 1) {
		int i, off, count;

		for (i = 0; i < tcs; i++) {
			count = bp->tx_nr_rings_per_tc;
			off = i * count;
			netdev_set_tc_queue(dev, i, count, off);
		}
	}

	for (i = 0; i < bp->cp_nr_rings; i++) {
		int map_idx = bnxt_cp_num_to_irq_num(bp, i);
		char *attr;

		if (bp->flags & BNXT_FLAG_SHARED_RINGS)
			attr = "TxRx";
		else if (i < bp->rx_nr_rings)
			attr = "rx";
		else
			attr = "tx";

		snprintf(bp->irq_tbl[map_idx].name, len, "%s-%s-%d", dev->name,
			 attr, i);
		bp->irq_tbl[map_idx].handler = bnxt_msix;
	}
}

static void bnxt_setup_inta(struct bnxt *bp)
{
	const int len = sizeof(bp->irq_tbl[0].name);

	if (netdev_get_num_tc(bp->dev))
		netdev_reset_tc(bp->dev);

	snprintf(bp->irq_tbl[0].name, len, "%s-%s-%d", bp->dev->name, "TxRx",
		 0);
	bp->irq_tbl[0].handler = bnxt_inta;
}

static int bnxt_setup_int_mode(struct bnxt *bp)
{
	int rc;

	if (bp->flags & BNXT_FLAG_USING_MSIX)
		bnxt_setup_msix(bp);
	else
		bnxt_setup_inta(bp);

	rc = bnxt_set_real_num_queues(bp);
	return rc;
}

#ifdef CONFIG_RFS_ACCEL
static unsigned int bnxt_get_max_func_rss_ctxs(struct bnxt *bp)
{
	return bp->hw_resc.max_rsscos_ctxs;
}

static unsigned int bnxt_get_max_func_vnics(struct bnxt *bp)
{
	return bp->hw_resc.max_vnics;
}
#endif

unsigned int bnxt_get_max_func_stat_ctxs(struct bnxt *bp)
{
	return bp->hw_resc.max_stat_ctxs;
}

unsigned int bnxt_get_max_func_cp_rings(struct bnxt *bp)
{
	return bp->hw_resc.max_cp_rings;
}

static unsigned int bnxt_get_max_func_cp_rings_for_en(struct bnxt *bp)
{
	unsigned int cp = bp->hw_resc.max_cp_rings;

	if (!(bp->flags & BNXT_FLAG_CHIP_P5))
		cp -= bnxt_get_ulp_msix_num(bp);

	return cp;
}

static unsigned int bnxt_get_max_func_irqs(struct bnxt *bp)
{
	struct bnxt_hw_resc *hw_resc = &bp->hw_resc;

	if (bp->flags & BNXT_FLAG_CHIP_P5)
		return min_t(unsigned int, hw_resc->max_irqs, hw_resc->max_nqs);

	return min_t(unsigned int, hw_resc->max_irqs, hw_resc->max_cp_rings);
}

static void bnxt_set_max_func_irqs(struct bnxt *bp, unsigned int max_irqs)
{
	bp->hw_resc.max_irqs = max_irqs;
}

unsigned int bnxt_get_avail_cp_rings_for_en(struct bnxt *bp)
{
	unsigned int cp;

	cp = bnxt_get_max_func_cp_rings_for_en(bp);
	if (bp->flags & BNXT_FLAG_CHIP_P5)
		return cp - bp->rx_nr_rings - bp->tx_nr_rings;
	else
		return cp - bp->cp_nr_rings;
}

unsigned int bnxt_get_avail_stat_ctxs_for_en(struct bnxt *bp)
{
	unsigned int stat;

	stat = bnxt_get_max_func_stat_ctxs(bp) - bnxt_get_ulp_stat_ctxs(bp);
	stat -= bp->cp_nr_rings;
	return stat;
}

int bnxt_get_avail_msix(struct bnxt *bp, int num)
{
	int max_cp = bnxt_get_max_func_cp_rings(bp);
	int max_irq = bnxt_get_max_func_irqs(bp);
	int total_req = bp->cp_nr_rings + num;
	int max_idx, avail_msix;

	max_idx = bp->total_irqs;
	if (!(bp->flags & BNXT_FLAG_CHIP_P5))
		max_idx = min_t(int, bp->total_irqs, max_cp);
	avail_msix = max_idx - bp->cp_nr_rings;
	if (!BNXT_NEW_RM(bp) || avail_msix >= num)
		return avail_msix;

	if (max_irq < total_req) {
		num = max_irq - bp->cp_nr_rings;
		if (num <= 0)
			return 0;
	}
	return num;
}

static int bnxt_get_num_msix(struct bnxt *bp)
{
	if (!BNXT_NEW_RM(bp))
		return bnxt_get_max_func_irqs(bp);

	return bnxt_nq_rings_in_use(bp);
}

static int bnxt_init_msix(struct bnxt *bp)
{
	int i, total_vecs, max, rc = 0, min = 1, ulp_msix;
	struct msix_entry *msix_ent;

	total_vecs = bnxt_get_num_msix(bp);
	max = bnxt_get_max_func_irqs(bp);
	if (total_vecs > max)
		total_vecs = max;

	if (!total_vecs)
		return 0;

	msix_ent = kcalloc(total_vecs, sizeof(struct msix_entry), GFP_KERNEL);
	if (!msix_ent)
		return -ENOMEM;

	for (i = 0; i < total_vecs; i++) {
		msix_ent[i].entry = i;
		msix_ent[i].vector = 0;
	}

	if (!(bp->flags & BNXT_FLAG_SHARED_RINGS))
		min = 2;

	total_vecs = pci_enable_msix_range(bp->pdev, msix_ent, min, total_vecs);
	ulp_msix = bnxt_get_ulp_msix_num(bp);
	if (total_vecs < 0 || total_vecs < ulp_msix) {
		rc = -ENODEV;
		goto msix_setup_exit;
	}

	bp->irq_tbl = kcalloc(total_vecs, sizeof(struct bnxt_irq), GFP_KERNEL);
	if (bp->irq_tbl) {
		for (i = 0; i < total_vecs; i++)
			bp->irq_tbl[i].vector = msix_ent[i].vector;

		bp->total_irqs = total_vecs;
		/* Trim rings based upon num of vectors allocated */
		rc = bnxt_trim_rings(bp, &bp->rx_nr_rings, &bp->tx_nr_rings,
				     total_vecs - ulp_msix, min == 1);
		if (rc)
			goto msix_setup_exit;

		bp->cp_nr_rings = (min == 1) ?
				  max_t(int, bp->tx_nr_rings, bp->rx_nr_rings) :
				  bp->tx_nr_rings + bp->rx_nr_rings;

	} else {
		rc = -ENOMEM;
		goto msix_setup_exit;
	}
	bp->flags |= BNXT_FLAG_USING_MSIX;
	kfree(msix_ent);
	return 0;

msix_setup_exit:
	netdev_err(bp->dev, "bnxt_init_msix err: %x\n", rc);
	kfree(bp->irq_tbl);
	bp->irq_tbl = NULL;
	pci_disable_msix(bp->pdev);
	kfree(msix_ent);
	return rc;
}

static int bnxt_init_inta(struct bnxt *bp)
{
	bp->irq_tbl = kcalloc(1, sizeof(struct bnxt_irq), GFP_KERNEL);
	if (!bp->irq_tbl)
		return -ENOMEM;

	bp->total_irqs = 1;
	bp->rx_nr_rings = 1;
	bp->tx_nr_rings = 1;
	bp->cp_nr_rings = 1;
	bp->flags |= BNXT_FLAG_SHARED_RINGS;
	bp->irq_tbl[0].vector = bp->pdev->irq;
	return 0;
}

static int bnxt_init_int_mode(struct bnxt *bp)
{
	int rc = 0;

	if (bp->flags & BNXT_FLAG_MSIX_CAP)
		rc = bnxt_init_msix(bp);

	if (!(bp->flags & BNXT_FLAG_USING_MSIX) && BNXT_PF(bp)) {
		/* fallback to INTA */
		rc = bnxt_init_inta(bp);
	}
	return rc;
}

static void bnxt_clear_int_mode(struct bnxt *bp)
{
	if (bp->flags & BNXT_FLAG_USING_MSIX)
		pci_disable_msix(bp->pdev);

	kfree(bp->irq_tbl);
	bp->irq_tbl = NULL;
	bp->flags &= ~BNXT_FLAG_USING_MSIX;
}

int bnxt_reserve_rings(struct bnxt *bp)
{
	int tcs = netdev_get_num_tc(bp->dev);
	bool reinit_irq = false;
	int rc;

	if (!bnxt_need_reserve_rings(bp))
		return 0;

	if (BNXT_NEW_RM(bp) && (bnxt_get_num_msix(bp) != bp->total_irqs)) {
		bnxt_ulp_irq_stop(bp);
		bnxt_clear_int_mode(bp);
		reinit_irq = true;
	}
	rc = __bnxt_reserve_rings(bp);
	if (reinit_irq) {
		if (!rc)
			rc = bnxt_init_int_mode(bp);
		bnxt_ulp_irq_restart(bp, rc);
	}
	if (rc) {
		netdev_err(bp->dev, "ring reservation/IRQ init failure rc: %d\n", rc);
		return rc;
	}
	if (tcs && (bp->tx_nr_rings_per_tc * tcs != bp->tx_nr_rings)) {
		netdev_err(bp->dev, "tx ring reservation failure\n");
		netdev_reset_tc(bp->dev);
		bp->tx_nr_rings_per_tc = bp->tx_nr_rings;
		return -ENOMEM;
	}
	return 0;
}

static void bnxt_free_irq(struct bnxt *bp)
{
	struct bnxt_irq *irq;
	int i;

#ifdef CONFIG_RFS_ACCEL
	free_irq_cpu_rmap(bp->dev->rx_cpu_rmap);
	bp->dev->rx_cpu_rmap = NULL;
#endif
	if (!bp->irq_tbl || !bp->bnapi)
		return;

	for (i = 0; i < bp->cp_nr_rings; i++) {
		int map_idx = bnxt_cp_num_to_irq_num(bp, i);

		irq = &bp->irq_tbl[map_idx];
		if (irq->requested) {
			if (irq->have_cpumask) {
				irq_set_affinity_hint(irq->vector, NULL);
				free_cpumask_var(irq->cpu_mask);
				irq->have_cpumask = 0;
			}
			free_irq(irq->vector, bp->bnapi[i]);
		}

		irq->requested = 0;
	}
}

static int bnxt_request_irq(struct bnxt *bp)
{
	int i, j, rc = 0;
	unsigned long flags = 0;
#ifdef CONFIG_RFS_ACCEL
	struct cpu_rmap *rmap;
#endif

	rc = bnxt_setup_int_mode(bp);
	if (rc) {
		netdev_err(bp->dev, "bnxt_setup_int_mode err: %x\n",
			   rc);
		return rc;
	}
#ifdef CONFIG_RFS_ACCEL
	rmap = bp->dev->rx_cpu_rmap;
#endif
	if (!(bp->flags & BNXT_FLAG_USING_MSIX))
		flags = IRQF_SHARED;

	for (i = 0, j = 0; i < bp->cp_nr_rings; i++) {
		int map_idx = bnxt_cp_num_to_irq_num(bp, i);
		struct bnxt_irq *irq = &bp->irq_tbl[map_idx];

#ifdef CONFIG_RFS_ACCEL
		if (rmap && bp->bnapi[i]->rx_ring) {
			rc = irq_cpu_rmap_add(rmap, irq->vector);
			if (rc)
				netdev_warn(bp->dev, "failed adding irq rmap for ring %d\n",
					    j);
			j++;
		}
#endif
		rc = request_irq(irq->vector, irq->handler, flags, irq->name,
				 bp->bnapi[i]);
		if (rc)
			break;

		irq->requested = 1;

		if (zalloc_cpumask_var(&irq->cpu_mask, GFP_KERNEL)) {
			int numa_node = dev_to_node(&bp->pdev->dev);

			irq->have_cpumask = 1;
			cpumask_set_cpu(cpumask_local_spread(i, numa_node),
					irq->cpu_mask);
			rc = irq_set_affinity_hint(irq->vector, irq->cpu_mask);
			if (rc) {
				netdev_warn(bp->dev,
					    "Set affinity failed, IRQ = %d\n",
					    irq->vector);
				break;
			}
		}
	}
	return rc;
}

static void bnxt_del_napi(struct bnxt *bp)
{
	int i;

	if (!bp->bnapi)
		return;

	for (i = 0; i < bp->cp_nr_rings; i++) {
		struct bnxt_napi *bnapi = bp->bnapi[i];

		napi_hash_del(&bnapi->napi);
		netif_napi_del(&bnapi->napi);
	}
	/* We called napi_hash_del() before netif_napi_del(), we need
	 * to respect an RCU grace period before freeing napi structures.
	 */
	synchronize_net();
}

static void bnxt_init_napi(struct bnxt *bp)
{
	int i;
	unsigned int cp_nr_rings = bp->cp_nr_rings;
	struct bnxt_napi *bnapi;

	if (bp->flags & BNXT_FLAG_USING_MSIX) {
		int (*poll_fn)(struct napi_struct *, int) = bnxt_poll;

		if (bp->flags & BNXT_FLAG_CHIP_P5)
			poll_fn = bnxt_poll_p5;
		else if (BNXT_CHIP_TYPE_NITRO_A0(bp))
			cp_nr_rings--;
		for (i = 0; i < cp_nr_rings; i++) {
			bnapi = bp->bnapi[i];
			netif_napi_add(bp->dev, &bnapi->napi, poll_fn, 64);
		}
		if (BNXT_CHIP_TYPE_NITRO_A0(bp)) {
			bnapi = bp->bnapi[cp_nr_rings];
			netif_napi_add(bp->dev, &bnapi->napi,
				       bnxt_poll_nitroa0, 64);
		}
	} else {
		bnapi = bp->bnapi[0];
		netif_napi_add(bp->dev, &bnapi->napi, bnxt_poll, 64);
	}
}

static void bnxt_disable_napi(struct bnxt *bp)
{
	int i;

	if (!bp->bnapi)
		return;

	for (i = 0; i < bp->cp_nr_rings; i++) {
		struct bnxt_cp_ring_info *cpr = &bp->bnapi[i]->cp_ring;

		if (bp->bnapi[i]->rx_ring)
			cancel_work_sync(&cpr->dim.work);

		napi_disable(&bp->bnapi[i]->napi);
	}
}

static void bnxt_enable_napi(struct bnxt *bp)
{
	int i;

	for (i = 0; i < bp->cp_nr_rings; i++) {
		struct bnxt_cp_ring_info *cpr = &bp->bnapi[i]->cp_ring;
		bp->bnapi[i]->in_reset = false;

		if (bp->bnapi[i]->rx_ring) {
			INIT_WORK(&cpr->dim.work, bnxt_dim_work);
			cpr->dim.mode = NET_DIM_CQ_PERIOD_MODE_START_FROM_EQE;
		}
		napi_enable(&bp->bnapi[i]->napi);
	}
}

void bnxt_tx_disable(struct bnxt *bp)
{
	int i;
	struct bnxt_tx_ring_info *txr;

	if (bp->tx_ring) {
		for (i = 0; i < bp->tx_nr_rings; i++) {
			txr = &bp->tx_ring[i];
			txr->dev_state = BNXT_DEV_STATE_CLOSING;
		}
	}
	/* Stop all TX queues */
	netif_tx_disable(bp->dev);
	netif_carrier_off(bp->dev);
}

void bnxt_tx_enable(struct bnxt *bp)
{
	int i;
	struct bnxt_tx_ring_info *txr;

	for (i = 0; i < bp->tx_nr_rings; i++) {
		txr = &bp->tx_ring[i];
		txr->dev_state = 0;
	}
	netif_tx_wake_all_queues(bp->dev);
	if (bp->link_info.link_up)
		netif_carrier_on(bp->dev);
}

static void bnxt_report_link(struct bnxt *bp)
{
	if (bp->link_info.link_up) {
		const char *duplex;
		const char *flow_ctrl;
		u32 speed;
		u16 fec;

		netif_carrier_on(bp->dev);
		if (bp->link_info.duplex == BNXT_LINK_DUPLEX_FULL)
			duplex = "full";
		else
			duplex = "half";
		if (bp->link_info.pause == BNXT_LINK_PAUSE_BOTH)
			flow_ctrl = "ON - receive & transmit";
		else if (bp->link_info.pause == BNXT_LINK_PAUSE_TX)
			flow_ctrl = "ON - transmit";
		else if (bp->link_info.pause == BNXT_LINK_PAUSE_RX)
			flow_ctrl = "ON - receive";
		else
			flow_ctrl = "none";
		speed = bnxt_fw_to_ethtool_speed(bp->link_info.link_speed);
		netdev_info(bp->dev, "NIC Link is Up, %u Mbps %s duplex, Flow control: %s\n",
			    speed, duplex, flow_ctrl);
		if (bp->flags & BNXT_FLAG_EEE_CAP)
			netdev_info(bp->dev, "EEE is %s\n",
				    bp->eee.eee_active ? "active" :
							 "not active");
		fec = bp->link_info.fec_cfg;
		if (!(fec & PORT_PHY_QCFG_RESP_FEC_CFG_FEC_NONE_SUPPORTED))
			netdev_info(bp->dev, "FEC autoneg %s encodings: %s\n",
				    (fec & BNXT_FEC_AUTONEG) ? "on" : "off",
				    (fec & BNXT_FEC_ENC_BASE_R) ? "BaseR" :
				     (fec & BNXT_FEC_ENC_RS) ? "RS" : "None");
	} else {
		netif_carrier_off(bp->dev);
		netdev_err(bp->dev, "NIC Link is Down\n");
	}
}

static int bnxt_hwrm_phy_qcaps(struct bnxt *bp)
{
	int rc = 0;
	struct hwrm_port_phy_qcaps_input req = {0};
	struct hwrm_port_phy_qcaps_output *resp = bp->hwrm_cmd_resp_addr;
	struct bnxt_link_info *link_info = &bp->link_info;

	if (bp->hwrm_spec_code < 0x10201)
		return 0;

	bnxt_hwrm_cmd_hdr_init(bp, &req, HWRM_PORT_PHY_QCAPS, -1, -1);

	mutex_lock(&bp->hwrm_cmd_lock);
	rc = _hwrm_send_message(bp, &req, sizeof(req), HWRM_CMD_TIMEOUT);
	if (rc)
		goto hwrm_phy_qcaps_exit;

	if (resp->flags & PORT_PHY_QCAPS_RESP_FLAGS_EEE_SUPPORTED) {
		struct ethtool_eee *eee = &bp->eee;
		u16 fw_speeds = le16_to_cpu(resp->supported_speeds_eee_mode);

		bp->flags |= BNXT_FLAG_EEE_CAP;
		eee->supported = _bnxt_fw_to_ethtool_adv_spds(fw_speeds, 0);
		bp->lpi_tmr_lo = le32_to_cpu(resp->tx_lpi_timer_low) &
				 PORT_PHY_QCAPS_RESP_TX_LPI_TIMER_LOW_MASK;
		bp->lpi_tmr_hi = le32_to_cpu(resp->valid_tx_lpi_timer_high) &
				 PORT_PHY_QCAPS_RESP_TX_LPI_TIMER_HIGH_MASK;
	}
	if (resp->flags & PORT_PHY_QCAPS_RESP_FLAGS_EXTERNAL_LPBK_SUPPORTED) {
		if (bp->test_info)
			bp->test_info->flags |= BNXT_TEST_FL_EXT_LPBK;
	}
	if (resp->supported_speeds_auto_mode)
		link_info->support_auto_speeds =
			le16_to_cpu(resp->supported_speeds_auto_mode);

	bp->port_count = resp->port_cnt;

hwrm_phy_qcaps_exit:
	mutex_unlock(&bp->hwrm_cmd_lock);
	return rc;
}

static int bnxt_update_link(struct bnxt *bp, bool chng_link_state)
{
	int rc = 0;
	struct bnxt_link_info *link_info = &bp->link_info;
	struct hwrm_port_phy_qcfg_input req = {0};
	struct hwrm_port_phy_qcfg_output *resp = bp->hwrm_cmd_resp_addr;
	u8 link_up = link_info->link_up;
	u16 diff;

	bnxt_hwrm_cmd_hdr_init(bp, &req, HWRM_PORT_PHY_QCFG, -1, -1);

	mutex_lock(&bp->hwrm_cmd_lock);
	rc = _hwrm_send_message(bp, &req, sizeof(req), HWRM_CMD_TIMEOUT);
	if (rc) {
		mutex_unlock(&bp->hwrm_cmd_lock);
		return rc;
	}

	memcpy(&link_info->phy_qcfg_resp, resp, sizeof(*resp));
	link_info->phy_link_status = resp->link;
	link_info->duplex = resp->duplex_cfg;
	if (bp->hwrm_spec_code >= 0x10800)
		link_info->duplex = resp->duplex_state;
	link_info->pause = resp->pause;
	link_info->auto_mode = resp->auto_mode;
	link_info->auto_pause_setting = resp->auto_pause;
	link_info->lp_pause = resp->link_partner_adv_pause;
	link_info->force_pause_setting = resp->force_pause;
	link_info->duplex_setting = resp->duplex_cfg;
	if (link_info->phy_link_status == BNXT_LINK_LINK)
		link_info->link_speed = le16_to_cpu(resp->link_speed);
	else
		link_info->link_speed = 0;
	link_info->force_link_speed = le16_to_cpu(resp->force_link_speed);
	link_info->support_speeds = le16_to_cpu(resp->support_speeds);
	link_info->auto_link_speeds = le16_to_cpu(resp->auto_link_speed_mask);
	link_info->lp_auto_link_speeds =
		le16_to_cpu(resp->link_partner_adv_speeds);
	link_info->preemphasis = le32_to_cpu(resp->preemphasis);
	link_info->phy_ver[0] = resp->phy_maj;
	link_info->phy_ver[1] = resp->phy_min;
	link_info->phy_ver[2] = resp->phy_bld;
	link_info->media_type = resp->media_type;
	link_info->phy_type = resp->phy_type;
	link_info->transceiver = resp->xcvr_pkg_type;
	link_info->phy_addr = resp->eee_config_phy_addr &
			      PORT_PHY_QCFG_RESP_PHY_ADDR_MASK;
	link_info->module_status = resp->module_status;

	if (bp->flags & BNXT_FLAG_EEE_CAP) {
		struct ethtool_eee *eee = &bp->eee;
		u16 fw_speeds;

		eee->eee_active = 0;
		if (resp->eee_config_phy_addr &
		    PORT_PHY_QCFG_RESP_EEE_CONFIG_EEE_ACTIVE) {
			eee->eee_active = 1;
			fw_speeds = le16_to_cpu(
				resp->link_partner_adv_eee_link_speed_mask);
			eee->lp_advertised =
				_bnxt_fw_to_ethtool_adv_spds(fw_speeds, 0);
		}

		/* Pull initial EEE config */
		if (!chng_link_state) {
			if (resp->eee_config_phy_addr &
			    PORT_PHY_QCFG_RESP_EEE_CONFIG_EEE_ENABLED)
				eee->eee_enabled = 1;

			fw_speeds = le16_to_cpu(resp->adv_eee_link_speed_mask);
			eee->advertised =
				_bnxt_fw_to_ethtool_adv_spds(fw_speeds, 0);

			if (resp->eee_config_phy_addr &
			    PORT_PHY_QCFG_RESP_EEE_CONFIG_EEE_TX_LPI) {
				__le32 tmr;

				eee->tx_lpi_enabled = 1;
				tmr = resp->xcvr_identifier_type_tx_lpi_timer;
				eee->tx_lpi_timer = le32_to_cpu(tmr) &
					PORT_PHY_QCFG_RESP_TX_LPI_TIMER_MASK;
			}
		}
	}

	link_info->fec_cfg = PORT_PHY_QCFG_RESP_FEC_CFG_FEC_NONE_SUPPORTED;
	if (bp->hwrm_spec_code >= 0x10504)
		link_info->fec_cfg = le16_to_cpu(resp->fec_cfg);

	/* TODO: need to add more logic to report VF link */
	if (chng_link_state) {
		if (link_info->phy_link_status == BNXT_LINK_LINK)
			link_info->link_up = 1;
		else
			link_info->link_up = 0;
		if (link_up != link_info->link_up)
			bnxt_report_link(bp);
	} else {
		/* alwasy link down if not require to update link state */
		link_info->link_up = 0;
	}
	mutex_unlock(&bp->hwrm_cmd_lock);

	if (!BNXT_SINGLE_PF(bp))
		return 0;

	diff = link_info->support_auto_speeds ^ link_info->advertising;
	if ((link_info->support_auto_speeds | diff) !=
	    link_info->support_auto_speeds) {
		/* An advertised speed is no longer supported, so we need to
		 * update the advertisement settings.  Caller holds RTNL
		 * so we can modify link settings.
		 */
		link_info->advertising = link_info->support_auto_speeds;
		if (link_info->autoneg & BNXT_AUTONEG_SPEED)
			bnxt_hwrm_set_link_setting(bp, true, false);
	}
	return 0;
}

static void bnxt_get_port_module_status(struct bnxt *bp)
{
	struct bnxt_link_info *link_info = &bp->link_info;
	struct hwrm_port_phy_qcfg_output *resp = &link_info->phy_qcfg_resp;
	u8 module_status;

	if (bnxt_update_link(bp, true))
		return;

	module_status = link_info->module_status;
	switch (module_status) {
	case PORT_PHY_QCFG_RESP_MODULE_STATUS_DISABLETX:
	case PORT_PHY_QCFG_RESP_MODULE_STATUS_PWRDOWN:
	case PORT_PHY_QCFG_RESP_MODULE_STATUS_WARNINGMSG:
		netdev_warn(bp->dev, "Unqualified SFP+ module detected on port %d\n",
			    bp->pf.port_id);
		if (bp->hwrm_spec_code >= 0x10201) {
			netdev_warn(bp->dev, "Module part number %s\n",
				    resp->phy_vendor_partnumber);
		}
		if (module_status == PORT_PHY_QCFG_RESP_MODULE_STATUS_DISABLETX)
			netdev_warn(bp->dev, "TX is disabled\n");
		if (module_status == PORT_PHY_QCFG_RESP_MODULE_STATUS_PWRDOWN)
			netdev_warn(bp->dev, "SFP+ module is shutdown\n");
	}
}

static void
bnxt_hwrm_set_pause_common(struct bnxt *bp, struct hwrm_port_phy_cfg_input *req)
{
	if (bp->link_info.autoneg & BNXT_AUTONEG_FLOW_CTRL) {
		if (bp->hwrm_spec_code >= 0x10201)
			req->auto_pause =
				PORT_PHY_CFG_REQ_AUTO_PAUSE_AUTONEG_PAUSE;
		if (bp->link_info.req_flow_ctrl & BNXT_LINK_PAUSE_RX)
			req->auto_pause |= PORT_PHY_CFG_REQ_AUTO_PAUSE_RX;
		if (bp->link_info.req_flow_ctrl & BNXT_LINK_PAUSE_TX)
			req->auto_pause |= PORT_PHY_CFG_REQ_AUTO_PAUSE_TX;
		req->enables |=
			cpu_to_le32(PORT_PHY_CFG_REQ_ENABLES_AUTO_PAUSE);
	} else {
		if (bp->link_info.req_flow_ctrl & BNXT_LINK_PAUSE_RX)
			req->force_pause |= PORT_PHY_CFG_REQ_FORCE_PAUSE_RX;
		if (bp->link_info.req_flow_ctrl & BNXT_LINK_PAUSE_TX)
			req->force_pause |= PORT_PHY_CFG_REQ_FORCE_PAUSE_TX;
		req->enables |=
			cpu_to_le32(PORT_PHY_CFG_REQ_ENABLES_FORCE_PAUSE);
		if (bp->hwrm_spec_code >= 0x10201) {
			req->auto_pause = req->force_pause;
			req->enables |= cpu_to_le32(
				PORT_PHY_CFG_REQ_ENABLES_AUTO_PAUSE);
		}
	}
}

static void bnxt_hwrm_set_link_common(struct bnxt *bp,
				      struct hwrm_port_phy_cfg_input *req)
{
	u8 autoneg = bp->link_info.autoneg;
	u16 fw_link_speed = bp->link_info.req_link_speed;
	u16 advertising = bp->link_info.advertising;

	if (autoneg & BNXT_AUTONEG_SPEED) {
		req->auto_mode |=
			PORT_PHY_CFG_REQ_AUTO_MODE_SPEED_MASK;

		req->enables |= cpu_to_le32(
			PORT_PHY_CFG_REQ_ENABLES_AUTO_LINK_SPEED_MASK);
		req->auto_link_speed_mask = cpu_to_le16(advertising);

		req->enables |= cpu_to_le32(PORT_PHY_CFG_REQ_ENABLES_AUTO_MODE);
		req->flags |=
			cpu_to_le32(PORT_PHY_CFG_REQ_FLAGS_RESTART_AUTONEG);
	} else {
		req->force_link_speed = cpu_to_le16(fw_link_speed);
		req->flags |= cpu_to_le32(PORT_PHY_CFG_REQ_FLAGS_FORCE);
	}

	/* tell chimp that the setting takes effect immediately */
	req->flags |= cpu_to_le32(PORT_PHY_CFG_REQ_FLAGS_RESET_PHY);
}

int bnxt_hwrm_set_pause(struct bnxt *bp)
{
	struct hwrm_port_phy_cfg_input req = {0};
	int rc;

	bnxt_hwrm_cmd_hdr_init(bp, &req, HWRM_PORT_PHY_CFG, -1, -1);
	bnxt_hwrm_set_pause_common(bp, &req);

	if ((bp->link_info.autoneg & BNXT_AUTONEG_FLOW_CTRL) ||
	    bp->link_info.force_link_chng)
		bnxt_hwrm_set_link_common(bp, &req);

	mutex_lock(&bp->hwrm_cmd_lock);
	rc = _hwrm_send_message(bp, &req, sizeof(req), HWRM_CMD_TIMEOUT);
	if (!rc && !(bp->link_info.autoneg & BNXT_AUTONEG_FLOW_CTRL)) {
		/* since changing of pause setting doesn't trigger any link
		 * change event, the driver needs to update the current pause
		 * result upon successfully return of the phy_cfg command
		 */
		bp->link_info.pause =
		bp->link_info.force_pause_setting = bp->link_info.req_flow_ctrl;
		bp->link_info.auto_pause_setting = 0;
		if (!bp->link_info.force_link_chng)
			bnxt_report_link(bp);
	}
	bp->link_info.force_link_chng = false;
	mutex_unlock(&bp->hwrm_cmd_lock);
	return rc;
}

static void bnxt_hwrm_set_eee(struct bnxt *bp,
			      struct hwrm_port_phy_cfg_input *req)
{
	struct ethtool_eee *eee = &bp->eee;

	if (eee->eee_enabled) {
		u16 eee_speeds;
		u32 flags = PORT_PHY_CFG_REQ_FLAGS_EEE_ENABLE;

		if (eee->tx_lpi_enabled)
			flags |= PORT_PHY_CFG_REQ_FLAGS_EEE_TX_LPI_ENABLE;
		else
			flags |= PORT_PHY_CFG_REQ_FLAGS_EEE_TX_LPI_DISABLE;

		req->flags |= cpu_to_le32(flags);
		eee_speeds = bnxt_get_fw_auto_link_speeds(eee->advertised);
		req->eee_link_speed_mask = cpu_to_le16(eee_speeds);
		req->tx_lpi_timer = cpu_to_le32(eee->tx_lpi_timer);
	} else {
		req->flags |= cpu_to_le32(PORT_PHY_CFG_REQ_FLAGS_EEE_DISABLE);
	}
}

int bnxt_hwrm_set_link_setting(struct bnxt *bp, bool set_pause, bool set_eee)
{
	struct hwrm_port_phy_cfg_input req = {0};

	bnxt_hwrm_cmd_hdr_init(bp, &req, HWRM_PORT_PHY_CFG, -1, -1);
	if (set_pause)
		bnxt_hwrm_set_pause_common(bp, &req);

	bnxt_hwrm_set_link_common(bp, &req);

	if (set_eee)
		bnxt_hwrm_set_eee(bp, &req);
	return hwrm_send_message(bp, &req, sizeof(req), HWRM_CMD_TIMEOUT);
}

static int bnxt_hwrm_shutdown_link(struct bnxt *bp)
{
	struct hwrm_port_phy_cfg_input req = {0};

	if (!BNXT_SINGLE_PF(bp))
		return 0;

	if (pci_num_vf(bp->pdev))
		return 0;

	bnxt_hwrm_cmd_hdr_init(bp, &req, HWRM_PORT_PHY_CFG, -1, -1);
	req.flags = cpu_to_le32(PORT_PHY_CFG_REQ_FLAGS_FORCE_LINK_DWN);
	return hwrm_send_message(bp, &req, sizeof(req), HWRM_CMD_TIMEOUT);
}

static int bnxt_hwrm_if_change(struct bnxt *bp, bool up)
{
	struct hwrm_func_drv_if_change_output *resp = bp->hwrm_cmd_resp_addr;
	struct hwrm_func_drv_if_change_input req = {0};
	bool resc_reinit = false;
	int rc;

	if (!(bp->fw_cap & BNXT_FW_CAP_IF_CHANGE))
		return 0;

	bnxt_hwrm_cmd_hdr_init(bp, &req, HWRM_FUNC_DRV_IF_CHANGE, -1, -1);
	if (up)
		req.flags = cpu_to_le32(FUNC_DRV_IF_CHANGE_REQ_FLAGS_UP);
	mutex_lock(&bp->hwrm_cmd_lock);
	rc = _hwrm_send_message(bp, &req, sizeof(req), HWRM_CMD_TIMEOUT);
	if (!rc && (resp->flags &
		    cpu_to_le32(FUNC_DRV_IF_CHANGE_RESP_FLAGS_RESC_CHANGE)))
		resc_reinit = true;
	mutex_unlock(&bp->hwrm_cmd_lock);

	if (up && resc_reinit && BNXT_NEW_RM(bp)) {
		struct bnxt_hw_resc *hw_resc = &bp->hw_resc;

		rc = bnxt_hwrm_func_resc_qcaps(bp, true);
		hw_resc->resv_cp_rings = 0;
<<<<<<< HEAD
=======
		hw_resc->resv_stat_ctxs = 0;
>>>>>>> cf26057a
		hw_resc->resv_irqs = 0;
		hw_resc->resv_tx_rings = 0;
		hw_resc->resv_rx_rings = 0;
		hw_resc->resv_hw_ring_grps = 0;
		hw_resc->resv_vnics = 0;
		bp->tx_nr_rings = 0;
		bp->rx_nr_rings = 0;
	}
	return rc;
}

static int bnxt_hwrm_port_led_qcaps(struct bnxt *bp)
{
	struct hwrm_port_led_qcaps_output *resp = bp->hwrm_cmd_resp_addr;
	struct hwrm_port_led_qcaps_input req = {0};
	struct bnxt_pf_info *pf = &bp->pf;
	int rc;

	if (BNXT_VF(bp) || bp->hwrm_spec_code < 0x10601)
		return 0;

	bnxt_hwrm_cmd_hdr_init(bp, &req, HWRM_PORT_LED_QCAPS, -1, -1);
	req.port_id = cpu_to_le16(pf->port_id);
	mutex_lock(&bp->hwrm_cmd_lock);
	rc = _hwrm_send_message(bp, &req, sizeof(req), HWRM_CMD_TIMEOUT);
	if (rc) {
		mutex_unlock(&bp->hwrm_cmd_lock);
		return rc;
	}
	if (resp->num_leds > 0 && resp->num_leds < BNXT_MAX_LED) {
		int i;

		bp->num_leds = resp->num_leds;
		memcpy(bp->leds, &resp->led0_id, sizeof(bp->leds[0]) *
						 bp->num_leds);
		for (i = 0; i < bp->num_leds; i++) {
			struct bnxt_led_info *led = &bp->leds[i];
			__le16 caps = led->led_state_caps;

			if (!led->led_group_id ||
			    !BNXT_LED_ALT_BLINK_CAP(caps)) {
				bp->num_leds = 0;
				break;
			}
		}
	}
	mutex_unlock(&bp->hwrm_cmd_lock);
	return 0;
}

int bnxt_hwrm_alloc_wol_fltr(struct bnxt *bp)
{
	struct hwrm_wol_filter_alloc_input req = {0};
	struct hwrm_wol_filter_alloc_output *resp = bp->hwrm_cmd_resp_addr;
	int rc;

	bnxt_hwrm_cmd_hdr_init(bp, &req, HWRM_WOL_FILTER_ALLOC, -1, -1);
	req.port_id = cpu_to_le16(bp->pf.port_id);
	req.wol_type = WOL_FILTER_ALLOC_REQ_WOL_TYPE_MAGICPKT;
	req.enables = cpu_to_le32(WOL_FILTER_ALLOC_REQ_ENABLES_MAC_ADDRESS);
	memcpy(req.mac_address, bp->dev->dev_addr, ETH_ALEN);
	mutex_lock(&bp->hwrm_cmd_lock);
	rc = _hwrm_send_message(bp, &req, sizeof(req), HWRM_CMD_TIMEOUT);
	if (!rc)
		bp->wol_filter_id = resp->wol_filter_id;
	mutex_unlock(&bp->hwrm_cmd_lock);
	return rc;
}

int bnxt_hwrm_free_wol_fltr(struct bnxt *bp)
{
	struct hwrm_wol_filter_free_input req = {0};
	int rc;

	bnxt_hwrm_cmd_hdr_init(bp, &req, HWRM_WOL_FILTER_FREE, -1, -1);
	req.port_id = cpu_to_le16(bp->pf.port_id);
	req.enables = cpu_to_le32(WOL_FILTER_FREE_REQ_ENABLES_WOL_FILTER_ID);
	req.wol_filter_id = bp->wol_filter_id;
	rc = hwrm_send_message(bp, &req, sizeof(req), HWRM_CMD_TIMEOUT);
	return rc;
}

static u16 bnxt_hwrm_get_wol_fltrs(struct bnxt *bp, u16 handle)
{
	struct hwrm_wol_filter_qcfg_input req = {0};
	struct hwrm_wol_filter_qcfg_output *resp = bp->hwrm_cmd_resp_addr;
	u16 next_handle = 0;
	int rc;

	bnxt_hwrm_cmd_hdr_init(bp, &req, HWRM_WOL_FILTER_QCFG, -1, -1);
	req.port_id = cpu_to_le16(bp->pf.port_id);
	req.handle = cpu_to_le16(handle);
	mutex_lock(&bp->hwrm_cmd_lock);
	rc = _hwrm_send_message(bp, &req, sizeof(req), HWRM_CMD_TIMEOUT);
	if (!rc) {
		next_handle = le16_to_cpu(resp->next_handle);
		if (next_handle != 0) {
			if (resp->wol_type ==
			    WOL_FILTER_ALLOC_REQ_WOL_TYPE_MAGICPKT) {
				bp->wol = 1;
				bp->wol_filter_id = resp->wol_filter_id;
			}
		}
	}
	mutex_unlock(&bp->hwrm_cmd_lock);
	return next_handle;
}

static void bnxt_get_wol_settings(struct bnxt *bp)
{
	u16 handle = 0;

	if (!BNXT_PF(bp) || !(bp->flags & BNXT_FLAG_WOL_CAP))
		return;

	do {
		handle = bnxt_hwrm_get_wol_fltrs(bp, handle);
	} while (handle && handle != 0xffff);
}

#ifdef CONFIG_BNXT_HWMON
static ssize_t bnxt_show_temp(struct device *dev,
			      struct device_attribute *devattr, char *buf)
{
	struct hwrm_temp_monitor_query_input req = {0};
	struct hwrm_temp_monitor_query_output *resp;
	struct bnxt *bp = dev_get_drvdata(dev);
	u32 temp = 0;

	resp = bp->hwrm_cmd_resp_addr;
	bnxt_hwrm_cmd_hdr_init(bp, &req, HWRM_TEMP_MONITOR_QUERY, -1, -1);
	mutex_lock(&bp->hwrm_cmd_lock);
	if (!_hwrm_send_message(bp, &req, sizeof(req), HWRM_CMD_TIMEOUT))
		temp = resp->temp * 1000; /* display millidegree */
	mutex_unlock(&bp->hwrm_cmd_lock);

	return sprintf(buf, "%u\n", temp);
}
static SENSOR_DEVICE_ATTR(temp1_input, 0444, bnxt_show_temp, NULL, 0);

static struct attribute *bnxt_attrs[] = {
	&sensor_dev_attr_temp1_input.dev_attr.attr,
	NULL
};
ATTRIBUTE_GROUPS(bnxt);

static void bnxt_hwmon_close(struct bnxt *bp)
{
	if (bp->hwmon_dev) {
		hwmon_device_unregister(bp->hwmon_dev);
		bp->hwmon_dev = NULL;
	}
}

static void bnxt_hwmon_open(struct bnxt *bp)
{
	struct pci_dev *pdev = bp->pdev;

	bp->hwmon_dev = hwmon_device_register_with_groups(&pdev->dev,
							  DRV_MODULE_NAME, bp,
							  bnxt_groups);
	if (IS_ERR(bp->hwmon_dev)) {
		bp->hwmon_dev = NULL;
		dev_warn(&pdev->dev, "Cannot register hwmon device\n");
	}
}
#else
static void bnxt_hwmon_close(struct bnxt *bp)
{
}

static void bnxt_hwmon_open(struct bnxt *bp)
{
}
#endif

static bool bnxt_eee_config_ok(struct bnxt *bp)
{
	struct ethtool_eee *eee = &bp->eee;
	struct bnxt_link_info *link_info = &bp->link_info;

	if (!(bp->flags & BNXT_FLAG_EEE_CAP))
		return true;

	if (eee->eee_enabled) {
		u32 advertising =
			_bnxt_fw_to_ethtool_adv_spds(link_info->advertising, 0);

		if (!(link_info->autoneg & BNXT_AUTONEG_SPEED)) {
			eee->eee_enabled = 0;
			return false;
		}
		if (eee->advertised & ~advertising) {
			eee->advertised = advertising & eee->supported;
			return false;
		}
	}
	return true;
}

static int bnxt_update_phy_setting(struct bnxt *bp)
{
	int rc;
	bool update_link = false;
	bool update_pause = false;
	bool update_eee = false;
	struct bnxt_link_info *link_info = &bp->link_info;

	rc = bnxt_update_link(bp, true);
	if (rc) {
		netdev_err(bp->dev, "failed to update link (rc: %x)\n",
			   rc);
		return rc;
	}
	if (!BNXT_SINGLE_PF(bp))
		return 0;

	if ((link_info->autoneg & BNXT_AUTONEG_FLOW_CTRL) &&
	    (link_info->auto_pause_setting & BNXT_LINK_PAUSE_BOTH) !=
	    link_info->req_flow_ctrl)
		update_pause = true;
	if (!(link_info->autoneg & BNXT_AUTONEG_FLOW_CTRL) &&
	    link_info->force_pause_setting != link_info->req_flow_ctrl)
		update_pause = true;
	if (!(link_info->autoneg & BNXT_AUTONEG_SPEED)) {
		if (BNXT_AUTO_MODE(link_info->auto_mode))
			update_link = true;
		if (link_info->req_link_speed != link_info->force_link_speed)
			update_link = true;
		if (link_info->req_duplex != link_info->duplex_setting)
			update_link = true;
	} else {
		if (link_info->auto_mode == BNXT_LINK_AUTO_NONE)
			update_link = true;
		if (link_info->advertising != link_info->auto_link_speeds)
			update_link = true;
	}

	/* The last close may have shutdown the link, so need to call
	 * PHY_CFG to bring it back up.
	 */
	if (!netif_carrier_ok(bp->dev))
		update_link = true;

	if (!bnxt_eee_config_ok(bp))
		update_eee = true;

	if (update_link)
		rc = bnxt_hwrm_set_link_setting(bp, update_pause, update_eee);
	else if (update_pause)
		rc = bnxt_hwrm_set_pause(bp);
	if (rc) {
		netdev_err(bp->dev, "failed to update phy setting (rc: %x)\n",
			   rc);
		return rc;
	}

	return rc;
}

/* Common routine to pre-map certain register block to different GRC window.
 * A PF has 16 4K windows and a VF has 4 4K windows. However, only 15 windows
 * in PF and 3 windows in VF that can be customized to map in different
 * register blocks.
 */
static void bnxt_preset_reg_win(struct bnxt *bp)
{
	if (BNXT_PF(bp)) {
		/* CAG registers map to GRC window #4 */
		writel(BNXT_CAG_REG_BASE,
		       bp->bar0 + BNXT_GRCPF_REG_WINDOW_BASE_OUT + 12);
	}
}

static int bnxt_init_dflt_ring_mode(struct bnxt *bp);

static int __bnxt_open_nic(struct bnxt *bp, bool irq_re_init, bool link_re_init)
{
	int rc = 0;

	bnxt_preset_reg_win(bp);
	netif_carrier_off(bp->dev);
	if (irq_re_init) {
		/* Reserve rings now if none were reserved at driver probe. */
		rc = bnxt_init_dflt_ring_mode(bp);
		if (rc) {
			netdev_err(bp->dev, "Failed to reserve default rings at open\n");
			return rc;
		}
	}
	rc = bnxt_reserve_rings(bp);
	if (rc)
		return rc;
	if ((bp->flags & BNXT_FLAG_RFS) &&
	    !(bp->flags & BNXT_FLAG_USING_MSIX)) {
		/* disable RFS if falling back to INTA */
		bp->dev->hw_features &= ~NETIF_F_NTUPLE;
		bp->flags &= ~BNXT_FLAG_RFS;
	}

	rc = bnxt_alloc_mem(bp, irq_re_init);
	if (rc) {
		netdev_err(bp->dev, "bnxt_alloc_mem err: %x\n", rc);
		goto open_err_free_mem;
	}

	if (irq_re_init) {
		bnxt_init_napi(bp);
		rc = bnxt_request_irq(bp);
		if (rc) {
			netdev_err(bp->dev, "bnxt_request_irq err: %x\n", rc);
			goto open_err_irq;
		}
	}

	bnxt_enable_napi(bp);
	bnxt_debug_dev_init(bp);

	rc = bnxt_init_nic(bp, irq_re_init);
	if (rc) {
		netdev_err(bp->dev, "bnxt_init_nic err: %x\n", rc);
		goto open_err;
	}

	if (link_re_init) {
		mutex_lock(&bp->link_lock);
		rc = bnxt_update_phy_setting(bp);
		mutex_unlock(&bp->link_lock);
		if (rc) {
			netdev_warn(bp->dev, "failed to update phy settings\n");
			if (BNXT_SINGLE_PF(bp)) {
				bp->link_info.phy_retry = true;
				bp->link_info.phy_retry_expires =
					jiffies + 5 * HZ;
			}
		}
	}

	if (irq_re_init)
		udp_tunnel_get_rx_info(bp->dev);

	set_bit(BNXT_STATE_OPEN, &bp->state);
	bnxt_enable_int(bp);
	/* Enable TX queues */
	bnxt_tx_enable(bp);
	mod_timer(&bp->timer, jiffies + bp->current_interval);
	/* Poll link status and check for SFP+ module status */
	bnxt_get_port_module_status(bp);

	/* VF-reps may need to be re-opened after the PF is re-opened */
	if (BNXT_PF(bp))
		bnxt_vf_reps_open(bp);
	return 0;

open_err:
	bnxt_debug_dev_exit(bp);
	bnxt_disable_napi(bp);

open_err_irq:
	bnxt_del_napi(bp);

open_err_free_mem:
	bnxt_free_skbs(bp);
	bnxt_free_irq(bp);
	bnxt_free_mem(bp, true);
	return rc;
}

/* rtnl_lock held */
int bnxt_open_nic(struct bnxt *bp, bool irq_re_init, bool link_re_init)
{
	int rc = 0;

	rc = __bnxt_open_nic(bp, irq_re_init, link_re_init);
	if (rc) {
		netdev_err(bp->dev, "nic open fail (rc: %x)\n", rc);
		dev_close(bp->dev);
	}
	return rc;
}

/* rtnl_lock held, open the NIC half way by allocating all resources, but
 * NAPI, IRQ, and TX are not enabled.  This is mainly used for offline
 * self tests.
 */
int bnxt_half_open_nic(struct bnxt *bp)
{
	int rc = 0;

	rc = bnxt_alloc_mem(bp, false);
	if (rc) {
		netdev_err(bp->dev, "bnxt_alloc_mem err: %x\n", rc);
		goto half_open_err;
	}
	rc = bnxt_init_nic(bp, false);
	if (rc) {
		netdev_err(bp->dev, "bnxt_init_nic err: %x\n", rc);
		goto half_open_err;
	}
	return 0;

half_open_err:
	bnxt_free_skbs(bp);
	bnxt_free_mem(bp, false);
	dev_close(bp->dev);
	return rc;
}

/* rtnl_lock held, this call can only be made after a previous successful
 * call to bnxt_half_open_nic().
 */
void bnxt_half_close_nic(struct bnxt *bp)
{
	bnxt_hwrm_resource_free(bp, false, false);
	bnxt_free_skbs(bp);
	bnxt_free_mem(bp, false);
}

static int bnxt_open(struct net_device *dev)
{
	struct bnxt *bp = netdev_priv(dev);
	int rc;

	bnxt_hwrm_if_change(bp, true);
	rc = __bnxt_open_nic(bp, true, true);
	if (rc)
		bnxt_hwrm_if_change(bp, false);

	bnxt_hwmon_open(bp);

	return rc;
}

static bool bnxt_drv_busy(struct bnxt *bp)
{
	return (test_bit(BNXT_STATE_IN_SP_TASK, &bp->state) ||
		test_bit(BNXT_STATE_READ_STATS, &bp->state));
}

static void bnxt_get_ring_stats(struct bnxt *bp,
				struct rtnl_link_stats64 *stats);

static void __bnxt_close_nic(struct bnxt *bp, bool irq_re_init,
			     bool link_re_init)
{
	/* Close the VF-reps before closing PF */
	if (BNXT_PF(bp))
		bnxt_vf_reps_close(bp);

	/* Change device state to avoid TX queue wake up's */
	bnxt_tx_disable(bp);

	clear_bit(BNXT_STATE_OPEN, &bp->state);
	smp_mb__after_atomic();
	while (bnxt_drv_busy(bp))
		msleep(20);

	/* Flush rings and and disable interrupts */
	bnxt_shutdown_nic(bp, irq_re_init);

	/* TODO CHIMP_FW: Link/PHY related cleanup if (link_re_init) */

	bnxt_debug_dev_exit(bp);
	bnxt_disable_napi(bp);
	del_timer_sync(&bp->timer);
	bnxt_free_skbs(bp);

	/* Save ring stats before shutdown */
	if (bp->bnapi)
		bnxt_get_ring_stats(bp, &bp->net_stats_prev);
	if (irq_re_init) {
		bnxt_free_irq(bp);
		bnxt_del_napi(bp);
	}
	bnxt_free_mem(bp, irq_re_init);
}

int bnxt_close_nic(struct bnxt *bp, bool irq_re_init, bool link_re_init)
{
	int rc = 0;

#ifdef CONFIG_BNXT_SRIOV
	if (bp->sriov_cfg) {
		rc = wait_event_interruptible_timeout(bp->sriov_cfg_wait,
						      !bp->sriov_cfg,
						      BNXT_SRIOV_CFG_WAIT_TMO);
		if (rc)
			netdev_warn(bp->dev, "timeout waiting for SRIOV config operation to complete!\n");
	}
#endif
	__bnxt_close_nic(bp, irq_re_init, link_re_init);
	return rc;
}

static int bnxt_close(struct net_device *dev)
{
	struct bnxt *bp = netdev_priv(dev);

	bnxt_hwmon_close(bp);
	bnxt_close_nic(bp, true, true);
	bnxt_hwrm_shutdown_link(bp);
	bnxt_hwrm_if_change(bp, false);
	return 0;
}

/* rtnl_lock held */
static int bnxt_ioctl(struct net_device *dev, struct ifreq *ifr, int cmd)
{
	switch (cmd) {
	case SIOCGMIIPHY:
		/* fallthru */
	case SIOCGMIIREG: {
		if (!netif_running(dev))
			return -EAGAIN;

		return 0;
	}

	case SIOCSMIIREG:
		if (!netif_running(dev))
			return -EAGAIN;

		return 0;

	default:
		/* do nothing */
		break;
	}
	return -EOPNOTSUPP;
}

static void bnxt_get_ring_stats(struct bnxt *bp,
				struct rtnl_link_stats64 *stats)
{
	int i;


	for (i = 0; i < bp->cp_nr_rings; i++) {
		struct bnxt_napi *bnapi = bp->bnapi[i];
		struct bnxt_cp_ring_info *cpr = &bnapi->cp_ring;
		struct ctx_hw_stats *hw_stats = cpr->hw_stats;

		stats->rx_packets += le64_to_cpu(hw_stats->rx_ucast_pkts);
		stats->rx_packets += le64_to_cpu(hw_stats->rx_mcast_pkts);
		stats->rx_packets += le64_to_cpu(hw_stats->rx_bcast_pkts);

		stats->tx_packets += le64_to_cpu(hw_stats->tx_ucast_pkts);
		stats->tx_packets += le64_to_cpu(hw_stats->tx_mcast_pkts);
		stats->tx_packets += le64_to_cpu(hw_stats->tx_bcast_pkts);

		stats->rx_bytes += le64_to_cpu(hw_stats->rx_ucast_bytes);
		stats->rx_bytes += le64_to_cpu(hw_stats->rx_mcast_bytes);
		stats->rx_bytes += le64_to_cpu(hw_stats->rx_bcast_bytes);

		stats->tx_bytes += le64_to_cpu(hw_stats->tx_ucast_bytes);
		stats->tx_bytes += le64_to_cpu(hw_stats->tx_mcast_bytes);
		stats->tx_bytes += le64_to_cpu(hw_stats->tx_bcast_bytes);

		stats->rx_missed_errors +=
			le64_to_cpu(hw_stats->rx_discard_pkts);

		stats->multicast += le64_to_cpu(hw_stats->rx_mcast_pkts);

		stats->tx_dropped += le64_to_cpu(hw_stats->tx_drop_pkts);
	}
}

static void bnxt_add_prev_stats(struct bnxt *bp,
				struct rtnl_link_stats64 *stats)
{
	struct rtnl_link_stats64 *prev_stats = &bp->net_stats_prev;

	stats->rx_packets += prev_stats->rx_packets;
	stats->tx_packets += prev_stats->tx_packets;
	stats->rx_bytes += prev_stats->rx_bytes;
	stats->tx_bytes += prev_stats->tx_bytes;
	stats->rx_missed_errors += prev_stats->rx_missed_errors;
	stats->multicast += prev_stats->multicast;
	stats->tx_dropped += prev_stats->tx_dropped;
}

static void
bnxt_get_stats64(struct net_device *dev, struct rtnl_link_stats64 *stats)
{
	struct bnxt *bp = netdev_priv(dev);

	set_bit(BNXT_STATE_READ_STATS, &bp->state);
	/* Make sure bnxt_close_nic() sees that we are reading stats before
	 * we check the BNXT_STATE_OPEN flag.
	 */
	smp_mb__after_atomic();
	if (!test_bit(BNXT_STATE_OPEN, &bp->state)) {
		clear_bit(BNXT_STATE_READ_STATS, &bp->state);
		*stats = bp->net_stats_prev;
		return;
	}

	bnxt_get_ring_stats(bp, stats);
	bnxt_add_prev_stats(bp, stats);

	if (bp->flags & BNXT_FLAG_PORT_STATS) {
		struct rx_port_stats *rx = bp->hw_rx_port_stats;
		struct tx_port_stats *tx = bp->hw_tx_port_stats;

		stats->rx_crc_errors = le64_to_cpu(rx->rx_fcs_err_frames);
		stats->rx_frame_errors = le64_to_cpu(rx->rx_align_err_frames);
		stats->rx_length_errors = le64_to_cpu(rx->rx_undrsz_frames) +
					  le64_to_cpu(rx->rx_ovrsz_frames) +
					  le64_to_cpu(rx->rx_runt_frames);
		stats->rx_errors = le64_to_cpu(rx->rx_false_carrier_frames) +
				   le64_to_cpu(rx->rx_jbr_frames);
		stats->collisions = le64_to_cpu(tx->tx_total_collisions);
		stats->tx_fifo_errors = le64_to_cpu(tx->tx_fifo_underruns);
		stats->tx_errors = le64_to_cpu(tx->tx_err);
	}
	clear_bit(BNXT_STATE_READ_STATS, &bp->state);
}

static bool bnxt_mc_list_updated(struct bnxt *bp, u32 *rx_mask)
{
	struct net_device *dev = bp->dev;
	struct bnxt_vnic_info *vnic = &bp->vnic_info[0];
	struct netdev_hw_addr *ha;
	u8 *haddr;
	int mc_count = 0;
	bool update = false;
	int off = 0;

	netdev_for_each_mc_addr(ha, dev) {
		if (mc_count >= BNXT_MAX_MC_ADDRS) {
			*rx_mask |= CFA_L2_SET_RX_MASK_REQ_MASK_ALL_MCAST;
			vnic->mc_list_count = 0;
			return false;
		}
		haddr = ha->addr;
		if (!ether_addr_equal(haddr, vnic->mc_list + off)) {
			memcpy(vnic->mc_list + off, haddr, ETH_ALEN);
			update = true;
		}
		off += ETH_ALEN;
		mc_count++;
	}
	if (mc_count)
		*rx_mask |= CFA_L2_SET_RX_MASK_REQ_MASK_MCAST;

	if (mc_count != vnic->mc_list_count) {
		vnic->mc_list_count = mc_count;
		update = true;
	}
	return update;
}

static bool bnxt_uc_list_updated(struct bnxt *bp)
{
	struct net_device *dev = bp->dev;
	struct bnxt_vnic_info *vnic = &bp->vnic_info[0];
	struct netdev_hw_addr *ha;
	int off = 0;

	if (netdev_uc_count(dev) != (vnic->uc_filter_count - 1))
		return true;

	netdev_for_each_uc_addr(ha, dev) {
		if (!ether_addr_equal(ha->addr, vnic->uc_list + off))
			return true;

		off += ETH_ALEN;
	}
	return false;
}

static void bnxt_set_rx_mode(struct net_device *dev)
{
	struct bnxt *bp = netdev_priv(dev);
	struct bnxt_vnic_info *vnic = &bp->vnic_info[0];
	u32 mask = vnic->rx_mask;
	bool mc_update = false;
	bool uc_update;

	if (!netif_running(dev))
		return;

	mask &= ~(CFA_L2_SET_RX_MASK_REQ_MASK_PROMISCUOUS |
		  CFA_L2_SET_RX_MASK_REQ_MASK_MCAST |
		  CFA_L2_SET_RX_MASK_REQ_MASK_ALL_MCAST |
		  CFA_L2_SET_RX_MASK_REQ_MASK_BCAST);

	if ((dev->flags & IFF_PROMISC) && bnxt_promisc_ok(bp))
		mask |= CFA_L2_SET_RX_MASK_REQ_MASK_PROMISCUOUS;

	uc_update = bnxt_uc_list_updated(bp);

	if (dev->flags & IFF_BROADCAST)
		mask |= CFA_L2_SET_RX_MASK_REQ_MASK_BCAST;
	if (dev->flags & IFF_ALLMULTI) {
		mask |= CFA_L2_SET_RX_MASK_REQ_MASK_ALL_MCAST;
		vnic->mc_list_count = 0;
	} else {
		mc_update = bnxt_mc_list_updated(bp, &mask);
	}

	if (mask != vnic->rx_mask || uc_update || mc_update) {
		vnic->rx_mask = mask;

		set_bit(BNXT_RX_MASK_SP_EVENT, &bp->sp_event);
		bnxt_queue_sp_work(bp);
	}
}

static int bnxt_cfg_rx_mode(struct bnxt *bp)
{
	struct net_device *dev = bp->dev;
	struct bnxt_vnic_info *vnic = &bp->vnic_info[0];
	struct netdev_hw_addr *ha;
	int i, off = 0, rc;
	bool uc_update;

	netif_addr_lock_bh(dev);
	uc_update = bnxt_uc_list_updated(bp);
	netif_addr_unlock_bh(dev);

	if (!uc_update)
		goto skip_uc;

	mutex_lock(&bp->hwrm_cmd_lock);
	for (i = 1; i < vnic->uc_filter_count; i++) {
		struct hwrm_cfa_l2_filter_free_input req = {0};

		bnxt_hwrm_cmd_hdr_init(bp, &req, HWRM_CFA_L2_FILTER_FREE, -1,
				       -1);

		req.l2_filter_id = vnic->fw_l2_filter_id[i];

		rc = _hwrm_send_message(bp, &req, sizeof(req),
					HWRM_CMD_TIMEOUT);
	}
	mutex_unlock(&bp->hwrm_cmd_lock);

	vnic->uc_filter_count = 1;

	netif_addr_lock_bh(dev);
	if (netdev_uc_count(dev) > (BNXT_MAX_UC_ADDRS - 1)) {
		vnic->rx_mask |= CFA_L2_SET_RX_MASK_REQ_MASK_PROMISCUOUS;
	} else {
		netdev_for_each_uc_addr(ha, dev) {
			memcpy(vnic->uc_list + off, ha->addr, ETH_ALEN);
			off += ETH_ALEN;
			vnic->uc_filter_count++;
		}
	}
	netif_addr_unlock_bh(dev);

	for (i = 1, off = 0; i < vnic->uc_filter_count; i++, off += ETH_ALEN) {
		rc = bnxt_hwrm_set_vnic_filter(bp, 0, i, vnic->uc_list + off);
		if (rc) {
			netdev_err(bp->dev, "HWRM vnic filter failure rc: %x\n",
				   rc);
			vnic->uc_filter_count = i;
			return rc;
		}
	}

skip_uc:
	rc = bnxt_hwrm_cfa_l2_set_rx_mask(bp, 0);
	if (rc)
		netdev_err(bp->dev, "HWRM cfa l2 rx mask failure rc: %x\n",
			   rc);

	return rc;
}

static bool bnxt_can_reserve_rings(struct bnxt *bp)
{
#ifdef CONFIG_BNXT_SRIOV
	if (BNXT_NEW_RM(bp) && BNXT_VF(bp)) {
		struct bnxt_hw_resc *hw_resc = &bp->hw_resc;

		/* No minimum rings were provisioned by the PF.  Don't
		 * reserve rings by default when device is down.
		 */
		if (hw_resc->min_tx_rings || hw_resc->resv_tx_rings)
			return true;

		if (!netif_running(bp->dev))
			return false;
	}
#endif
	return true;
}

/* If the chip and firmware supports RFS */
static bool bnxt_rfs_supported(struct bnxt *bp)
{
	if (bp->flags & BNXT_FLAG_CHIP_P5)
		return false;
	if (BNXT_PF(bp) && !BNXT_CHIP_TYPE_NITRO_A0(bp))
		return true;
	if (bp->flags & BNXT_FLAG_NEW_RSS_CAP)
		return true;
	return false;
}

/* If runtime conditions support RFS */
static bool bnxt_rfs_capable(struct bnxt *bp)
{
#ifdef CONFIG_RFS_ACCEL
	int vnics, max_vnics, max_rss_ctxs;

	if (bp->flags & BNXT_FLAG_CHIP_P5)
		return false;
	if (!(bp->flags & BNXT_FLAG_MSIX_CAP) || !bnxt_can_reserve_rings(bp))
		return false;

	vnics = 1 + bp->rx_nr_rings;
	max_vnics = bnxt_get_max_func_vnics(bp);
	max_rss_ctxs = bnxt_get_max_func_rss_ctxs(bp);

	/* RSS contexts not a limiting factor */
	if (bp->flags & BNXT_FLAG_NEW_RSS_CAP)
		max_rss_ctxs = max_vnics;
	if (vnics > max_vnics || vnics > max_rss_ctxs) {
		if (bp->rx_nr_rings > 1)
			netdev_warn(bp->dev,
				    "Not enough resources to support NTUPLE filters, enough resources for up to %d rx rings\n",
				    min(max_rss_ctxs - 1, max_vnics - 1));
		return false;
	}

	if (!BNXT_NEW_RM(bp))
		return true;

	if (vnics == bp->hw_resc.resv_vnics)
		return true;

	bnxt_hwrm_reserve_rings(bp, 0, 0, 0, 0, 0, vnics);
	if (vnics <= bp->hw_resc.resv_vnics)
		return true;

	netdev_warn(bp->dev, "Unable to reserve resources to support NTUPLE filters.\n");
	bnxt_hwrm_reserve_rings(bp, 0, 0, 0, 0, 0, 1);
	return false;
#else
	return false;
#endif
}

static netdev_features_t bnxt_fix_features(struct net_device *dev,
					   netdev_features_t features)
{
	struct bnxt *bp = netdev_priv(dev);

	if ((features & NETIF_F_NTUPLE) && !bnxt_rfs_capable(bp))
		features &= ~NETIF_F_NTUPLE;

	if (bp->flags & BNXT_FLAG_NO_AGG_RINGS)
		features &= ~(NETIF_F_LRO | NETIF_F_GRO_HW);

	if (!(features & NETIF_F_GRO))
		features &= ~NETIF_F_GRO_HW;

	if (features & NETIF_F_GRO_HW)
		features &= ~NETIF_F_LRO;

	/* Both CTAG and STAG VLAN accelaration on the RX side have to be
	 * turned on or off together.
	 */
	if ((features & (NETIF_F_HW_VLAN_CTAG_RX | NETIF_F_HW_VLAN_STAG_RX)) !=
	    (NETIF_F_HW_VLAN_CTAG_RX | NETIF_F_HW_VLAN_STAG_RX)) {
		if (dev->features & NETIF_F_HW_VLAN_CTAG_RX)
			features &= ~(NETIF_F_HW_VLAN_CTAG_RX |
				      NETIF_F_HW_VLAN_STAG_RX);
		else
			features |= NETIF_F_HW_VLAN_CTAG_RX |
				    NETIF_F_HW_VLAN_STAG_RX;
	}
#ifdef CONFIG_BNXT_SRIOV
	if (BNXT_VF(bp)) {
		if (bp->vf.vlan) {
			features &= ~(NETIF_F_HW_VLAN_CTAG_RX |
				      NETIF_F_HW_VLAN_STAG_RX);
		}
	}
#endif
	return features;
}

static int bnxt_set_features(struct net_device *dev, netdev_features_t features)
{
	struct bnxt *bp = netdev_priv(dev);
	u32 flags = bp->flags;
	u32 changes;
	int rc = 0;
	bool re_init = false;
	bool update_tpa = false;

	flags &= ~BNXT_FLAG_ALL_CONFIG_FEATS;
	if (features & NETIF_F_GRO_HW)
		flags |= BNXT_FLAG_GRO;
	else if (features & NETIF_F_LRO)
		flags |= BNXT_FLAG_LRO;

	if (bp->flags & BNXT_FLAG_NO_AGG_RINGS)
		flags &= ~BNXT_FLAG_TPA;

	if (features & NETIF_F_HW_VLAN_CTAG_RX)
		flags |= BNXT_FLAG_STRIP_VLAN;

	if (features & NETIF_F_NTUPLE)
		flags |= BNXT_FLAG_RFS;

	changes = flags ^ bp->flags;
	if (changes & BNXT_FLAG_TPA) {
		update_tpa = true;
		if ((bp->flags & BNXT_FLAG_TPA) == 0 ||
		    (flags & BNXT_FLAG_TPA) == 0)
			re_init = true;
	}

	if (changes & ~BNXT_FLAG_TPA)
		re_init = true;

	if (flags != bp->flags) {
		u32 old_flags = bp->flags;

		bp->flags = flags;

		if (!test_bit(BNXT_STATE_OPEN, &bp->state)) {
			if (update_tpa)
				bnxt_set_ring_params(bp);
			return rc;
		}

		if (re_init) {
			bnxt_close_nic(bp, false, false);
			if (update_tpa)
				bnxt_set_ring_params(bp);

			return bnxt_open_nic(bp, false, false);
		}
		if (update_tpa) {
			rc = bnxt_set_tpa(bp,
					  (flags & BNXT_FLAG_TPA) ?
					  true : false);
			if (rc)
				bp->flags = old_flags;
		}
	}
	return rc;
}

static int bnxt_dbg_hwrm_ring_info_get(struct bnxt *bp, u8 ring_type,
				       u32 ring_id, u32 *prod, u32 *cons)
{
	struct hwrm_dbg_ring_info_get_output *resp = bp->hwrm_cmd_resp_addr;
	struct hwrm_dbg_ring_info_get_input req = {0};
	int rc;

	bnxt_hwrm_cmd_hdr_init(bp, &req, HWRM_DBG_RING_INFO_GET, -1, -1);
	req.ring_type = ring_type;
	req.fw_ring_id = cpu_to_le32(ring_id);
	mutex_lock(&bp->hwrm_cmd_lock);
	rc = _hwrm_send_message(bp, &req, sizeof(req), HWRM_CMD_TIMEOUT);
	if (!rc) {
		*prod = le32_to_cpu(resp->producer_index);
		*cons = le32_to_cpu(resp->consumer_index);
	}
	mutex_unlock(&bp->hwrm_cmd_lock);
	return rc;
}

static void bnxt_dump_tx_sw_state(struct bnxt_napi *bnapi)
{
	struct bnxt_tx_ring_info *txr = bnapi->tx_ring;
	int i = bnapi->index;

	if (!txr)
		return;

	netdev_info(bnapi->bp->dev, "[%d]: tx{fw_ring: %d prod: %x cons: %x}\n",
		    i, txr->tx_ring_struct.fw_ring_id, txr->tx_prod,
		    txr->tx_cons);
}

static void bnxt_dump_rx_sw_state(struct bnxt_napi *bnapi)
{
	struct bnxt_rx_ring_info *rxr = bnapi->rx_ring;
	int i = bnapi->index;

	if (!rxr)
		return;

	netdev_info(bnapi->bp->dev, "[%d]: rx{fw_ring: %d prod: %x} rx_agg{fw_ring: %d agg_prod: %x sw_agg_prod: %x}\n",
		    i, rxr->rx_ring_struct.fw_ring_id, rxr->rx_prod,
		    rxr->rx_agg_ring_struct.fw_ring_id, rxr->rx_agg_prod,
		    rxr->rx_sw_agg_prod);
}

static void bnxt_dump_cp_sw_state(struct bnxt_napi *bnapi)
{
	struct bnxt_cp_ring_info *cpr = &bnapi->cp_ring;
	int i = bnapi->index;

	netdev_info(bnapi->bp->dev, "[%d]: cp{fw_ring: %d raw_cons: %x}\n",
		    i, cpr->cp_ring_struct.fw_ring_id, cpr->cp_raw_cons);
}

static void bnxt_dbg_dump_states(struct bnxt *bp)
{
	int i;
	struct bnxt_napi *bnapi;

	for (i = 0; i < bp->cp_nr_rings; i++) {
		bnapi = bp->bnapi[i];
		if (netif_msg_drv(bp)) {
			bnxt_dump_tx_sw_state(bnapi);
			bnxt_dump_rx_sw_state(bnapi);
			bnxt_dump_cp_sw_state(bnapi);
		}
	}
}

static void bnxt_reset_task(struct bnxt *bp, bool silent)
{
	if (!silent)
		bnxt_dbg_dump_states(bp);
	if (netif_running(bp->dev)) {
		int rc;

		if (!silent)
			bnxt_ulp_stop(bp);
		bnxt_close_nic(bp, false, false);
		rc = bnxt_open_nic(bp, false, false);
		if (!silent && !rc)
			bnxt_ulp_start(bp);
	}
}

static void bnxt_tx_timeout(struct net_device *dev)
{
	struct bnxt *bp = netdev_priv(dev);

	netdev_err(bp->dev,  "TX timeout detected, starting reset task!\n");
	set_bit(BNXT_RESET_TASK_SP_EVENT, &bp->sp_event);
	bnxt_queue_sp_work(bp);
}

static void bnxt_timer(struct timer_list *t)
{
	struct bnxt *bp = from_timer(bp, t, timer);
	struct net_device *dev = bp->dev;

	if (!netif_running(dev))
		return;

	if (atomic_read(&bp->intr_sem) != 0)
		goto bnxt_restart_timer;

	if (bp->link_info.link_up && (bp->flags & BNXT_FLAG_PORT_STATS) &&
	    bp->stats_coal_ticks) {
		set_bit(BNXT_PERIODIC_STATS_SP_EVENT, &bp->sp_event);
		bnxt_queue_sp_work(bp);
	}

	if (bnxt_tc_flower_enabled(bp)) {
		set_bit(BNXT_FLOW_STATS_SP_EVENT, &bp->sp_event);
		bnxt_queue_sp_work(bp);
	}

	if (bp->link_info.phy_retry) {
		if (time_after(jiffies, bp->link_info.phy_retry_expires)) {
			bp->link_info.phy_retry = 0;
			netdev_warn(bp->dev, "failed to update phy settings after maximum retries.\n");
		} else {
			set_bit(BNXT_UPDATE_PHY_SP_EVENT, &bp->sp_event);
			bnxt_queue_sp_work(bp);
		}
	}

	if ((bp->flags & BNXT_FLAG_CHIP_P5) && netif_carrier_ok(dev)) {
		set_bit(BNXT_RING_COAL_NOW_SP_EVENT, &bp->sp_event);
		bnxt_queue_sp_work(bp);
	}
bnxt_restart_timer:
	mod_timer(&bp->timer, jiffies + bp->current_interval);
}

static void bnxt_rtnl_lock_sp(struct bnxt *bp)
{
	/* We are called from bnxt_sp_task which has BNXT_STATE_IN_SP_TASK
	 * set.  If the device is being closed, bnxt_close() may be holding
	 * rtnl() and waiting for BNXT_STATE_IN_SP_TASK to clear.  So we
	 * must clear BNXT_STATE_IN_SP_TASK before holding rtnl().
	 */
	clear_bit(BNXT_STATE_IN_SP_TASK, &bp->state);
	rtnl_lock();
}

static void bnxt_rtnl_unlock_sp(struct bnxt *bp)
{
	set_bit(BNXT_STATE_IN_SP_TASK, &bp->state);
	rtnl_unlock();
}

/* Only called from bnxt_sp_task() */
static void bnxt_reset(struct bnxt *bp, bool silent)
{
	bnxt_rtnl_lock_sp(bp);
	if (test_bit(BNXT_STATE_OPEN, &bp->state))
		bnxt_reset_task(bp, silent);
	bnxt_rtnl_unlock_sp(bp);
}

static void bnxt_chk_missed_irq(struct bnxt *bp)
{
	int i;

	if (!(bp->flags & BNXT_FLAG_CHIP_P5))
		return;

	for (i = 0; i < bp->cp_nr_rings; i++) {
		struct bnxt_napi *bnapi = bp->bnapi[i];
		struct bnxt_cp_ring_info *cpr;
		u32 fw_ring_id;
		int j;

		if (!bnapi)
			continue;

		cpr = &bnapi->cp_ring;
		for (j = 0; j < 2; j++) {
			struct bnxt_cp_ring_info *cpr2 = cpr->cp_ring_arr[j];
			u32 val[2];

			if (!cpr2 || cpr2->has_more_work ||
			    !bnxt_has_work(bp, cpr2))
				continue;

			if (cpr2->cp_raw_cons != cpr2->last_cp_raw_cons) {
				cpr2->last_cp_raw_cons = cpr2->cp_raw_cons;
				continue;
			}
			fw_ring_id = cpr2->cp_ring_struct.fw_ring_id;
			bnxt_dbg_hwrm_ring_info_get(bp,
				DBG_RING_INFO_GET_REQ_RING_TYPE_L2_CMPL,
				fw_ring_id, &val[0], &val[1]);
			cpr->missed_irqs++;
		}
	}
}

static void bnxt_cfg_ntp_filters(struct bnxt *);

static void bnxt_sp_task(struct work_struct *work)
{
	struct bnxt *bp = container_of(work, struct bnxt, sp_task);

	set_bit(BNXT_STATE_IN_SP_TASK, &bp->state);
	smp_mb__after_atomic();
	if (!test_bit(BNXT_STATE_OPEN, &bp->state)) {
		clear_bit(BNXT_STATE_IN_SP_TASK, &bp->state);
		return;
	}

	if (test_and_clear_bit(BNXT_RX_MASK_SP_EVENT, &bp->sp_event))
		bnxt_cfg_rx_mode(bp);

	if (test_and_clear_bit(BNXT_RX_NTP_FLTR_SP_EVENT, &bp->sp_event))
		bnxt_cfg_ntp_filters(bp);
	if (test_and_clear_bit(BNXT_HWRM_EXEC_FWD_REQ_SP_EVENT, &bp->sp_event))
		bnxt_hwrm_exec_fwd_req(bp);
	if (test_and_clear_bit(BNXT_VXLAN_ADD_PORT_SP_EVENT, &bp->sp_event)) {
		bnxt_hwrm_tunnel_dst_port_alloc(
			bp, bp->vxlan_port,
			TUNNEL_DST_PORT_FREE_REQ_TUNNEL_TYPE_VXLAN);
	}
	if (test_and_clear_bit(BNXT_VXLAN_DEL_PORT_SP_EVENT, &bp->sp_event)) {
		bnxt_hwrm_tunnel_dst_port_free(
			bp, TUNNEL_DST_PORT_FREE_REQ_TUNNEL_TYPE_VXLAN);
	}
	if (test_and_clear_bit(BNXT_GENEVE_ADD_PORT_SP_EVENT, &bp->sp_event)) {
		bnxt_hwrm_tunnel_dst_port_alloc(
			bp, bp->nge_port,
			TUNNEL_DST_PORT_FREE_REQ_TUNNEL_TYPE_GENEVE);
	}
	if (test_and_clear_bit(BNXT_GENEVE_DEL_PORT_SP_EVENT, &bp->sp_event)) {
		bnxt_hwrm_tunnel_dst_port_free(
			bp, TUNNEL_DST_PORT_FREE_REQ_TUNNEL_TYPE_GENEVE);
	}
	if (test_and_clear_bit(BNXT_PERIODIC_STATS_SP_EVENT, &bp->sp_event)) {
		bnxt_hwrm_port_qstats(bp);
		bnxt_hwrm_port_qstats_ext(bp);
	}

	if (test_and_clear_bit(BNXT_LINK_CHNG_SP_EVENT, &bp->sp_event)) {
		int rc;

		mutex_lock(&bp->link_lock);
		if (test_and_clear_bit(BNXT_LINK_SPEED_CHNG_SP_EVENT,
				       &bp->sp_event))
			bnxt_hwrm_phy_qcaps(bp);

		rc = bnxt_update_link(bp, true);
		mutex_unlock(&bp->link_lock);
		if (rc)
			netdev_err(bp->dev, "SP task can't update link (rc: %x)\n",
				   rc);
	}
	if (test_and_clear_bit(BNXT_UPDATE_PHY_SP_EVENT, &bp->sp_event)) {
		int rc;

		mutex_lock(&bp->link_lock);
		rc = bnxt_update_phy_setting(bp);
		mutex_unlock(&bp->link_lock);
		if (rc) {
			netdev_warn(bp->dev, "update phy settings retry failed\n");
		} else {
			bp->link_info.phy_retry = false;
			netdev_info(bp->dev, "update phy settings retry succeeded\n");
		}
	}
	if (test_and_clear_bit(BNXT_HWRM_PORT_MODULE_SP_EVENT, &bp->sp_event)) {
		mutex_lock(&bp->link_lock);
		bnxt_get_port_module_status(bp);
		mutex_unlock(&bp->link_lock);
	}

	if (test_and_clear_bit(BNXT_FLOW_STATS_SP_EVENT, &bp->sp_event))
		bnxt_tc_flow_stats_work(bp);

	if (test_and_clear_bit(BNXT_RING_COAL_NOW_SP_EVENT, &bp->sp_event))
		bnxt_chk_missed_irq(bp);

	/* These functions below will clear BNXT_STATE_IN_SP_TASK.  They
	 * must be the last functions to be called before exiting.
	 */
	if (test_and_clear_bit(BNXT_RESET_TASK_SP_EVENT, &bp->sp_event))
		bnxt_reset(bp, false);

	if (test_and_clear_bit(BNXT_RESET_TASK_SILENT_SP_EVENT, &bp->sp_event))
		bnxt_reset(bp, true);

	smp_mb__before_atomic();
	clear_bit(BNXT_STATE_IN_SP_TASK, &bp->state);
}

/* Under rtnl_lock */
int bnxt_check_rings(struct bnxt *bp, int tx, int rx, bool sh, int tcs,
		     int tx_xdp)
{
	int max_rx, max_tx, tx_sets = 1;
	int tx_rings_needed, stats;
	int rx_rings = rx;
	int cp, vnics, rc;

	if (tcs)
		tx_sets = tcs;

	rc = bnxt_get_max_rings(bp, &max_rx, &max_tx, sh);
	if (rc)
		return rc;

	if (max_rx < rx)
		return -ENOMEM;

	tx_rings_needed = tx * tx_sets + tx_xdp;
	if (max_tx < tx_rings_needed)
		return -ENOMEM;

	vnics = 1;
	if (bp->flags & BNXT_FLAG_RFS)
		vnics += rx_rings;

	if (bp->flags & BNXT_FLAG_AGG_RINGS)
		rx_rings <<= 1;
	cp = sh ? max_t(int, tx_rings_needed, rx) : tx_rings_needed + rx;
	stats = cp;
	if (BNXT_NEW_RM(bp)) {
		cp += bnxt_get_ulp_msix_num(bp);
		stats += bnxt_get_ulp_stat_ctxs(bp);
	}
	return bnxt_hwrm_check_rings(bp, tx_rings_needed, rx_rings, rx, cp,
				     stats, vnics);
}

static void bnxt_unmap_bars(struct bnxt *bp, struct pci_dev *pdev)
{
	if (bp->bar2) {
		pci_iounmap(pdev, bp->bar2);
		bp->bar2 = NULL;
	}

	if (bp->bar1) {
		pci_iounmap(pdev, bp->bar1);
		bp->bar1 = NULL;
	}

	if (bp->bar0) {
		pci_iounmap(pdev, bp->bar0);
		bp->bar0 = NULL;
	}
}

static void bnxt_cleanup_pci(struct bnxt *bp)
{
	bnxt_unmap_bars(bp, bp->pdev);
	pci_release_regions(bp->pdev);
	pci_disable_device(bp->pdev);
}

static void bnxt_init_dflt_coal(struct bnxt *bp)
{
	struct bnxt_coal *coal;

	/* Tick values in micro seconds.
	 * 1 coal_buf x bufs_per_record = 1 completion record.
	 */
	coal = &bp->rx_coal;
	coal->coal_ticks = 10;
	coal->coal_bufs = 30;
	coal->coal_ticks_irq = 1;
	coal->coal_bufs_irq = 2;
	coal->idle_thresh = 50;
	coal->bufs_per_record = 2;
	coal->budget = 64;		/* NAPI budget */

	coal = &bp->tx_coal;
	coal->coal_ticks = 28;
	coal->coal_bufs = 30;
	coal->coal_ticks_irq = 2;
	coal->coal_bufs_irq = 2;
	coal->bufs_per_record = 1;

	bp->stats_coal_ticks = BNXT_DEF_STATS_COAL_TICKS;
}

static int bnxt_init_board(struct pci_dev *pdev, struct net_device *dev)
{
	int rc;
	struct bnxt *bp = netdev_priv(dev);

	SET_NETDEV_DEV(dev, &pdev->dev);

	/* enable device (incl. PCI PM wakeup), and bus-mastering */
	rc = pci_enable_device(pdev);
	if (rc) {
		dev_err(&pdev->dev, "Cannot enable PCI device, aborting\n");
		goto init_err;
	}

	if (!(pci_resource_flags(pdev, 0) & IORESOURCE_MEM)) {
		dev_err(&pdev->dev,
			"Cannot find PCI device base address, aborting\n");
		rc = -ENODEV;
		goto init_err_disable;
	}

	rc = pci_request_regions(pdev, DRV_MODULE_NAME);
	if (rc) {
		dev_err(&pdev->dev, "Cannot obtain PCI resources, aborting\n");
		goto init_err_disable;
	}

	if (dma_set_mask_and_coherent(&pdev->dev, DMA_BIT_MASK(64)) != 0 &&
	    dma_set_mask_and_coherent(&pdev->dev, DMA_BIT_MASK(32)) != 0) {
		dev_err(&pdev->dev, "System does not support DMA, aborting\n");
		goto init_err_disable;
	}

	pci_set_master(pdev);

	bp->dev = dev;
	bp->pdev = pdev;

	bp->bar0 = pci_ioremap_bar(pdev, 0);
	if (!bp->bar0) {
		dev_err(&pdev->dev, "Cannot map device registers, aborting\n");
		rc = -ENOMEM;
		goto init_err_release;
	}

	bp->bar1 = pci_ioremap_bar(pdev, 2);
	if (!bp->bar1) {
		dev_err(&pdev->dev, "Cannot map doorbell registers, aborting\n");
		rc = -ENOMEM;
		goto init_err_release;
	}

	bp->bar2 = pci_ioremap_bar(pdev, 4);
	if (!bp->bar2) {
		dev_err(&pdev->dev, "Cannot map bar4 registers, aborting\n");
		rc = -ENOMEM;
		goto init_err_release;
	}

	pci_enable_pcie_error_reporting(pdev);

	INIT_WORK(&bp->sp_task, bnxt_sp_task);

	spin_lock_init(&bp->ntp_fltr_lock);
#if BITS_PER_LONG == 32
	spin_lock_init(&bp->db_lock);
#endif

	bp->rx_ring_size = BNXT_DEFAULT_RX_RING_SIZE;
	bp->tx_ring_size = BNXT_DEFAULT_TX_RING_SIZE;

	bnxt_init_dflt_coal(bp);

	timer_setup(&bp->timer, bnxt_timer, 0);
	bp->current_interval = BNXT_TIMER_INTERVAL;

	clear_bit(BNXT_STATE_OPEN, &bp->state);
	return 0;

init_err_release:
	bnxt_unmap_bars(bp, pdev);
	pci_release_regions(pdev);

init_err_disable:
	pci_disable_device(pdev);

init_err:
	return rc;
}

/* rtnl_lock held */
static int bnxt_change_mac_addr(struct net_device *dev, void *p)
{
	struct sockaddr *addr = p;
	struct bnxt *bp = netdev_priv(dev);
	int rc = 0;

	if (!is_valid_ether_addr(addr->sa_data))
		return -EADDRNOTAVAIL;

	if (ether_addr_equal(addr->sa_data, dev->dev_addr))
		return 0;

	rc = bnxt_approve_mac(bp, addr->sa_data, true);
	if (rc)
		return rc;

	memcpy(dev->dev_addr, addr->sa_data, dev->addr_len);
	if (netif_running(dev)) {
		bnxt_close_nic(bp, false, false);
		rc = bnxt_open_nic(bp, false, false);
	}

	return rc;
}

/* rtnl_lock held */
static int bnxt_change_mtu(struct net_device *dev, int new_mtu)
{
	struct bnxt *bp = netdev_priv(dev);

	if (netif_running(dev))
		bnxt_close_nic(bp, false, false);

	dev->mtu = new_mtu;
	bnxt_set_ring_params(bp);

	if (netif_running(dev))
		return bnxt_open_nic(bp, false, false);

	return 0;
}

int bnxt_setup_mq_tc(struct net_device *dev, u8 tc)
{
	struct bnxt *bp = netdev_priv(dev);
	bool sh = false;
	int rc;

	if (tc > bp->max_tc) {
		netdev_err(dev, "Too many traffic classes requested: %d. Max supported is %d.\n",
			   tc, bp->max_tc);
		return -EINVAL;
	}

	if (netdev_get_num_tc(dev) == tc)
		return 0;

	if (bp->flags & BNXT_FLAG_SHARED_RINGS)
		sh = true;

	rc = bnxt_check_rings(bp, bp->tx_nr_rings_per_tc, bp->rx_nr_rings,
			      sh, tc, bp->tx_nr_rings_xdp);
	if (rc)
		return rc;

	/* Needs to close the device and do hw resource re-allocations */
	if (netif_running(bp->dev))
		bnxt_close_nic(bp, true, false);

	if (tc) {
		bp->tx_nr_rings = bp->tx_nr_rings_per_tc * tc;
		netdev_set_num_tc(dev, tc);
	} else {
		bp->tx_nr_rings = bp->tx_nr_rings_per_tc;
		netdev_reset_tc(dev);
	}
	bp->tx_nr_rings += bp->tx_nr_rings_xdp;
	bp->cp_nr_rings = sh ? max_t(int, bp->tx_nr_rings, bp->rx_nr_rings) :
			       bp->tx_nr_rings + bp->rx_nr_rings;

	if (netif_running(bp->dev))
		return bnxt_open_nic(bp, true, false);

	return 0;
}

static int bnxt_setup_tc_block_cb(enum tc_setup_type type, void *type_data,
				  void *cb_priv)
{
	struct bnxt *bp = cb_priv;

	if (!bnxt_tc_flower_enabled(bp) ||
	    !tc_cls_can_offload_and_chain0(bp->dev, type_data))
		return -EOPNOTSUPP;

	switch (type) {
	case TC_SETUP_CLSFLOWER:
		return bnxt_tc_setup_flower(bp, bp->pf.fw_fid, type_data);
	default:
		return -EOPNOTSUPP;
	}
}

static int bnxt_setup_tc_block(struct net_device *dev,
			       struct tc_block_offload *f)
{
	struct bnxt *bp = netdev_priv(dev);

	if (f->binder_type != TCF_BLOCK_BINDER_TYPE_CLSACT_INGRESS)
		return -EOPNOTSUPP;

	switch (f->command) {
	case TC_BLOCK_BIND:
		return tcf_block_cb_register(f->block, bnxt_setup_tc_block_cb,
					     bp, bp, f->extack);
	case TC_BLOCK_UNBIND:
		tcf_block_cb_unregister(f->block, bnxt_setup_tc_block_cb, bp);
		return 0;
	default:
		return -EOPNOTSUPP;
	}
}

static int bnxt_setup_tc(struct net_device *dev, enum tc_setup_type type,
			 void *type_data)
{
	switch (type) {
	case TC_SETUP_BLOCK:
		return bnxt_setup_tc_block(dev, type_data);
	case TC_SETUP_QDISC_MQPRIO: {
		struct tc_mqprio_qopt *mqprio = type_data;

		mqprio->hw = TC_MQPRIO_HW_OFFLOAD_TCS;

		return bnxt_setup_mq_tc(dev, mqprio->num_tc);
	}
	default:
		return -EOPNOTSUPP;
	}
}

#ifdef CONFIG_RFS_ACCEL
static bool bnxt_fltr_match(struct bnxt_ntuple_filter *f1,
			    struct bnxt_ntuple_filter *f2)
{
	struct flow_keys *keys1 = &f1->fkeys;
	struct flow_keys *keys2 = &f2->fkeys;

	if (keys1->addrs.v4addrs.src == keys2->addrs.v4addrs.src &&
	    keys1->addrs.v4addrs.dst == keys2->addrs.v4addrs.dst &&
	    keys1->ports.ports == keys2->ports.ports &&
	    keys1->basic.ip_proto == keys2->basic.ip_proto &&
	    keys1->basic.n_proto == keys2->basic.n_proto &&
	    keys1->control.flags == keys2->control.flags &&
	    ether_addr_equal(f1->src_mac_addr, f2->src_mac_addr) &&
	    ether_addr_equal(f1->dst_mac_addr, f2->dst_mac_addr))
		return true;

	return false;
}

static int bnxt_rx_flow_steer(struct net_device *dev, const struct sk_buff *skb,
			      u16 rxq_index, u32 flow_id)
{
	struct bnxt *bp = netdev_priv(dev);
	struct bnxt_ntuple_filter *fltr, *new_fltr;
	struct flow_keys *fkeys;
	struct ethhdr *eth = (struct ethhdr *)skb_mac_header(skb);
	int rc = 0, idx, bit_id, l2_idx = 0;
	struct hlist_head *head;

	if (!ether_addr_equal(dev->dev_addr, eth->h_dest)) {
		struct bnxt_vnic_info *vnic = &bp->vnic_info[0];
		int off = 0, j;

		netif_addr_lock_bh(dev);
		for (j = 0; j < vnic->uc_filter_count; j++, off += ETH_ALEN) {
			if (ether_addr_equal(eth->h_dest,
					     vnic->uc_list + off)) {
				l2_idx = j + 1;
				break;
			}
		}
		netif_addr_unlock_bh(dev);
		if (!l2_idx)
			return -EINVAL;
	}
	new_fltr = kzalloc(sizeof(*new_fltr), GFP_ATOMIC);
	if (!new_fltr)
		return -ENOMEM;

	fkeys = &new_fltr->fkeys;
	if (!skb_flow_dissect_flow_keys(skb, fkeys, 0)) {
		rc = -EPROTONOSUPPORT;
		goto err_free;
	}

	if ((fkeys->basic.n_proto != htons(ETH_P_IP) &&
	     fkeys->basic.n_proto != htons(ETH_P_IPV6)) ||
	    ((fkeys->basic.ip_proto != IPPROTO_TCP) &&
	     (fkeys->basic.ip_proto != IPPROTO_UDP))) {
		rc = -EPROTONOSUPPORT;
		goto err_free;
	}
	if (fkeys->basic.n_proto == htons(ETH_P_IPV6) &&
	    bp->hwrm_spec_code < 0x10601) {
		rc = -EPROTONOSUPPORT;
		goto err_free;
	}
	if ((fkeys->control.flags & FLOW_DIS_ENCAPSULATION) &&
	    bp->hwrm_spec_code < 0x10601) {
		rc = -EPROTONOSUPPORT;
		goto err_free;
	}

	memcpy(new_fltr->dst_mac_addr, eth->h_dest, ETH_ALEN);
	memcpy(new_fltr->src_mac_addr, eth->h_source, ETH_ALEN);

	idx = skb_get_hash_raw(skb) & BNXT_NTP_FLTR_HASH_MASK;
	head = &bp->ntp_fltr_hash_tbl[idx];
	rcu_read_lock();
	hlist_for_each_entry_rcu(fltr, head, hash) {
		if (bnxt_fltr_match(fltr, new_fltr)) {
			rcu_read_unlock();
			rc = 0;
			goto err_free;
		}
	}
	rcu_read_unlock();

	spin_lock_bh(&bp->ntp_fltr_lock);
	bit_id = bitmap_find_free_region(bp->ntp_fltr_bmap,
					 BNXT_NTP_FLTR_MAX_FLTR, 0);
	if (bit_id < 0) {
		spin_unlock_bh(&bp->ntp_fltr_lock);
		rc = -ENOMEM;
		goto err_free;
	}

	new_fltr->sw_id = (u16)bit_id;
	new_fltr->flow_id = flow_id;
	new_fltr->l2_fltr_idx = l2_idx;
	new_fltr->rxq = rxq_index;
	hlist_add_head_rcu(&new_fltr->hash, head);
	bp->ntp_fltr_count++;
	spin_unlock_bh(&bp->ntp_fltr_lock);

	set_bit(BNXT_RX_NTP_FLTR_SP_EVENT, &bp->sp_event);
	bnxt_queue_sp_work(bp);

	return new_fltr->sw_id;

err_free:
	kfree(new_fltr);
	return rc;
}

static void bnxt_cfg_ntp_filters(struct bnxt *bp)
{
	int i;

	for (i = 0; i < BNXT_NTP_FLTR_HASH_SIZE; i++) {
		struct hlist_head *head;
		struct hlist_node *tmp;
		struct bnxt_ntuple_filter *fltr;
		int rc;

		head = &bp->ntp_fltr_hash_tbl[i];
		hlist_for_each_entry_safe(fltr, tmp, head, hash) {
			bool del = false;

			if (test_bit(BNXT_FLTR_VALID, &fltr->state)) {
				if (rps_may_expire_flow(bp->dev, fltr->rxq,
							fltr->flow_id,
							fltr->sw_id)) {
					bnxt_hwrm_cfa_ntuple_filter_free(bp,
									 fltr);
					del = true;
				}
			} else {
				rc = bnxt_hwrm_cfa_ntuple_filter_alloc(bp,
								       fltr);
				if (rc)
					del = true;
				else
					set_bit(BNXT_FLTR_VALID, &fltr->state);
			}

			if (del) {
				spin_lock_bh(&bp->ntp_fltr_lock);
				hlist_del_rcu(&fltr->hash);
				bp->ntp_fltr_count--;
				spin_unlock_bh(&bp->ntp_fltr_lock);
				synchronize_rcu();
				clear_bit(fltr->sw_id, bp->ntp_fltr_bmap);
				kfree(fltr);
			}
		}
	}
	if (test_and_clear_bit(BNXT_HWRM_PF_UNLOAD_SP_EVENT, &bp->sp_event))
		netdev_info(bp->dev, "Receive PF driver unload event!");
}

#else

static void bnxt_cfg_ntp_filters(struct bnxt *bp)
{
}

#endif /* CONFIG_RFS_ACCEL */

static void bnxt_udp_tunnel_add(struct net_device *dev,
				struct udp_tunnel_info *ti)
{
	struct bnxt *bp = netdev_priv(dev);

	if (ti->sa_family != AF_INET6 && ti->sa_family != AF_INET)
		return;

	if (!netif_running(dev))
		return;

	switch (ti->type) {
	case UDP_TUNNEL_TYPE_VXLAN:
		if (bp->vxlan_port_cnt && bp->vxlan_port != ti->port)
			return;

		bp->vxlan_port_cnt++;
		if (bp->vxlan_port_cnt == 1) {
			bp->vxlan_port = ti->port;
			set_bit(BNXT_VXLAN_ADD_PORT_SP_EVENT, &bp->sp_event);
			bnxt_queue_sp_work(bp);
		}
		break;
	case UDP_TUNNEL_TYPE_GENEVE:
		if (bp->nge_port_cnt && bp->nge_port != ti->port)
			return;

		bp->nge_port_cnt++;
		if (bp->nge_port_cnt == 1) {
			bp->nge_port = ti->port;
			set_bit(BNXT_GENEVE_ADD_PORT_SP_EVENT, &bp->sp_event);
		}
		break;
	default:
		return;
	}

	bnxt_queue_sp_work(bp);
}

static void bnxt_udp_tunnel_del(struct net_device *dev,
				struct udp_tunnel_info *ti)
{
	struct bnxt *bp = netdev_priv(dev);

	if (ti->sa_family != AF_INET6 && ti->sa_family != AF_INET)
		return;

	if (!netif_running(dev))
		return;

	switch (ti->type) {
	case UDP_TUNNEL_TYPE_VXLAN:
		if (!bp->vxlan_port_cnt || bp->vxlan_port != ti->port)
			return;
		bp->vxlan_port_cnt--;

		if (bp->vxlan_port_cnt != 0)
			return;

		set_bit(BNXT_VXLAN_DEL_PORT_SP_EVENT, &bp->sp_event);
		break;
	case UDP_TUNNEL_TYPE_GENEVE:
		if (!bp->nge_port_cnt || bp->nge_port != ti->port)
			return;
		bp->nge_port_cnt--;

		if (bp->nge_port_cnt != 0)
			return;

		set_bit(BNXT_GENEVE_DEL_PORT_SP_EVENT, &bp->sp_event);
		break;
	default:
		return;
	}

	bnxt_queue_sp_work(bp);
}

static int bnxt_bridge_getlink(struct sk_buff *skb, u32 pid, u32 seq,
			       struct net_device *dev, u32 filter_mask,
			       int nlflags)
{
	struct bnxt *bp = netdev_priv(dev);

	return ndo_dflt_bridge_getlink(skb, pid, seq, dev, bp->br_mode, 0, 0,
				       nlflags, filter_mask, NULL);
}

static int bnxt_bridge_setlink(struct net_device *dev, struct nlmsghdr *nlh,
			       u16 flags, struct netlink_ext_ack *extack)
{
	struct bnxt *bp = netdev_priv(dev);
	struct nlattr *attr, *br_spec;
	int rem, rc = 0;

	if (bp->hwrm_spec_code < 0x10708 || !BNXT_SINGLE_PF(bp))
		return -EOPNOTSUPP;

	br_spec = nlmsg_find_attr(nlh, sizeof(struct ifinfomsg), IFLA_AF_SPEC);
	if (!br_spec)
		return -EINVAL;

	nla_for_each_nested(attr, br_spec, rem) {
		u16 mode;

		if (nla_type(attr) != IFLA_BRIDGE_MODE)
			continue;

		if (nla_len(attr) < sizeof(mode))
			return -EINVAL;

		mode = nla_get_u16(attr);
		if (mode == bp->br_mode)
			break;

		rc = bnxt_hwrm_set_br_mode(bp, mode);
		if (!rc)
			bp->br_mode = mode;
		break;
	}
	return rc;
}

static int bnxt_get_phys_port_name(struct net_device *dev, char *buf,
				   size_t len)
{
	struct bnxt *bp = netdev_priv(dev);
	int rc;

	/* The PF and it's VF-reps only support the switchdev framework */
	if (!BNXT_PF(bp))
		return -EOPNOTSUPP;

	rc = snprintf(buf, len, "p%d", bp->pf.port_id);

	if (rc >= len)
		return -EOPNOTSUPP;
	return 0;
}

int bnxt_port_attr_get(struct bnxt *bp, struct switchdev_attr *attr)
{
	if (bp->eswitch_mode != DEVLINK_ESWITCH_MODE_SWITCHDEV)
		return -EOPNOTSUPP;

	/* The PF and it's VF-reps only support the switchdev framework */
	if (!BNXT_PF(bp))
		return -EOPNOTSUPP;

	switch (attr->id) {
	case SWITCHDEV_ATTR_ID_PORT_PARENT_ID:
		attr->u.ppid.id_len = sizeof(bp->switch_id);
		memcpy(attr->u.ppid.id, bp->switch_id, attr->u.ppid.id_len);
		break;
	default:
		return -EOPNOTSUPP;
	}
	return 0;
}

static int bnxt_swdev_port_attr_get(struct net_device *dev,
				    struct switchdev_attr *attr)
{
	return bnxt_port_attr_get(netdev_priv(dev), attr);
}

static const struct switchdev_ops bnxt_switchdev_ops = {
	.switchdev_port_attr_get	= bnxt_swdev_port_attr_get
};

static const struct net_device_ops bnxt_netdev_ops = {
	.ndo_open		= bnxt_open,
	.ndo_start_xmit		= bnxt_start_xmit,
	.ndo_stop		= bnxt_close,
	.ndo_get_stats64	= bnxt_get_stats64,
	.ndo_set_rx_mode	= bnxt_set_rx_mode,
	.ndo_do_ioctl		= bnxt_ioctl,
	.ndo_validate_addr	= eth_validate_addr,
	.ndo_set_mac_address	= bnxt_change_mac_addr,
	.ndo_change_mtu		= bnxt_change_mtu,
	.ndo_fix_features	= bnxt_fix_features,
	.ndo_set_features	= bnxt_set_features,
	.ndo_tx_timeout		= bnxt_tx_timeout,
#ifdef CONFIG_BNXT_SRIOV
	.ndo_get_vf_config	= bnxt_get_vf_config,
	.ndo_set_vf_mac		= bnxt_set_vf_mac,
	.ndo_set_vf_vlan	= bnxt_set_vf_vlan,
	.ndo_set_vf_rate	= bnxt_set_vf_bw,
	.ndo_set_vf_link_state	= bnxt_set_vf_link_state,
	.ndo_set_vf_spoofchk	= bnxt_set_vf_spoofchk,
	.ndo_set_vf_trust	= bnxt_set_vf_trust,
#endif
	.ndo_setup_tc           = bnxt_setup_tc,
#ifdef CONFIG_RFS_ACCEL
	.ndo_rx_flow_steer	= bnxt_rx_flow_steer,
#endif
	.ndo_udp_tunnel_add	= bnxt_udp_tunnel_add,
	.ndo_udp_tunnel_del	= bnxt_udp_tunnel_del,
	.ndo_bpf		= bnxt_xdp,
	.ndo_bridge_getlink	= bnxt_bridge_getlink,
	.ndo_bridge_setlink	= bnxt_bridge_setlink,
	.ndo_get_phys_port_name = bnxt_get_phys_port_name
};

static void bnxt_remove_one(struct pci_dev *pdev)
{
	struct net_device *dev = pci_get_drvdata(pdev);
	struct bnxt *bp = netdev_priv(dev);

	if (BNXT_PF(bp)) {
		bnxt_sriov_disable(bp);
		bnxt_dl_unregister(bp);
	}

	pci_disable_pcie_error_reporting(pdev);
	unregister_netdev(dev);
	bnxt_shutdown_tc(bp);
	bnxt_cancel_sp_work(bp);
	bp->sp_event = 0;

	bnxt_clear_int_mode(bp);
	bnxt_hwrm_func_drv_unrgtr(bp);
	bnxt_free_hwrm_resources(bp);
	bnxt_free_hwrm_short_cmd_req(bp);
	bnxt_ethtool_free(bp);
	bnxt_dcb_free(bp);
	kfree(bp->edev);
	bp->edev = NULL;
	bnxt_free_ctx_mem(bp);
	kfree(bp->ctx);
	bp->ctx = NULL;
	bnxt_cleanup_pci(bp);
	bnxt_free_port_stats(bp);
	free_netdev(dev);
}

static int bnxt_probe_phy(struct bnxt *bp)
{
	int rc = 0;
	struct bnxt_link_info *link_info = &bp->link_info;

	rc = bnxt_hwrm_phy_qcaps(bp);
	if (rc) {
		netdev_err(bp->dev, "Probe phy can't get phy capabilities (rc: %x)\n",
			   rc);
		return rc;
	}
	mutex_init(&bp->link_lock);

	rc = bnxt_update_link(bp, false);
	if (rc) {
		netdev_err(bp->dev, "Probe phy can't update link (rc: %x)\n",
			   rc);
		return rc;
	}

	/* Older firmware does not have supported_auto_speeds, so assume
	 * that all supported speeds can be autonegotiated.
	 */
	if (link_info->auto_link_speeds && !link_info->support_auto_speeds)
		link_info->support_auto_speeds = link_info->support_speeds;

	/*initialize the ethool setting copy with NVM settings */
	if (BNXT_AUTO_MODE(link_info->auto_mode)) {
		link_info->autoneg = BNXT_AUTONEG_SPEED;
		if (bp->hwrm_spec_code >= 0x10201) {
			if (link_info->auto_pause_setting &
			    PORT_PHY_CFG_REQ_AUTO_PAUSE_AUTONEG_PAUSE)
				link_info->autoneg |= BNXT_AUTONEG_FLOW_CTRL;
		} else {
			link_info->autoneg |= BNXT_AUTONEG_FLOW_CTRL;
		}
		link_info->advertising = link_info->auto_link_speeds;
	} else {
		link_info->req_link_speed = link_info->force_link_speed;
		link_info->req_duplex = link_info->duplex_setting;
	}
	if (link_info->autoneg & BNXT_AUTONEG_FLOW_CTRL)
		link_info->req_flow_ctrl =
			link_info->auto_pause_setting & BNXT_LINK_PAUSE_BOTH;
	else
		link_info->req_flow_ctrl = link_info->force_pause_setting;
	return rc;
}

static int bnxt_get_max_irq(struct pci_dev *pdev)
{
	u16 ctrl;

	if (!pdev->msix_cap)
		return 1;

	pci_read_config_word(pdev, pdev->msix_cap + PCI_MSIX_FLAGS, &ctrl);
	return (ctrl & PCI_MSIX_FLAGS_QSIZE) + 1;
}

static void _bnxt_get_max_rings(struct bnxt *bp, int *max_rx, int *max_tx,
				int *max_cp)
{
	struct bnxt_hw_resc *hw_resc = &bp->hw_resc;
	int max_ring_grps = 0, max_irq;

	*max_tx = hw_resc->max_tx_rings;
	*max_rx = hw_resc->max_rx_rings;
	*max_cp = bnxt_get_max_func_cp_rings_for_en(bp);
	max_irq = min_t(int, bnxt_get_max_func_irqs(bp) -
			bnxt_get_ulp_msix_num(bp),
<<<<<<< HEAD
			bnxt_get_max_func_stat_ctxs(bp));
=======
			hw_resc->max_stat_ctxs - bnxt_get_ulp_stat_ctxs(bp));
>>>>>>> cf26057a
	if (!(bp->flags & BNXT_FLAG_CHIP_P5))
		*max_cp = min_t(int, *max_cp, max_irq);
	max_ring_grps = hw_resc->max_hw_ring_grps;
	if (BNXT_CHIP_TYPE_NITRO_A0(bp) && BNXT_PF(bp)) {
		*max_cp -= 1;
		*max_rx -= 2;
	}
	if (bp->flags & BNXT_FLAG_AGG_RINGS)
		*max_rx >>= 1;
	if (bp->flags & BNXT_FLAG_CHIP_P5) {
		bnxt_trim_rings(bp, max_rx, max_tx, *max_cp, false);
		/* On P5 chips, max_cp output param should be available NQs */
		*max_cp = max_irq;
	}
	*max_rx = min_t(int, *max_rx, max_ring_grps);
}

int bnxt_get_max_rings(struct bnxt *bp, int *max_rx, int *max_tx, bool shared)
{
	int rx, tx, cp;

	_bnxt_get_max_rings(bp, &rx, &tx, &cp);
	*max_rx = rx;
	*max_tx = tx;
	if (!rx || !tx || !cp)
		return -ENOMEM;

	return bnxt_trim_rings(bp, max_rx, max_tx, cp, shared);
}

static int bnxt_get_dflt_rings(struct bnxt *bp, int *max_rx, int *max_tx,
			       bool shared)
{
	int rc;

	rc = bnxt_get_max_rings(bp, max_rx, max_tx, shared);
	if (rc && (bp->flags & BNXT_FLAG_AGG_RINGS)) {
		/* Not enough rings, try disabling agg rings. */
		bp->flags &= ~BNXT_FLAG_AGG_RINGS;
		rc = bnxt_get_max_rings(bp, max_rx, max_tx, shared);
		if (rc) {
			/* set BNXT_FLAG_AGG_RINGS back for consistency */
			bp->flags |= BNXT_FLAG_AGG_RINGS;
			return rc;
		}
		bp->flags |= BNXT_FLAG_NO_AGG_RINGS;
		bp->dev->hw_features &= ~(NETIF_F_LRO | NETIF_F_GRO_HW);
		bp->dev->features &= ~(NETIF_F_LRO | NETIF_F_GRO_HW);
		bnxt_set_ring_params(bp);
	}

	if (bp->flags & BNXT_FLAG_ROCE_CAP) {
		int max_cp, max_stat, max_irq;

		/* Reserve minimum resources for RoCE */
		max_cp = bnxt_get_max_func_cp_rings(bp);
		max_stat = bnxt_get_max_func_stat_ctxs(bp);
		max_irq = bnxt_get_max_func_irqs(bp);
		if (max_cp <= BNXT_MIN_ROCE_CP_RINGS ||
		    max_irq <= BNXT_MIN_ROCE_CP_RINGS ||
		    max_stat <= BNXT_MIN_ROCE_STAT_CTXS)
			return 0;

		max_cp -= BNXT_MIN_ROCE_CP_RINGS;
		max_irq -= BNXT_MIN_ROCE_CP_RINGS;
		max_stat -= BNXT_MIN_ROCE_STAT_CTXS;
		max_cp = min_t(int, max_cp, max_irq);
		max_cp = min_t(int, max_cp, max_stat);
		rc = bnxt_trim_rings(bp, max_rx, max_tx, max_cp, shared);
		if (rc)
			rc = 0;
	}
	return rc;
}

/* In initial default shared ring setting, each shared ring must have a
 * RX/TX ring pair.
 */
static void bnxt_trim_dflt_sh_rings(struct bnxt *bp)
{
	bp->cp_nr_rings = min_t(int, bp->tx_nr_rings_per_tc, bp->rx_nr_rings);
	bp->rx_nr_rings = bp->cp_nr_rings;
	bp->tx_nr_rings_per_tc = bp->cp_nr_rings;
	bp->tx_nr_rings = bp->tx_nr_rings_per_tc;
}

static int bnxt_set_dflt_rings(struct bnxt *bp, bool sh)
{
	int dflt_rings, max_rx_rings, max_tx_rings, rc;

	if (!bnxt_can_reserve_rings(bp))
		return 0;

	if (sh)
		bp->flags |= BNXT_FLAG_SHARED_RINGS;
	dflt_rings = netif_get_num_default_rss_queues();
	/* Reduce default rings on multi-port cards so that total default
	 * rings do not exceed CPU count.
	 */
	if (bp->port_count > 1) {
		int max_rings =
			max_t(int, num_online_cpus() / bp->port_count, 1);

		dflt_rings = min_t(int, dflt_rings, max_rings);
	}
	rc = bnxt_get_dflt_rings(bp, &max_rx_rings, &max_tx_rings, sh);
	if (rc)
		return rc;
	bp->rx_nr_rings = min_t(int, dflt_rings, max_rx_rings);
	bp->tx_nr_rings_per_tc = min_t(int, dflt_rings, max_tx_rings);
	if (sh)
		bnxt_trim_dflt_sh_rings(bp);
	else
		bp->cp_nr_rings = bp->tx_nr_rings_per_tc + bp->rx_nr_rings;
	bp->tx_nr_rings = bp->tx_nr_rings_per_tc;

	rc = __bnxt_reserve_rings(bp);
	if (rc)
		netdev_warn(bp->dev, "Unable to reserve tx rings\n");
	bp->tx_nr_rings_per_tc = bp->tx_nr_rings;
	if (sh)
		bnxt_trim_dflt_sh_rings(bp);

	/* Rings may have been trimmed, re-reserve the trimmed rings. */
	if (bnxt_need_reserve_rings(bp)) {
		rc = __bnxt_reserve_rings(bp);
		if (rc)
			netdev_warn(bp->dev, "2nd rings reservation failed.\n");
		bp->tx_nr_rings_per_tc = bp->tx_nr_rings;
	}
	if (BNXT_CHIP_TYPE_NITRO_A0(bp)) {
		bp->rx_nr_rings++;
		bp->cp_nr_rings++;
	}
	return rc;
}

static int bnxt_init_dflt_ring_mode(struct bnxt *bp)
{
	int rc;

	if (bp->tx_nr_rings)
		return 0;

	bnxt_ulp_irq_stop(bp);
	bnxt_clear_int_mode(bp);
	rc = bnxt_set_dflt_rings(bp, true);
	if (rc) {
		netdev_err(bp->dev, "Not enough rings available.\n");
		goto init_dflt_ring_err;
	}
	rc = bnxt_init_int_mode(bp);
	if (rc)
		goto init_dflt_ring_err;

	bp->tx_nr_rings_per_tc = bp->tx_nr_rings;
	if (bnxt_rfs_supported(bp) && bnxt_rfs_capable(bp)) {
		bp->flags |= BNXT_FLAG_RFS;
		bp->dev->features |= NETIF_F_NTUPLE;
	}
init_dflt_ring_err:
	bnxt_ulp_irq_restart(bp, rc);
	return rc;
}

int bnxt_restore_pf_fw_resources(struct bnxt *bp)
{
	int rc;

	ASSERT_RTNL();
	bnxt_hwrm_func_qcaps(bp);

	if (netif_running(bp->dev))
		__bnxt_close_nic(bp, true, false);

	bnxt_ulp_irq_stop(bp);
	bnxt_clear_int_mode(bp);
	rc = bnxt_init_int_mode(bp);
	bnxt_ulp_irq_restart(bp, rc);

	if (netif_running(bp->dev)) {
		if (rc)
			dev_close(bp->dev);
		else
			rc = bnxt_open_nic(bp, true, false);
	}

	return rc;
}

static int bnxt_init_mac_addr(struct bnxt *bp)
{
	int rc = 0;

	if (BNXT_PF(bp)) {
		memcpy(bp->dev->dev_addr, bp->pf.mac_addr, ETH_ALEN);
	} else {
#ifdef CONFIG_BNXT_SRIOV
		struct bnxt_vf_info *vf = &bp->vf;
		bool strict_approval = true;

		if (is_valid_ether_addr(vf->mac_addr)) {
			/* overwrite netdev dev_addr with admin VF MAC */
			memcpy(bp->dev->dev_addr, vf->mac_addr, ETH_ALEN);
			/* Older PF driver or firmware may not approve this
			 * correctly.
			 */
			strict_approval = false;
		} else {
			eth_hw_addr_random(bp->dev);
		}
		rc = bnxt_approve_mac(bp, bp->dev->dev_addr, strict_approval);
#endif
	}
	return rc;
}

static int bnxt_init_one(struct pci_dev *pdev, const struct pci_device_id *ent)
{
	static int version_printed;
	struct net_device *dev;
	struct bnxt *bp;
	int rc, max_irqs;

	if (pci_is_bridge(pdev))
		return -ENODEV;

	if (version_printed++ == 0)
		pr_info("%s", version);

	max_irqs = bnxt_get_max_irq(pdev);
	dev = alloc_etherdev_mq(sizeof(*bp), max_irqs);
	if (!dev)
		return -ENOMEM;

	bp = netdev_priv(dev);
	bnxt_set_max_func_irqs(bp, max_irqs);

	if (bnxt_vf_pciid(ent->driver_data))
		bp->flags |= BNXT_FLAG_VF;

	if (pdev->msix_cap)
		bp->flags |= BNXT_FLAG_MSIX_CAP;

	rc = bnxt_init_board(pdev, dev);
	if (rc < 0)
		goto init_err_free;

	dev->netdev_ops = &bnxt_netdev_ops;
	dev->watchdog_timeo = BNXT_TX_TIMEOUT;
	dev->ethtool_ops = &bnxt_ethtool_ops;
	SWITCHDEV_SET_OPS(dev, &bnxt_switchdev_ops);
	pci_set_drvdata(pdev, dev);

	rc = bnxt_alloc_hwrm_resources(bp);
	if (rc)
		goto init_err_pci_clean;

	mutex_init(&bp->hwrm_cmd_lock);
	rc = bnxt_hwrm_ver_get(bp);
	if (rc)
		goto init_err_pci_clean;

	if (bp->fw_cap & BNXT_FW_CAP_KONG_MB_CHNL) {
		rc = bnxt_alloc_kong_hwrm_resources(bp);
		if (rc)
			bp->fw_cap &= ~BNXT_FW_CAP_KONG_MB_CHNL;
	}

	if ((bp->fw_cap & BNXT_FW_CAP_SHORT_CMD) ||
	    bp->hwrm_max_ext_req_len > BNXT_HWRM_MAX_REQ_LEN) {
		rc = bnxt_alloc_hwrm_short_cmd_req(bp);
		if (rc)
			goto init_err_pci_clean;
	}

	if (BNXT_CHIP_P5(bp))
		bp->flags |= BNXT_FLAG_CHIP_P5;

	rc = bnxt_hwrm_func_reset(bp);
	if (rc)
		goto init_err_pci_clean;

	bnxt_hwrm_fw_set_time(bp);

	dev->hw_features = NETIF_F_IP_CSUM | NETIF_F_IPV6_CSUM | NETIF_F_SG |
			   NETIF_F_TSO | NETIF_F_TSO6 |
			   NETIF_F_GSO_UDP_TUNNEL | NETIF_F_GSO_GRE |
			   NETIF_F_GSO_IPXIP4 |
			   NETIF_F_GSO_UDP_TUNNEL_CSUM | NETIF_F_GSO_GRE_CSUM |
			   NETIF_F_GSO_PARTIAL | NETIF_F_RXHASH |
			   NETIF_F_RXCSUM | NETIF_F_GRO;

	if (BNXT_SUPPORTS_TPA(bp))
		dev->hw_features |= NETIF_F_LRO;

	dev->hw_enc_features =
			NETIF_F_IP_CSUM | NETIF_F_IPV6_CSUM | NETIF_F_SG |
			NETIF_F_TSO | NETIF_F_TSO6 |
			NETIF_F_GSO_UDP_TUNNEL | NETIF_F_GSO_GRE |
			NETIF_F_GSO_UDP_TUNNEL_CSUM | NETIF_F_GSO_GRE_CSUM |
			NETIF_F_GSO_IPXIP4 | NETIF_F_GSO_PARTIAL;
	dev->gso_partial_features = NETIF_F_GSO_UDP_TUNNEL_CSUM |
				    NETIF_F_GSO_GRE_CSUM;
	dev->vlan_features = dev->hw_features | NETIF_F_HIGHDMA;
	dev->hw_features |= NETIF_F_HW_VLAN_CTAG_RX | NETIF_F_HW_VLAN_CTAG_TX |
			    NETIF_F_HW_VLAN_STAG_RX | NETIF_F_HW_VLAN_STAG_TX;
	if (BNXT_SUPPORTS_TPA(bp))
		dev->hw_features |= NETIF_F_GRO_HW;
	dev->features |= dev->hw_features | NETIF_F_HIGHDMA;
	if (dev->features & NETIF_F_GRO_HW)
		dev->features &= ~NETIF_F_LRO;
	dev->priv_flags |= IFF_UNICAST_FLT;

#ifdef CONFIG_BNXT_SRIOV
	init_waitqueue_head(&bp->sriov_cfg_wait);
	mutex_init(&bp->sriov_lock);
#endif
	if (BNXT_SUPPORTS_TPA(bp)) {
		bp->gro_func = bnxt_gro_func_5730x;
		if (BNXT_CHIP_P4(bp))
			bp->gro_func = bnxt_gro_func_5731x;
	}
	if (!BNXT_CHIP_P4_PLUS(bp))
		bp->flags |= BNXT_FLAG_DOUBLE_DB;

	rc = bnxt_hwrm_func_drv_rgtr(bp);
	if (rc)
		goto init_err_pci_clean;

	rc = bnxt_hwrm_func_rgtr_async_events(bp, NULL, 0);
	if (rc)
		goto init_err_pci_clean;

	bp->ulp_probe = bnxt_ulp_probe;

	rc = bnxt_hwrm_queue_qportcfg(bp);
	if (rc) {
		netdev_err(bp->dev, "hwrm query qportcfg failure rc: %x\n",
			   rc);
		rc = -1;
		goto init_err_pci_clean;
	}
	/* Get the MAX capabilities for this function */
	rc = bnxt_hwrm_func_qcaps(bp);
	if (rc) {
		netdev_err(bp->dev, "hwrm query capability failure rc: %x\n",
			   rc);
		rc = -1;
		goto init_err_pci_clean;
	}
	rc = bnxt_init_mac_addr(bp);
	if (rc) {
		dev_err(&pdev->dev, "Unable to initialize mac address.\n");
		rc = -EADDRNOTAVAIL;
		goto init_err_pci_clean;
	}

	bnxt_hwrm_func_qcfg(bp);
	bnxt_hwrm_vnic_qcaps(bp);
	bnxt_hwrm_port_led_qcaps(bp);
	bnxt_ethtool_init(bp);
	bnxt_dcb_init(bp);

	/* MTU range: 60 - FW defined max */
	dev->min_mtu = ETH_ZLEN;
	dev->max_mtu = bp->max_mtu;

	rc = bnxt_probe_phy(bp);
	if (rc)
		goto init_err_pci_clean;

	bnxt_set_rx_skb_mode(bp, false);
	bnxt_set_tpa_flags(bp);
	bnxt_set_ring_params(bp);
	rc = bnxt_set_dflt_rings(bp, true);
	if (rc) {
		netdev_err(bp->dev, "Not enough rings available.\n");
		rc = -ENOMEM;
		goto init_err_pci_clean;
	}

	/* Default RSS hash cfg. */
	bp->rss_hash_cfg = VNIC_RSS_CFG_REQ_HASH_TYPE_IPV4 |
			   VNIC_RSS_CFG_REQ_HASH_TYPE_TCP_IPV4 |
			   VNIC_RSS_CFG_REQ_HASH_TYPE_IPV6 |
			   VNIC_RSS_CFG_REQ_HASH_TYPE_TCP_IPV6;
	if (BNXT_CHIP_P4(bp) && bp->hwrm_spec_code >= 0x10501) {
		bp->flags |= BNXT_FLAG_UDP_RSS_CAP;
		bp->rss_hash_cfg |= VNIC_RSS_CFG_REQ_HASH_TYPE_UDP_IPV4 |
				    VNIC_RSS_CFG_REQ_HASH_TYPE_UDP_IPV6;
	}

	if (bnxt_rfs_supported(bp)) {
		dev->hw_features |= NETIF_F_NTUPLE;
		if (bnxt_rfs_capable(bp)) {
			bp->flags |= BNXT_FLAG_RFS;
			dev->features |= NETIF_F_NTUPLE;
		}
	}

	if (dev->hw_features & NETIF_F_HW_VLAN_CTAG_RX)
		bp->flags |= BNXT_FLAG_STRIP_VLAN;

	rc = bnxt_init_int_mode(bp);
	if (rc)
		goto init_err_pci_clean;

	/* No TC has been set yet and rings may have been trimmed due to
	 * limited MSIX, so we re-initialize the TX rings per TC.
	 */
	bp->tx_nr_rings_per_tc = bp->tx_nr_rings;

	bnxt_get_wol_settings(bp);
	if (bp->flags & BNXT_FLAG_WOL_CAP)
		device_set_wakeup_enable(&pdev->dev, bp->wol);
	else
		device_set_wakeup_capable(&pdev->dev, false);

	bnxt_hwrm_set_cache_line_size(bp, cache_line_size());

	bnxt_hwrm_coal_params_qcaps(bp);

	if (BNXT_PF(bp)) {
		if (!bnxt_pf_wq) {
			bnxt_pf_wq =
				create_singlethread_workqueue("bnxt_pf_wq");
			if (!bnxt_pf_wq) {
				dev_err(&pdev->dev, "Unable to create workqueue.\n");
				goto init_err_pci_clean;
			}
		}
		bnxt_init_tc(bp);
	}

	rc = register_netdev(dev);
	if (rc)
		goto init_err_cleanup_tc;

	if (BNXT_PF(bp))
		bnxt_dl_register(bp);

	netdev_info(dev, "%s found at mem %lx, node addr %pM\n",
		    board_info[ent->driver_data].name,
		    (long)pci_resource_start(pdev, 0), dev->dev_addr);
	pcie_print_link_status(pdev);

	return 0;

init_err_cleanup_tc:
	bnxt_shutdown_tc(bp);
	bnxt_clear_int_mode(bp);

init_err_pci_clean:
	bnxt_free_hwrm_resources(bp);
	bnxt_free_ctx_mem(bp);
	kfree(bp->ctx);
	bp->ctx = NULL;
	bnxt_cleanup_pci(bp);

init_err_free:
	free_netdev(dev);
	return rc;
}

static void bnxt_shutdown(struct pci_dev *pdev)
{
	struct net_device *dev = pci_get_drvdata(pdev);
	struct bnxt *bp;

	if (!dev)
		return;

	rtnl_lock();
	bp = netdev_priv(dev);
	if (!bp)
		goto shutdown_exit;

	if (netif_running(dev))
		dev_close(dev);

	bnxt_ulp_shutdown(bp);

	if (system_state == SYSTEM_POWER_OFF) {
		bnxt_clear_int_mode(bp);
		pci_wake_from_d3(pdev, bp->wol);
		pci_set_power_state(pdev, PCI_D3hot);
	}

shutdown_exit:
	rtnl_unlock();
}

#ifdef CONFIG_PM_SLEEP
static int bnxt_suspend(struct device *device)
{
	struct pci_dev *pdev = to_pci_dev(device);
	struct net_device *dev = pci_get_drvdata(pdev);
	struct bnxt *bp = netdev_priv(dev);
	int rc = 0;

	rtnl_lock();
	if (netif_running(dev)) {
		netif_device_detach(dev);
		rc = bnxt_close(dev);
	}
	bnxt_hwrm_func_drv_unrgtr(bp);
	rtnl_unlock();
	return rc;
}

static int bnxt_resume(struct device *device)
{
	struct pci_dev *pdev = to_pci_dev(device);
	struct net_device *dev = pci_get_drvdata(pdev);
	struct bnxt *bp = netdev_priv(dev);
	int rc = 0;

	rtnl_lock();
	if (bnxt_hwrm_ver_get(bp) || bnxt_hwrm_func_drv_rgtr(bp)) {
		rc = -ENODEV;
		goto resume_exit;
	}
	rc = bnxt_hwrm_func_reset(bp);
	if (rc) {
		rc = -EBUSY;
		goto resume_exit;
	}
	bnxt_get_wol_settings(bp);
	if (netif_running(dev)) {
		rc = bnxt_open(dev);
		if (!rc)
			netif_device_attach(dev);
	}

resume_exit:
	rtnl_unlock();
	return rc;
}

static SIMPLE_DEV_PM_OPS(bnxt_pm_ops, bnxt_suspend, bnxt_resume);
#define BNXT_PM_OPS (&bnxt_pm_ops)

#else

#define BNXT_PM_OPS NULL

#endif /* CONFIG_PM_SLEEP */

/**
 * bnxt_io_error_detected - called when PCI error is detected
 * @pdev: Pointer to PCI device
 * @state: The current pci connection state
 *
 * This function is called after a PCI bus error affecting
 * this device has been detected.
 */
static pci_ers_result_t bnxt_io_error_detected(struct pci_dev *pdev,
					       pci_channel_state_t state)
{
	struct net_device *netdev = pci_get_drvdata(pdev);
	struct bnxt *bp = netdev_priv(netdev);

	netdev_info(netdev, "PCI I/O error detected\n");

	rtnl_lock();
	netif_device_detach(netdev);

	bnxt_ulp_stop(bp);

	if (state == pci_channel_io_perm_failure) {
		rtnl_unlock();
		return PCI_ERS_RESULT_DISCONNECT;
	}

	if (netif_running(netdev))
		bnxt_close(netdev);

	pci_disable_device(pdev);
	rtnl_unlock();

	/* Request a slot slot reset. */
	return PCI_ERS_RESULT_NEED_RESET;
}

/**
 * bnxt_io_slot_reset - called after the pci bus has been reset.
 * @pdev: Pointer to PCI device
 *
 * Restart the card from scratch, as if from a cold-boot.
 * At this point, the card has exprienced a hard reset,
 * followed by fixups by BIOS, and has its config space
 * set up identically to what it was at cold boot.
 */
static pci_ers_result_t bnxt_io_slot_reset(struct pci_dev *pdev)
{
	struct net_device *netdev = pci_get_drvdata(pdev);
	struct bnxt *bp = netdev_priv(netdev);
	int err = 0;
	pci_ers_result_t result = PCI_ERS_RESULT_DISCONNECT;

	netdev_info(bp->dev, "PCI Slot Reset\n");

	rtnl_lock();

	if (pci_enable_device(pdev)) {
		dev_err(&pdev->dev,
			"Cannot re-enable PCI device after reset.\n");
	} else {
		pci_set_master(pdev);

		err = bnxt_hwrm_func_reset(bp);
		if (!err && netif_running(netdev))
			err = bnxt_open(netdev);

		if (!err) {
			result = PCI_ERS_RESULT_RECOVERED;
			bnxt_ulp_start(bp);
		}
	}

	if (result != PCI_ERS_RESULT_RECOVERED && netif_running(netdev))
		dev_close(netdev);

	rtnl_unlock();

	return PCI_ERS_RESULT_RECOVERED;
}

/**
 * bnxt_io_resume - called when traffic can start flowing again.
 * @pdev: Pointer to PCI device
 *
 * This callback is called when the error recovery driver tells
 * us that its OK to resume normal operation.
 */
static void bnxt_io_resume(struct pci_dev *pdev)
{
	struct net_device *netdev = pci_get_drvdata(pdev);

	rtnl_lock();

	netif_device_attach(netdev);

	rtnl_unlock();
}

static const struct pci_error_handlers bnxt_err_handler = {
	.error_detected	= bnxt_io_error_detected,
	.slot_reset	= bnxt_io_slot_reset,
	.resume		= bnxt_io_resume
};

static struct pci_driver bnxt_pci_driver = {
	.name		= DRV_MODULE_NAME,
	.id_table	= bnxt_pci_tbl,
	.probe		= bnxt_init_one,
	.remove		= bnxt_remove_one,
	.shutdown	= bnxt_shutdown,
	.driver.pm	= BNXT_PM_OPS,
	.err_handler	= &bnxt_err_handler,
#if defined(CONFIG_BNXT_SRIOV)
	.sriov_configure = bnxt_sriov_configure,
#endif
};

static int __init bnxt_init(void)
{
	bnxt_debug_init();
	return pci_register_driver(&bnxt_pci_driver);
}

static void __exit bnxt_exit(void)
{
	pci_unregister_driver(&bnxt_pci_driver);
	if (bnxt_pf_wq)
		destroy_workqueue(bnxt_pf_wq);
	bnxt_debug_exit();
}

module_init(bnxt_init);
module_exit(bnxt_exit);<|MERGE_RESOLUTION|>--- conflicted
+++ resolved
@@ -5231,10 +5231,6 @@
 		hw_resc->resv_vnics = le16_to_cpu(resp->alloc_vnics);
 		cp = le16_to_cpu(resp->alloc_cmpl_rings);
 		stats = le16_to_cpu(resp->alloc_stat_ctx);
-<<<<<<< HEAD
-		cp = min_t(u16, cp, stats);
-=======
->>>>>>> cf26057a
 		hw_resc->resv_irqs = cp;
 		if (bp->flags & BNXT_FLAG_CHIP_P5) {
 			int rx = hw_resc->resv_rx_rings;
@@ -5430,11 +5426,7 @@
 						  vnic);
 }
 
-<<<<<<< HEAD
-static int bnxt_nq_rings_in_use(struct bnxt *bp)
-=======
 int bnxt_nq_rings_in_use(struct bnxt *bp)
->>>>>>> cf26057a
 {
 	int cp = bp->cp_nr_rings;
 	int ulp_msix, ulp_base;
@@ -5460,24 +5452,17 @@
 	return cp;
 }
 
-<<<<<<< HEAD
-=======
 static int bnxt_get_func_stat_ctxs(struct bnxt *bp)
 {
 	return bp->cp_nr_rings + bnxt_get_ulp_stat_ctxs(bp);
 }
 
->>>>>>> cf26057a
 static bool bnxt_need_reserve_rings(struct bnxt *bp)
 {
 	struct bnxt_hw_resc *hw_resc = &bp->hw_resc;
 	int cp = bnxt_cp_rings_in_use(bp);
 	int nq = bnxt_nq_rings_in_use(bp);
-<<<<<<< HEAD
-	int rx = bp->rx_nr_rings;
-=======
 	int rx = bp->rx_nr_rings, stat;
->>>>>>> cf26057a
 	int vnic = 1, grp = rx;
 
 	if (bp->hwrm_spec_code < 0x10601)
@@ -5494,10 +5479,7 @@
 	if (BNXT_NEW_RM(bp) &&
 	    (hw_resc->resv_rx_rings != rx || hw_resc->resv_cp_rings != cp ||
 	     hw_resc->resv_irqs < nq || hw_resc->resv_vnics != vnic ||
-<<<<<<< HEAD
-=======
 	     hw_resc->resv_stat_ctxs != stat ||
->>>>>>> cf26057a
 	     (hw_resc->resv_hw_ring_grps != grp &&
 	      !(bp->flags & BNXT_FLAG_CHIP_P5))))
 		return true;
@@ -8116,10 +8098,7 @@
 
 		rc = bnxt_hwrm_func_resc_qcaps(bp, true);
 		hw_resc->resv_cp_rings = 0;
-<<<<<<< HEAD
-=======
 		hw_resc->resv_stat_ctxs = 0;
->>>>>>> cf26057a
 		hw_resc->resv_irqs = 0;
 		hw_resc->resv_tx_rings = 0;
 		hw_resc->resv_rx_rings = 0;
@@ -10165,11 +10144,7 @@
 	*max_cp = bnxt_get_max_func_cp_rings_for_en(bp);
 	max_irq = min_t(int, bnxt_get_max_func_irqs(bp) -
 			bnxt_get_ulp_msix_num(bp),
-<<<<<<< HEAD
-			bnxt_get_max_func_stat_ctxs(bp));
-=======
 			hw_resc->max_stat_ctxs - bnxt_get_ulp_stat_ctxs(bp));
->>>>>>> cf26057a
 	if (!(bp->flags & BNXT_FLAG_CHIP_P5))
 		*max_cp = min_t(int, *max_cp, max_irq);
 	max_ring_grps = hw_resc->max_hw_ring_grps;
