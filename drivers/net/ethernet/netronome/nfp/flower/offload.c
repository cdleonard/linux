// SPDX-License-Identifier: (GPL-2.0-only OR BSD-2-Clause)
/* Copyright (C) 2017-2018 Netronome Systems, Inc. */

#include <linux/skbuff.h>
#include <net/devlink.h>
#include <net/pkt_cls.h>

#include "cmsg.h"
#include "main.h"
#include "../nfpcore/nfp_cpp.h"
#include "../nfpcore/nfp_nsp.h"
#include "../nfp_app.h"
#include "../nfp_main.h"
#include "../nfp_net.h"
#include "../nfp_port.h"

#define NFP_FLOWER_SUPPORTED_TCPFLAGS \
	(TCPHDR_FIN | TCPHDR_SYN | TCPHDR_RST | \
	 TCPHDR_PSH | TCPHDR_URG)

#define NFP_FLOWER_SUPPORTED_CTLFLAGS \
	(FLOW_DIS_IS_FRAGMENT | \
	 FLOW_DIS_FIRST_FRAG)

#define NFP_FLOWER_WHITELIST_DISSECTOR \
	(BIT(FLOW_DISSECTOR_KEY_CONTROL) | \
	 BIT(FLOW_DISSECTOR_KEY_BASIC) | \
	 BIT(FLOW_DISSECTOR_KEY_IPV4_ADDRS) | \
	 BIT(FLOW_DISSECTOR_KEY_IPV6_ADDRS) | \
	 BIT(FLOW_DISSECTOR_KEY_TCP) | \
	 BIT(FLOW_DISSECTOR_KEY_PORTS) | \
	 BIT(FLOW_DISSECTOR_KEY_ETH_ADDRS) | \
	 BIT(FLOW_DISSECTOR_KEY_VLAN) | \
	 BIT(FLOW_DISSECTOR_KEY_ENC_KEYID) | \
	 BIT(FLOW_DISSECTOR_KEY_ENC_IPV4_ADDRS) | \
	 BIT(FLOW_DISSECTOR_KEY_ENC_IPV6_ADDRS) | \
	 BIT(FLOW_DISSECTOR_KEY_ENC_CONTROL) | \
	 BIT(FLOW_DISSECTOR_KEY_ENC_PORTS) | \
	 BIT(FLOW_DISSECTOR_KEY_ENC_OPTS) | \
	 BIT(FLOW_DISSECTOR_KEY_ENC_IP) | \
	 BIT(FLOW_DISSECTOR_KEY_MPLS) | \
	 BIT(FLOW_DISSECTOR_KEY_IP))

#define NFP_FLOWER_WHITELIST_TUN_DISSECTOR \
	(BIT(FLOW_DISSECTOR_KEY_ENC_CONTROL) | \
	 BIT(FLOW_DISSECTOR_KEY_ENC_KEYID) | \
	 BIT(FLOW_DISSECTOR_KEY_ENC_IPV4_ADDRS) | \
	 BIT(FLOW_DISSECTOR_KEY_ENC_IPV6_ADDRS) | \
	 BIT(FLOW_DISSECTOR_KEY_ENC_OPTS) | \
	 BIT(FLOW_DISSECTOR_KEY_ENC_PORTS) | \
	 BIT(FLOW_DISSECTOR_KEY_ENC_IP))

#define NFP_FLOWER_WHITELIST_TUN_DISSECTOR_R \
	(BIT(FLOW_DISSECTOR_KEY_ENC_CONTROL) | \
	 BIT(FLOW_DISSECTOR_KEY_ENC_IPV4_ADDRS))

#define NFP_FLOWER_MERGE_FIELDS \
	(NFP_FLOWER_LAYER_PORT | \
	 NFP_FLOWER_LAYER_MAC | \
	 NFP_FLOWER_LAYER_TP | \
	 NFP_FLOWER_LAYER_IPV4 | \
	 NFP_FLOWER_LAYER_IPV6)

struct nfp_flower_merge_check {
	union {
		struct {
			__be16 tci;
			struct nfp_flower_mac_mpls l2;
			struct nfp_flower_tp_ports l4;
			union {
				struct nfp_flower_ipv4 ipv4;
				struct nfp_flower_ipv6 ipv6;
			};
		};
		unsigned long vals[8];
	};
};

#define NFP_FLOWER_MERGE_FIELDS \
	(NFP_FLOWER_LAYER_PORT | \
	 NFP_FLOWER_LAYER_MAC | \
	 NFP_FLOWER_LAYER_TP | \
	 NFP_FLOWER_LAYER_IPV4 | \
	 NFP_FLOWER_LAYER_IPV6)

struct nfp_flower_merge_check {
	union {
		struct {
			__be16 tci;
			struct nfp_flower_mac_mpls l2;
			struct nfp_flower_tp_ports l4;
			union {
				struct nfp_flower_ipv4 ipv4;
				struct nfp_flower_ipv6 ipv6;
			};
		};
		unsigned long vals[8];
	};
};

static int
nfp_flower_xmit_flow(struct nfp_app *app, struct nfp_fl_payload *nfp_flow,
		     u8 mtype)
{
	u32 meta_len, key_len, mask_len, act_len, tot_len;
	struct sk_buff *skb;
	unsigned char *msg;

	meta_len =  sizeof(struct nfp_fl_rule_metadata);
	key_len = nfp_flow->meta.key_len;
	mask_len = nfp_flow->meta.mask_len;
	act_len = nfp_flow->meta.act_len;

	tot_len = meta_len + key_len + mask_len + act_len;

	/* Convert to long words as firmware expects
	 * lengths in units of NFP_FL_LW_SIZ.
	 */
	nfp_flow->meta.key_len >>= NFP_FL_LW_SIZ;
	nfp_flow->meta.mask_len >>= NFP_FL_LW_SIZ;
	nfp_flow->meta.act_len >>= NFP_FL_LW_SIZ;

	skb = nfp_flower_cmsg_alloc(app, tot_len, mtype, GFP_KERNEL);
	if (!skb)
		return -ENOMEM;

	msg = nfp_flower_cmsg_get_data(skb);
	memcpy(msg, &nfp_flow->meta, meta_len);
	memcpy(&msg[meta_len], nfp_flow->unmasked_data, key_len);
	memcpy(&msg[meta_len + key_len], nfp_flow->mask_data, mask_len);
	memcpy(&msg[meta_len + key_len + mask_len],
	       nfp_flow->action_data, act_len);

	/* Convert back to bytes as software expects
	 * lengths in units of bytes.
	 */
	nfp_flow->meta.key_len <<= NFP_FL_LW_SIZ;
	nfp_flow->meta.mask_len <<= NFP_FL_LW_SIZ;
	nfp_flow->meta.act_len <<= NFP_FL_LW_SIZ;

	nfp_ctrl_tx(app->ctrl, skb);

	return 0;
}

static bool nfp_flower_check_higher_than_mac(struct flow_cls_offload *f)
{
	struct flow_rule *rule = flow_cls_offload_flow_rule(f);

	return flow_rule_match_key(rule, FLOW_DISSECTOR_KEY_IPV4_ADDRS) ||
	       flow_rule_match_key(rule, FLOW_DISSECTOR_KEY_IPV6_ADDRS) ||
	       flow_rule_match_key(rule, FLOW_DISSECTOR_KEY_PORTS) ||
	       flow_rule_match_key(rule, FLOW_DISSECTOR_KEY_ICMP);
}

static bool nfp_flower_check_higher_than_l3(struct flow_cls_offload *f)
{
	struct flow_rule *rule = flow_cls_offload_flow_rule(f);

	return flow_rule_match_key(rule, FLOW_DISSECTOR_KEY_PORTS) ||
	       flow_rule_match_key(rule, FLOW_DISSECTOR_KEY_ICMP);
}

static int
nfp_flower_calc_opt_layer(struct flow_dissector_key_enc_opts *enc_opts,
			  u32 *key_layer_two, int *key_size,
			  struct netlink_ext_ack *extack)
{
	if (enc_opts->len > NFP_FL_MAX_GENEVE_OPT_KEY) {
		NL_SET_ERR_MSG_MOD(extack, "unsupported offload: geneve options exceed maximum length");
		return -EOPNOTSUPP;
	}

	if (enc_opts->len > 0) {
		*key_layer_two |= NFP_FLOWER_LAYER2_GENEVE_OP;
		*key_size += sizeof(struct nfp_flower_geneve_options);
	}

	return 0;
}

static int
nfp_flower_calc_udp_tun_layer(struct flow_dissector_key_ports *enc_ports,
			      struct flow_dissector_key_enc_opts *enc_op,
			      u32 *key_layer_two, u8 *key_layer, int *key_size,
			      struct nfp_flower_priv *priv,
			      enum nfp_flower_tun_type *tun_type,
			      struct netlink_ext_ack *extack)
{
	int err;

	switch (enc_ports->dst) {
	case htons(IANA_VXLAN_UDP_PORT):
		*tun_type = NFP_FL_TUNNEL_VXLAN;
		*key_layer |= NFP_FLOWER_LAYER_VXLAN;
		*key_size += sizeof(struct nfp_flower_ipv4_udp_tun);

		if (enc_op) {
			NL_SET_ERR_MSG_MOD(extack, "unsupported offload: encap options not supported on vxlan tunnels");
			return -EOPNOTSUPP;
		}
		break;
	case htons(GENEVE_UDP_PORT):
		if (!(priv->flower_ext_feats & NFP_FL_FEATS_GENEVE)) {
			NL_SET_ERR_MSG_MOD(extack, "unsupported offload: loaded firmware does not support geneve offload");
			return -EOPNOTSUPP;
		}
		*tun_type = NFP_FL_TUNNEL_GENEVE;
		*key_layer |= NFP_FLOWER_LAYER_EXT_META;
		*key_size += sizeof(struct nfp_flower_ext_meta);
		*key_layer_two |= NFP_FLOWER_LAYER2_GENEVE;
		*key_size += sizeof(struct nfp_flower_ipv4_udp_tun);

		if (!enc_op)
			break;
		if (!(priv->flower_ext_feats & NFP_FL_FEATS_GENEVE_OPT)) {
			NL_SET_ERR_MSG_MOD(extack, "unsupported offload: loaded firmware does not support geneve option offload");
			return -EOPNOTSUPP;
		}
		err = nfp_flower_calc_opt_layer(enc_op, key_layer_two,
						key_size, extack);
		if (err)
			return err;
		break;
	default:
		NL_SET_ERR_MSG_MOD(extack, "unsupported offload: tunnel type unknown");
		return -EOPNOTSUPP;
	}

	return 0;
}

static int
nfp_flower_calculate_key_layers(struct nfp_app *app,
				struct net_device *netdev,
				struct nfp_fl_key_ls *ret_key_ls,
				struct flow_cls_offload *flow,
				enum nfp_flower_tun_type *tun_type,
				struct netlink_ext_ack *extack)
{
	struct flow_rule *rule = flow_cls_offload_flow_rule(flow);
	struct flow_dissector *dissector = rule->match.dissector;
	struct flow_match_basic basic = { NULL, NULL};
	struct nfp_flower_priv *priv = app->priv;
	u32 key_layer_two;
	u8 key_layer;
	int key_size;
	int err;

	if (dissector->used_keys & ~NFP_FLOWER_WHITELIST_DISSECTOR) {
		NL_SET_ERR_MSG_MOD(extack, "unsupported offload: match not supported");
		return -EOPNOTSUPP;
	}

	/* If any tun dissector is used then the required set must be used. */
	if (dissector->used_keys & NFP_FLOWER_WHITELIST_TUN_DISSECTOR &&
	    (dissector->used_keys & NFP_FLOWER_WHITELIST_TUN_DISSECTOR_R)
	    != NFP_FLOWER_WHITELIST_TUN_DISSECTOR_R) {
		NL_SET_ERR_MSG_MOD(extack, "unsupported offload: tunnel match not supported");
		return -EOPNOTSUPP;
	}

	key_layer_two = 0;
	key_layer = NFP_FLOWER_LAYER_PORT;
	key_size = sizeof(struct nfp_flower_meta_tci) +
		   sizeof(struct nfp_flower_in_port);

	if (flow_rule_match_key(rule, FLOW_DISSECTOR_KEY_ETH_ADDRS) ||
	    flow_rule_match_key(rule, FLOW_DISSECTOR_KEY_MPLS)) {
		key_layer |= NFP_FLOWER_LAYER_MAC;
		key_size += sizeof(struct nfp_flower_mac_mpls);
	}

	if (flow_rule_match_key(rule, FLOW_DISSECTOR_KEY_VLAN)) {
		struct flow_match_vlan vlan;

		flow_rule_match_vlan(rule, &vlan);
		if (!(priv->flower_ext_feats & NFP_FL_FEATS_VLAN_PCP) &&
		    vlan.key->vlan_priority) {
			NL_SET_ERR_MSG_MOD(extack, "unsupported offload: loaded firmware does not support VLAN PCP offload");
			return -EOPNOTSUPP;
		}
	}

	if (flow_rule_match_key(rule, FLOW_DISSECTOR_KEY_ENC_CONTROL)) {
		struct flow_match_enc_opts enc_op = { NULL, NULL };
		struct flow_match_ipv4_addrs ipv4_addrs;
		struct flow_match_control enc_ctl;
		struct flow_match_ports enc_ports;

		flow_rule_match_enc_control(rule, &enc_ctl);

		if (enc_ctl.mask->addr_type != 0xffff) {
			NL_SET_ERR_MSG_MOD(extack, "unsupported offload: wildcarded protocols on tunnels are not supported");
			return -EOPNOTSUPP;
		}
		if (enc_ctl.key->addr_type != FLOW_DISSECTOR_KEY_IPV4_ADDRS) {
			NL_SET_ERR_MSG_MOD(extack, "unsupported offload: only IPv4 tunnels are supported");
			return -EOPNOTSUPP;
		}

		/* These fields are already verified as used. */
		flow_rule_match_enc_ipv4_addrs(rule, &ipv4_addrs);
		if (ipv4_addrs.mask->dst != cpu_to_be32(~0)) {
			NL_SET_ERR_MSG_MOD(extack, "unsupported offload: only an exact match IPv4 destination address is supported");
			return -EOPNOTSUPP;
		}

		if (flow_rule_match_key(rule, FLOW_DISSECTOR_KEY_ENC_OPTS))
			flow_rule_match_enc_opts(rule, &enc_op);

<<<<<<< HEAD
		switch (enc_ports.key->dst) {
		case htons(IANA_VXLAN_UDP_PORT):
			*tun_type = NFP_FL_TUNNEL_VXLAN;
			key_layer |= NFP_FLOWER_LAYER_VXLAN;
			key_size += sizeof(struct nfp_flower_ipv4_udp_tun);
=======
>>>>>>> 4ff96fb5

		if (!flow_rule_match_key(rule, FLOW_DISSECTOR_KEY_ENC_PORTS)) {
			/* check if GRE, which has no enc_ports */
			if (netif_is_gretap(netdev)) {
				*tun_type = NFP_FL_TUNNEL_GRE;
				key_layer |= NFP_FLOWER_LAYER_EXT_META;
				key_size += sizeof(struct nfp_flower_ext_meta);
				key_layer_two |= NFP_FLOWER_LAYER2_GRE;
				key_size +=
					sizeof(struct nfp_flower_ipv4_gre_tun);

				if (enc_op.key) {
					NL_SET_ERR_MSG_MOD(extack, "unsupported offload: encap options not supported on GRE tunnels");
					return -EOPNOTSUPP;
				}
			} else {
				NL_SET_ERR_MSG_MOD(extack, "unsupported offload: an exact match on L4 destination port is required for non-GRE tunnels");
				return -EOPNOTSUPP;
<<<<<<< HEAD
			break;
		case htons(GENEVE_UDP_PORT):
			if (!(priv->flower_ext_feats & NFP_FL_FEATS_GENEVE))
=======
			}
		} else {
			flow_rule_match_enc_ports(rule, &enc_ports);
			if (enc_ports.mask->dst != cpu_to_be16(~0)) {
				NL_SET_ERR_MSG_MOD(extack, "unsupported offload: only an exact match L4 destination port is supported");
>>>>>>> 4ff96fb5
				return -EOPNOTSUPP;
			}

			err = nfp_flower_calc_udp_tun_layer(enc_ports.key,
							    enc_op.key,
							    &key_layer_two,
							    &key_layer,
							    &key_size, priv,
							    tun_type, extack);
			if (err)
				return err;

			/* Ensure the ingress netdev matches the expected
			 * tun type.
			 */
			if (!nfp_fl_netdev_is_tunnel_type(netdev, *tun_type)) {
				NL_SET_ERR_MSG_MOD(extack, "unsupported offload: ingress netdev does not match the expected tunnel type");
				return -EOPNOTSUPP;
			}
		}
	}

	if (flow_rule_match_key(rule, FLOW_DISSECTOR_KEY_BASIC))
		flow_rule_match_basic(rule, &basic);

	if (basic.mask && basic.mask->n_proto) {
		/* Ethernet type is present in the key. */
		switch (basic.key->n_proto) {
		case cpu_to_be16(ETH_P_IP):
			key_layer |= NFP_FLOWER_LAYER_IPV4;
			key_size += sizeof(struct nfp_flower_ipv4);
			break;

		case cpu_to_be16(ETH_P_IPV6):
			key_layer |= NFP_FLOWER_LAYER_IPV6;
			key_size += sizeof(struct nfp_flower_ipv6);
			break;

		/* Currently we do not offload ARP
		 * because we rely on it to get to the host.
		 */
		case cpu_to_be16(ETH_P_ARP):
			NL_SET_ERR_MSG_MOD(extack, "unsupported offload: ARP not supported");
			return -EOPNOTSUPP;

		case cpu_to_be16(ETH_P_MPLS_UC):
		case cpu_to_be16(ETH_P_MPLS_MC):
			if (!(key_layer & NFP_FLOWER_LAYER_MAC)) {
				key_layer |= NFP_FLOWER_LAYER_MAC;
				key_size += sizeof(struct nfp_flower_mac_mpls);
			}
			break;

		/* Will be included in layer 2. */
		case cpu_to_be16(ETH_P_8021Q):
			break;

		default:
			/* Other ethtype - we need check the masks for the
			 * remainder of the key to ensure we can offload.
			 */
			if (nfp_flower_check_higher_than_mac(flow)) {
				NL_SET_ERR_MSG_MOD(extack, "unsupported offload: non IPv4/IPv6 offload with L3/L4 matches not supported");
				return -EOPNOTSUPP;
			}
			break;
		}
	}

	if (basic.mask && basic.mask->ip_proto) {
		switch (basic.key->ip_proto) {
		case IPPROTO_TCP:
		case IPPROTO_UDP:
		case IPPROTO_SCTP:
		case IPPROTO_ICMP:
		case IPPROTO_ICMPV6:
			key_layer |= NFP_FLOWER_LAYER_TP;
			key_size += sizeof(struct nfp_flower_tp_ports);
			break;
		default:
			/* Other ip proto - we need check the masks for the
			 * remainder of the key to ensure we can offload.
			 */
			if (nfp_flower_check_higher_than_l3(flow)) {
				NL_SET_ERR_MSG_MOD(extack, "unsupported offload: unknown IP protocol with L4 matches not supported");
				return -EOPNOTSUPP;
			}
			break;
		}
	}

	if (flow_rule_match_key(rule, FLOW_DISSECTOR_KEY_TCP)) {
		struct flow_match_tcp tcp;
		u32 tcp_flags;

		flow_rule_match_tcp(rule, &tcp);
		tcp_flags = be16_to_cpu(tcp.key->flags);

		if (tcp_flags & ~NFP_FLOWER_SUPPORTED_TCPFLAGS) {
			NL_SET_ERR_MSG_MOD(extack, "unsupported offload: no match support for selected TCP flags");
			return -EOPNOTSUPP;
		}

		/* We only support PSH and URG flags when either
		 * FIN, SYN or RST is present as well.
		 */
		if ((tcp_flags & (TCPHDR_PSH | TCPHDR_URG)) &&
		    !(tcp_flags & (TCPHDR_FIN | TCPHDR_SYN | TCPHDR_RST))) {
			NL_SET_ERR_MSG_MOD(extack, "unsupported offload: PSH and URG is only supported when used with FIN, SYN or RST");
			return -EOPNOTSUPP;
		}

		/* We need to store TCP flags in the either the IPv4 or IPv6 key
		 * space, thus we need to ensure we include a IPv4/IPv6 key
		 * layer if we have not done so already.
		 */
		if (!basic.key) {
			NL_SET_ERR_MSG_MOD(extack, "unsupported offload: match on TCP flags requires a match on L3 protocol");
			return -EOPNOTSUPP;
		}

		if (!(key_layer & NFP_FLOWER_LAYER_IPV4) &&
		    !(key_layer & NFP_FLOWER_LAYER_IPV6)) {
			switch (basic.key->n_proto) {
			case cpu_to_be16(ETH_P_IP):
				key_layer |= NFP_FLOWER_LAYER_IPV4;
				key_size += sizeof(struct nfp_flower_ipv4);
				break;

			case cpu_to_be16(ETH_P_IPV6):
					key_layer |= NFP_FLOWER_LAYER_IPV6;
				key_size += sizeof(struct nfp_flower_ipv6);
				break;

			default:
				NL_SET_ERR_MSG_MOD(extack, "unsupported offload: match on TCP flags requires a match on IPv4/IPv6");
				return -EOPNOTSUPP;
			}
		}
	}

	if (flow_rule_match_key(rule, FLOW_DISSECTOR_KEY_CONTROL)) {
		struct flow_match_control ctl;

		flow_rule_match_control(rule, &ctl);
		if (ctl.key->flags & ~NFP_FLOWER_SUPPORTED_CTLFLAGS) {
			NL_SET_ERR_MSG_MOD(extack, "unsupported offload: match on unknown control flag");
			return -EOPNOTSUPP;
		}
	}

	ret_key_ls->key_layer = key_layer;
	ret_key_ls->key_layer_two = key_layer_two;
	ret_key_ls->key_size = key_size;

	return 0;
}

static struct nfp_fl_payload *
nfp_flower_allocate_new(struct nfp_fl_key_ls *key_layer)
{
	struct nfp_fl_payload *flow_pay;

	flow_pay = kmalloc(sizeof(*flow_pay), GFP_KERNEL);
	if (!flow_pay)
		return NULL;

	flow_pay->meta.key_len = key_layer->key_size;
	flow_pay->unmasked_data = kmalloc(key_layer->key_size, GFP_KERNEL);
	if (!flow_pay->unmasked_data)
		goto err_free_flow;

	flow_pay->meta.mask_len = key_layer->key_size;
	flow_pay->mask_data = kmalloc(key_layer->key_size, GFP_KERNEL);
	if (!flow_pay->mask_data)
		goto err_free_unmasked;

	flow_pay->action_data = kmalloc(NFP_FL_MAX_A_SIZ, GFP_KERNEL);
	if (!flow_pay->action_data)
		goto err_free_mask;

	flow_pay->nfp_tun_ipv4_addr = 0;
	flow_pay->meta.flags = 0;
	INIT_LIST_HEAD(&flow_pay->linked_flows);
	flow_pay->in_hw = false;

	return flow_pay;

err_free_mask:
	kfree(flow_pay->mask_data);
err_free_unmasked:
	kfree(flow_pay->unmasked_data);
err_free_flow:
	kfree(flow_pay);
	return NULL;
}

static int
nfp_flower_update_merge_with_actions(struct nfp_fl_payload *flow,
				     struct nfp_flower_merge_check *merge,
				     u8 *last_act_id, int *act_out)
{
	struct nfp_fl_set_ipv6_tc_hl_fl *ipv6_tc_hl_fl;
	struct nfp_fl_set_ip4_ttl_tos *ipv4_ttl_tos;
	struct nfp_fl_set_ip4_addrs *ipv4_add;
	struct nfp_fl_set_ipv6_addr *ipv6_add;
	struct nfp_fl_push_vlan *push_vlan;
	struct nfp_fl_set_tport *tport;
	struct nfp_fl_set_eth *eth;
	struct nfp_fl_act_head *a;
	unsigned int act_off = 0;
	u8 act_id = 0;
	u8 *ports;
	int i;

	while (act_off < flow->meta.act_len) {
		a = (struct nfp_fl_act_head *)&flow->action_data[act_off];
		act_id = a->jump_id;

		switch (act_id) {
		case NFP_FL_ACTION_OPCODE_OUTPUT:
			if (act_out)
				(*act_out)++;
			break;
		case NFP_FL_ACTION_OPCODE_PUSH_VLAN:
			push_vlan = (struct nfp_fl_push_vlan *)a;
			if (push_vlan->vlan_tci)
				merge->tci = cpu_to_be16(0xffff);
			break;
		case NFP_FL_ACTION_OPCODE_POP_VLAN:
			merge->tci = cpu_to_be16(0);
			break;
		case NFP_FL_ACTION_OPCODE_SET_IPV4_TUNNEL:
			/* New tunnel header means l2 to l4 can be matched. */
			eth_broadcast_addr(&merge->l2.mac_dst[0]);
			eth_broadcast_addr(&merge->l2.mac_src[0]);
			memset(&merge->l4, 0xff,
			       sizeof(struct nfp_flower_tp_ports));
			memset(&merge->ipv4, 0xff,
			       sizeof(struct nfp_flower_ipv4));
			break;
		case NFP_FL_ACTION_OPCODE_SET_ETHERNET:
			eth = (struct nfp_fl_set_eth *)a;
			for (i = 0; i < ETH_ALEN; i++)
				merge->l2.mac_dst[i] |= eth->eth_addr_mask[i];
			for (i = 0; i < ETH_ALEN; i++)
				merge->l2.mac_src[i] |=
					eth->eth_addr_mask[ETH_ALEN + i];
			break;
		case NFP_FL_ACTION_OPCODE_SET_IPV4_ADDRS:
			ipv4_add = (struct nfp_fl_set_ip4_addrs *)a;
			merge->ipv4.ipv4_src |= ipv4_add->ipv4_src_mask;
			merge->ipv4.ipv4_dst |= ipv4_add->ipv4_dst_mask;
			break;
		case NFP_FL_ACTION_OPCODE_SET_IPV4_TTL_TOS:
			ipv4_ttl_tos = (struct nfp_fl_set_ip4_ttl_tos *)a;
			merge->ipv4.ip_ext.ttl |= ipv4_ttl_tos->ipv4_ttl_mask;
			merge->ipv4.ip_ext.tos |= ipv4_ttl_tos->ipv4_tos_mask;
			break;
		case NFP_FL_ACTION_OPCODE_SET_IPV6_SRC:
			ipv6_add = (struct nfp_fl_set_ipv6_addr *)a;
			for (i = 0; i < 4; i++)
				merge->ipv6.ipv6_src.in6_u.u6_addr32[i] |=
					ipv6_add->ipv6[i].mask;
			break;
		case NFP_FL_ACTION_OPCODE_SET_IPV6_DST:
			ipv6_add = (struct nfp_fl_set_ipv6_addr *)a;
			for (i = 0; i < 4; i++)
				merge->ipv6.ipv6_dst.in6_u.u6_addr32[i] |=
					ipv6_add->ipv6[i].mask;
			break;
		case NFP_FL_ACTION_OPCODE_SET_IPV6_TC_HL_FL:
			ipv6_tc_hl_fl = (struct nfp_fl_set_ipv6_tc_hl_fl *)a;
			merge->ipv6.ip_ext.ttl |=
				ipv6_tc_hl_fl->ipv6_hop_limit_mask;
			merge->ipv6.ip_ext.tos |= ipv6_tc_hl_fl->ipv6_tc_mask;
			merge->ipv6.ipv6_flow_label_exthdr |=
				ipv6_tc_hl_fl->ipv6_label_mask;
			break;
		case NFP_FL_ACTION_OPCODE_SET_UDP:
		case NFP_FL_ACTION_OPCODE_SET_TCP:
			tport = (struct nfp_fl_set_tport *)a;
			ports = (u8 *)&merge->l4.port_src;
			for (i = 0; i < 4; i++)
				ports[i] |= tport->tp_port_mask[i];
			break;
		case NFP_FL_ACTION_OPCODE_PRE_TUNNEL:
		case NFP_FL_ACTION_OPCODE_PRE_LAG:
		case NFP_FL_ACTION_OPCODE_PUSH_GENEVE:
			break;
		default:
			return -EOPNOTSUPP;
		}

		act_off += a->len_lw << NFP_FL_LW_SIZ;
	}

	if (last_act_id)
		*last_act_id = act_id;

	return 0;
}

static int
nfp_flower_populate_merge_match(struct nfp_fl_payload *flow,
				struct nfp_flower_merge_check *merge,
				bool extra_fields)
{
	struct nfp_flower_meta_tci *meta_tci;
	u8 *mask = flow->mask_data;
	u8 key_layer, match_size;

	memset(merge, 0, sizeof(struct nfp_flower_merge_check));

	meta_tci = (struct nfp_flower_meta_tci *)mask;
	key_layer = meta_tci->nfp_flow_key_layer;

	if (key_layer & ~NFP_FLOWER_MERGE_FIELDS && !extra_fields)
		return -EOPNOTSUPP;

	merge->tci = meta_tci->tci;
	mask += sizeof(struct nfp_flower_meta_tci);

	if (key_layer & NFP_FLOWER_LAYER_EXT_META)
		mask += sizeof(struct nfp_flower_ext_meta);

	mask += sizeof(struct nfp_flower_in_port);

	if (key_layer & NFP_FLOWER_LAYER_MAC) {
		match_size = sizeof(struct nfp_flower_mac_mpls);
		memcpy(&merge->l2, mask, match_size);
		mask += match_size;
	}

	if (key_layer & NFP_FLOWER_LAYER_TP) {
		match_size = sizeof(struct nfp_flower_tp_ports);
		memcpy(&merge->l4, mask, match_size);
		mask += match_size;
	}

	if (key_layer & NFP_FLOWER_LAYER_IPV4) {
		match_size = sizeof(struct nfp_flower_ipv4);
		memcpy(&merge->ipv4, mask, match_size);
	}

	if (key_layer & NFP_FLOWER_LAYER_IPV6) {
		match_size = sizeof(struct nfp_flower_ipv6);
		memcpy(&merge->ipv6, mask, match_size);
	}

	return 0;
}

static int
nfp_flower_can_merge(struct nfp_fl_payload *sub_flow1,
		     struct nfp_fl_payload *sub_flow2)
{
	/* Two flows can be merged if sub_flow2 only matches on bits that are
	 * either matched by sub_flow1 or set by a sub_flow1 action. This
	 * ensures that every packet that hits sub_flow1 and recirculates is
	 * guaranteed to hit sub_flow2.
	 */
	struct nfp_flower_merge_check sub_flow1_merge, sub_flow2_merge;
	int err, act_out = 0;
	u8 last_act_id = 0;

	err = nfp_flower_populate_merge_match(sub_flow1, &sub_flow1_merge,
					      true);
	if (err)
		return err;

	err = nfp_flower_populate_merge_match(sub_flow2, &sub_flow2_merge,
					      false);
	if (err)
		return err;

	err = nfp_flower_update_merge_with_actions(sub_flow1, &sub_flow1_merge,
						   &last_act_id, &act_out);
	if (err)
		return err;

	/* Must only be 1 output action and it must be the last in sequence. */
	if (act_out != 1 || last_act_id != NFP_FL_ACTION_OPCODE_OUTPUT)
		return -EOPNOTSUPP;

	/* Reject merge if sub_flow2 matches on something that is not matched
	 * on or set in an action by sub_flow1.
	 */
	err = bitmap_andnot(sub_flow2_merge.vals, sub_flow2_merge.vals,
			    sub_flow1_merge.vals,
			    sizeof(struct nfp_flower_merge_check) * 8);
	if (err)
		return -EINVAL;

	return 0;
}

static unsigned int
nfp_flower_copy_pre_actions(char *act_dst, char *act_src, int len,
			    bool *tunnel_act)
{
	unsigned int act_off = 0, act_len;
	struct nfp_fl_act_head *a;
	u8 act_id = 0;

	while (act_off < len) {
		a = (struct nfp_fl_act_head *)&act_src[act_off];
		act_len = a->len_lw << NFP_FL_LW_SIZ;
		act_id = a->jump_id;

		switch (act_id) {
		case NFP_FL_ACTION_OPCODE_PRE_TUNNEL:
			if (tunnel_act)
				*tunnel_act = true;
			/* fall through */
		case NFP_FL_ACTION_OPCODE_PRE_LAG:
			memcpy(act_dst + act_off, act_src + act_off, act_len);
			break;
		default:
			return act_off;
		}

		act_off += act_len;
	}

	return act_off;
}

static int nfp_fl_verify_post_tun_acts(char *acts, int len)
{
	struct nfp_fl_act_head *a;
	unsigned int act_off = 0;

	while (act_off < len) {
		a = (struct nfp_fl_act_head *)&acts[act_off];
		if (a->jump_id != NFP_FL_ACTION_OPCODE_OUTPUT)
			return -EOPNOTSUPP;

		act_off += a->len_lw << NFP_FL_LW_SIZ;
	}

	return 0;
}

static int
nfp_flower_merge_action(struct nfp_fl_payload *sub_flow1,
			struct nfp_fl_payload *sub_flow2,
			struct nfp_fl_payload *merge_flow)
{
	unsigned int sub1_act_len, sub2_act_len, pre_off1, pre_off2;
	bool tunnel_act = false;
	char *merge_act;
	int err;

	/* The last action of sub_flow1 must be output - do not merge this. */
	sub1_act_len = sub_flow1->meta.act_len - sizeof(struct nfp_fl_output);
	sub2_act_len = sub_flow2->meta.act_len;

	if (!sub2_act_len)
		return -EINVAL;

	if (sub1_act_len + sub2_act_len > NFP_FL_MAX_A_SIZ)
		return -EINVAL;

	/* A shortcut can only be applied if there is a single action. */
	if (sub1_act_len)
		merge_flow->meta.shortcut = cpu_to_be32(NFP_FL_SC_ACT_NULL);
	else
		merge_flow->meta.shortcut = sub_flow2->meta.shortcut;

	merge_flow->meta.act_len = sub1_act_len + sub2_act_len;
	merge_act = merge_flow->action_data;

	/* Copy any pre-actions to the start of merge flow action list. */
	pre_off1 = nfp_flower_copy_pre_actions(merge_act,
					       sub_flow1->action_data,
					       sub1_act_len, &tunnel_act);
	merge_act += pre_off1;
	sub1_act_len -= pre_off1;
	pre_off2 = nfp_flower_copy_pre_actions(merge_act,
					       sub_flow2->action_data,
					       sub2_act_len, NULL);
	merge_act += pre_off2;
	sub2_act_len -= pre_off2;

	/* FW does a tunnel push when egressing, therefore, if sub_flow 1 pushes
	 * a tunnel, sub_flow 2 can only have output actions for a valid merge.
	 */
	if (tunnel_act) {
		char *post_tun_acts = &sub_flow2->action_data[pre_off2];

		err = nfp_fl_verify_post_tun_acts(post_tun_acts, sub2_act_len);
		if (err)
			return err;
	}

	/* Copy remaining actions from sub_flows 1 and 2. */
	memcpy(merge_act, sub_flow1->action_data + pre_off1, sub1_act_len);
	merge_act += sub1_act_len;
	memcpy(merge_act, sub_flow2->action_data + pre_off2, sub2_act_len);

	return 0;
}

/* Flow link code should only be accessed under RTNL. */
static void nfp_flower_unlink_flow(struct nfp_fl_payload_link *link)
{
	list_del(&link->merge_flow.list);
	list_del(&link->sub_flow.list);
	kfree(link);
}

static void nfp_flower_unlink_flows(struct nfp_fl_payload *merge_flow,
				    struct nfp_fl_payload *sub_flow)
{
	struct nfp_fl_payload_link *link;

	list_for_each_entry(link, &merge_flow->linked_flows, merge_flow.list)
		if (link->sub_flow.flow == sub_flow) {
			nfp_flower_unlink_flow(link);
			return;
		}
}

static int nfp_flower_link_flows(struct nfp_fl_payload *merge_flow,
				 struct nfp_fl_payload *sub_flow)
{
	struct nfp_fl_payload_link *link;

	link = kmalloc(sizeof(*link), GFP_KERNEL);
	if (!link)
		return -ENOMEM;

	link->merge_flow.flow = merge_flow;
	list_add_tail(&link->merge_flow.list, &merge_flow->linked_flows);
	link->sub_flow.flow = sub_flow;
	list_add_tail(&link->sub_flow.list, &sub_flow->linked_flows);

	return 0;
}

/**
 * nfp_flower_merge_offloaded_flows() - Merge 2 existing flows to single flow.
 * @app:	Pointer to the APP handle
 * @sub_flow1:	Initial flow matched to produce merge hint
 * @sub_flow2:	Post recirculation flow matched in merge hint
 *
 * Combines 2 flows (if valid) to a single flow, removing the initial from hw
 * and offloading the new, merged flow.
 *
 * Return: negative value on error, 0 in success.
 */
int nfp_flower_merge_offloaded_flows(struct nfp_app *app,
				     struct nfp_fl_payload *sub_flow1,
				     struct nfp_fl_payload *sub_flow2)
{
<<<<<<< HEAD
	struct tc_cls_flower_offload merge_tc_off;
	struct nfp_flower_priv *priv = app->priv;
=======
	struct flow_cls_offload merge_tc_off;
	struct nfp_flower_priv *priv = app->priv;
	struct netlink_ext_ack *extack = NULL;
>>>>>>> 4ff96fb5
	struct nfp_fl_payload *merge_flow;
	struct nfp_fl_key_ls merge_key_ls;
	int err;

	ASSERT_RTNL();

<<<<<<< HEAD
=======
	extack = merge_tc_off.common.extack;
>>>>>>> 4ff96fb5
	if (sub_flow1 == sub_flow2 ||
	    nfp_flower_is_merge_flow(sub_flow1) ||
	    nfp_flower_is_merge_flow(sub_flow2))
		return -EINVAL;

	err = nfp_flower_can_merge(sub_flow1, sub_flow2);
	if (err)
		return err;

	merge_key_ls.key_size = sub_flow1->meta.key_len;

	merge_flow = nfp_flower_allocate_new(&merge_key_ls);
	if (!merge_flow)
		return -ENOMEM;

	merge_flow->tc_flower_cookie = (unsigned long)merge_flow;
	merge_flow->ingress_dev = sub_flow1->ingress_dev;

	memcpy(merge_flow->unmasked_data, sub_flow1->unmasked_data,
	       sub_flow1->meta.key_len);
	memcpy(merge_flow->mask_data, sub_flow1->mask_data,
	       sub_flow1->meta.mask_len);

	err = nfp_flower_merge_action(sub_flow1, sub_flow2, merge_flow);
	if (err)
		goto err_destroy_merge_flow;

	err = nfp_flower_link_flows(merge_flow, sub_flow1);
	if (err)
		goto err_destroy_merge_flow;

	err = nfp_flower_link_flows(merge_flow, sub_flow2);
	if (err)
		goto err_unlink_sub_flow1;

	merge_tc_off.cookie = merge_flow->tc_flower_cookie;
	err = nfp_compile_flow_metadata(app, &merge_tc_off, merge_flow,
<<<<<<< HEAD
					merge_flow->ingress_dev);
=======
					merge_flow->ingress_dev, extack);
>>>>>>> 4ff96fb5
	if (err)
		goto err_unlink_sub_flow2;

	err = rhashtable_insert_fast(&priv->flow_table, &merge_flow->fl_node,
				     nfp_flower_table_params);
	if (err)
		goto err_release_metadata;

	err = nfp_flower_xmit_flow(app, merge_flow,
				   NFP_FLOWER_CMSG_TYPE_FLOW_MOD);
	if (err)
		goto err_remove_rhash;

	merge_flow->in_hw = true;
	sub_flow1->in_hw = false;

	return 0;

err_remove_rhash:
	WARN_ON_ONCE(rhashtable_remove_fast(&priv->flow_table,
					    &merge_flow->fl_node,
					    nfp_flower_table_params));
err_release_metadata:
	nfp_modify_flow_metadata(app, merge_flow);
err_unlink_sub_flow2:
	nfp_flower_unlink_flows(merge_flow, sub_flow2);
err_unlink_sub_flow1:
	nfp_flower_unlink_flows(merge_flow, sub_flow1);
err_destroy_merge_flow:
	kfree(merge_flow->action_data);
	kfree(merge_flow->mask_data);
	kfree(merge_flow->unmasked_data);
	kfree(merge_flow);
	return err;
}

/**
 * nfp_flower_add_offload() - Adds a new flow to hardware.
 * @app:	Pointer to the APP handle
 * @netdev:	netdev structure.
 * @flow:	TC flower classifier offload structure.
 *
 * Adds a new flow to the repeated hash structure and action payload.
 *
 * Return: negative value on error, 0 if configured successfully.
 */
static int
nfp_flower_add_offload(struct nfp_app *app, struct net_device *netdev,
		       struct flow_cls_offload *flow)
{
	enum nfp_flower_tun_type tun_type = NFP_FL_TUNNEL_NONE;
	struct nfp_flower_priv *priv = app->priv;
	struct netlink_ext_ack *extack = NULL;
	struct nfp_fl_payload *flow_pay;
	struct nfp_fl_key_ls *key_layer;
	struct nfp_port *port = NULL;
	int err;

	extack = flow->common.extack;
	if (nfp_netdev_is_nfp_repr(netdev))
		port = nfp_port_from_netdev(netdev);

	key_layer = kmalloc(sizeof(*key_layer), GFP_KERNEL);
	if (!key_layer)
		return -ENOMEM;

	err = nfp_flower_calculate_key_layers(app, netdev, key_layer, flow,
					      &tun_type, extack);
	if (err)
		goto err_free_key_ls;

	flow_pay = nfp_flower_allocate_new(key_layer);
	if (!flow_pay) {
		err = -ENOMEM;
		goto err_free_key_ls;
	}

	err = nfp_flower_compile_flow_match(app, flow, key_layer, netdev,
					    flow_pay, tun_type, extack);
	if (err)
		goto err_destroy_flow;

	err = nfp_flower_compile_action(app, flow, netdev, flow_pay, extack);
	if (err)
		goto err_destroy_flow;

	err = nfp_compile_flow_metadata(app, flow, flow_pay, netdev, extack);
	if (err)
		goto err_destroy_flow;

	flow_pay->tc_flower_cookie = flow->cookie;
	err = rhashtable_insert_fast(&priv->flow_table, &flow_pay->fl_node,
				     nfp_flower_table_params);
	if (err) {
		NL_SET_ERR_MSG_MOD(extack, "invalid entry: cannot insert flow into tables for offloads");
		goto err_release_metadata;
	}

	err = nfp_flower_xmit_flow(app, flow_pay,
				   NFP_FLOWER_CMSG_TYPE_FLOW_ADD);
	if (err)
		goto err_remove_rhash;

	if (port)
		port->tc_offload_cnt++;

	flow_pay->in_hw = true;

	/* Deallocate flow payload when flower rule has been destroyed. */
	kfree(key_layer);

	return 0;

err_remove_rhash:
	WARN_ON_ONCE(rhashtable_remove_fast(&priv->flow_table,
					    &flow_pay->fl_node,
					    nfp_flower_table_params));
err_release_metadata:
	nfp_modify_flow_metadata(app, flow_pay);
err_destroy_flow:
	kfree(flow_pay->action_data);
	kfree(flow_pay->mask_data);
	kfree(flow_pay->unmasked_data);
	kfree(flow_pay);
err_free_key_ls:
	kfree(key_layer);
	return err;
}

static void
nfp_flower_remove_merge_flow(struct nfp_app *app,
			     struct nfp_fl_payload *del_sub_flow,
			     struct nfp_fl_payload *merge_flow)
{
	struct nfp_flower_priv *priv = app->priv;
	struct nfp_fl_payload_link *link, *temp;
	struct nfp_fl_payload *origin;
	bool mod = false;
	int err;

	link = list_first_entry(&merge_flow->linked_flows,
				struct nfp_fl_payload_link, merge_flow.list);
	origin = link->sub_flow.flow;

	/* Re-add rule the merge had overwritten if it has not been deleted. */
	if (origin != del_sub_flow)
		mod = true;

	err = nfp_modify_flow_metadata(app, merge_flow);
	if (err) {
		nfp_flower_cmsg_warn(app, "Metadata fail for merge flow delete.\n");
		goto err_free_links;
	}

	if (!mod) {
		err = nfp_flower_xmit_flow(app, merge_flow,
					   NFP_FLOWER_CMSG_TYPE_FLOW_DEL);
		if (err) {
			nfp_flower_cmsg_warn(app, "Failed to delete merged flow.\n");
			goto err_free_links;
		}
	} else {
		__nfp_modify_flow_metadata(priv, origin);
		err = nfp_flower_xmit_flow(app, origin,
					   NFP_FLOWER_CMSG_TYPE_FLOW_MOD);
		if (err)
			nfp_flower_cmsg_warn(app, "Failed to revert merge flow.\n");
		origin->in_hw = true;
	}

err_free_links:
	/* Clean any links connected with the merged flow. */
	list_for_each_entry_safe(link, temp, &merge_flow->linked_flows,
				 merge_flow.list)
		nfp_flower_unlink_flow(link);

	kfree(merge_flow->action_data);
	kfree(merge_flow->mask_data);
	kfree(merge_flow->unmasked_data);
	WARN_ON_ONCE(rhashtable_remove_fast(&priv->flow_table,
					    &merge_flow->fl_node,
					    nfp_flower_table_params));
	kfree_rcu(merge_flow, rcu);
}

static void
nfp_flower_del_linked_merge_flows(struct nfp_app *app,
				  struct nfp_fl_payload *sub_flow)
{
	struct nfp_fl_payload_link *link, *temp;

	/* Remove any merge flow formed from the deleted sub_flow. */
	list_for_each_entry_safe(link, temp, &sub_flow->linked_flows,
				 sub_flow.list)
		nfp_flower_remove_merge_flow(app, sub_flow,
					     link->merge_flow.flow);
}

/**
 * nfp_flower_del_offload() - Removes a flow from hardware.
 * @app:	Pointer to the APP handle
 * @netdev:	netdev structure.
 * @flow:	TC flower classifier offload structure
 *
 * Removes a flow from the repeated hash structure and clears the
 * action payload. Any flows merged from this are also deleted.
 *
 * Return: negative value on error, 0 if removed successfully.
 */
static int
nfp_flower_del_offload(struct nfp_app *app, struct net_device *netdev,
		       struct flow_cls_offload *flow)
{
	struct nfp_flower_priv *priv = app->priv;
	struct netlink_ext_ack *extack = NULL;
	struct nfp_fl_payload *nfp_flow;
	struct nfp_port *port = NULL;
	int err;

	extack = flow->common.extack;
	if (nfp_netdev_is_nfp_repr(netdev))
		port = nfp_port_from_netdev(netdev);

	nfp_flow = nfp_flower_search_fl_table(app, flow->cookie, netdev);
	if (!nfp_flow) {
		NL_SET_ERR_MSG_MOD(extack, "invalid entry: cannot remove flow that does not exist");
		return -ENOENT;
	}

	err = nfp_modify_flow_metadata(app, nfp_flow);
	if (err)
		goto err_free_merge_flow;

	if (nfp_flow->nfp_tun_ipv4_addr)
		nfp_tunnel_del_ipv4_off(app, nfp_flow->nfp_tun_ipv4_addr);

	if (!nfp_flow->in_hw) {
		err = 0;
		goto err_free_merge_flow;
	}

	err = nfp_flower_xmit_flow(app, nfp_flow,
				   NFP_FLOWER_CMSG_TYPE_FLOW_DEL);
	/* Fall through on error. */

err_free_merge_flow:
	nfp_flower_del_linked_merge_flows(app, nfp_flow);
	if (port)
		port->tc_offload_cnt--;
	kfree(nfp_flow->action_data);
	kfree(nfp_flow->mask_data);
	kfree(nfp_flow->unmasked_data);
	WARN_ON_ONCE(rhashtable_remove_fast(&priv->flow_table,
					    &nfp_flow->fl_node,
					    nfp_flower_table_params));
	kfree_rcu(nfp_flow, rcu);
	return err;
}

static void
__nfp_flower_update_merge_stats(struct nfp_app *app,
				struct nfp_fl_payload *merge_flow)
{
	struct nfp_flower_priv *priv = app->priv;
	struct nfp_fl_payload_link *link;
	struct nfp_fl_payload *sub_flow;
	u64 pkts, bytes, used;
	u32 ctx_id;

	ctx_id = be32_to_cpu(merge_flow->meta.host_ctx_id);
	pkts = priv->stats[ctx_id].pkts;
	/* Do not cycle subflows if no stats to distribute. */
	if (!pkts)
		return;
	bytes = priv->stats[ctx_id].bytes;
	used = priv->stats[ctx_id].used;

	/* Reset stats for the merge flow. */
	priv->stats[ctx_id].pkts = 0;
	priv->stats[ctx_id].bytes = 0;

	/* The merge flow has received stats updates from firmware.
	 * Distribute these stats to all subflows that form the merge.
	 * The stats will collected from TC via the subflows.
	 */
	list_for_each_entry(link, &merge_flow->linked_flows, merge_flow.list) {
		sub_flow = link->sub_flow.flow;
		ctx_id = be32_to_cpu(sub_flow->meta.host_ctx_id);
		priv->stats[ctx_id].pkts += pkts;
		priv->stats[ctx_id].bytes += bytes;
		max_t(u64, priv->stats[ctx_id].used, used);
	}
}

static void
nfp_flower_update_merge_stats(struct nfp_app *app,
			      struct nfp_fl_payload *sub_flow)
{
	struct nfp_fl_payload_link *link;

	/* Get merge flows that the subflow forms to distribute their stats. */
	list_for_each_entry(link, &sub_flow->linked_flows, sub_flow.list)
		__nfp_flower_update_merge_stats(app, link->merge_flow.flow);
}

/**
 * nfp_flower_get_stats() - Populates flow stats obtained from hardware.
 * @app:	Pointer to the APP handle
 * @netdev:	Netdev structure.
 * @flow:	TC flower classifier offload structure
 *
 * Populates a flow statistics structure which which corresponds to a
 * specific flow.
 *
 * Return: negative value on error, 0 if stats populated successfully.
 */
static int
nfp_flower_get_stats(struct nfp_app *app, struct net_device *netdev,
		     struct flow_cls_offload *flow)
{
	struct nfp_flower_priv *priv = app->priv;
	struct netlink_ext_ack *extack = NULL;
	struct nfp_fl_payload *nfp_flow;
	u32 ctx_id;

	extack = flow->common.extack;
	nfp_flow = nfp_flower_search_fl_table(app, flow->cookie, netdev);
	if (!nfp_flow) {
		NL_SET_ERR_MSG_MOD(extack, "invalid entry: cannot dump stats for flow that does not exist");
		return -EINVAL;
	}

	ctx_id = be32_to_cpu(nfp_flow->meta.host_ctx_id);

	spin_lock_bh(&priv->stats_lock);
	/* If request is for a sub_flow, update stats from merged flows. */
	if (!list_empty(&nfp_flow->linked_flows))
		nfp_flower_update_merge_stats(app, nfp_flow);

	flow_stats_update(&flow->stats, priv->stats[ctx_id].bytes,
			  priv->stats[ctx_id].pkts, priv->stats[ctx_id].used);

	priv->stats[ctx_id].pkts = 0;
	priv->stats[ctx_id].bytes = 0;
	spin_unlock_bh(&priv->stats_lock);

	return 0;
}

static int
nfp_flower_repr_offload(struct nfp_app *app, struct net_device *netdev,
			struct flow_cls_offload *flower)
{
	if (!eth_proto_is_802_3(flower->common.protocol))
		return -EOPNOTSUPP;

	switch (flower->command) {
	case FLOW_CLS_REPLACE:
		return nfp_flower_add_offload(app, netdev, flower);
	case FLOW_CLS_DESTROY:
		return nfp_flower_del_offload(app, netdev, flower);
	case FLOW_CLS_STATS:
		return nfp_flower_get_stats(app, netdev, flower);
	default:
		return -EOPNOTSUPP;
	}
}

static int nfp_flower_setup_tc_block_cb(enum tc_setup_type type,
					void *type_data, void *cb_priv)
{
	struct nfp_repr *repr = cb_priv;

	if (!tc_cls_can_offload_and_chain0(repr->netdev, type_data))
		return -EOPNOTSUPP;

	switch (type) {
	case TC_SETUP_CLSFLOWER:
		return nfp_flower_repr_offload(repr->app, repr->netdev,
					       type_data);
	case TC_SETUP_CLSMATCHALL:
		return nfp_flower_setup_qos_offload(repr->app, repr->netdev,
						    type_data);
	default:
		return -EOPNOTSUPP;
	}
}

static LIST_HEAD(nfp_block_cb_list);

static int nfp_flower_setup_tc_block(struct net_device *netdev,
				     struct flow_block_offload *f)
{
	struct nfp_repr *repr = netdev_priv(netdev);
	struct nfp_flower_repr_priv *repr_priv;
<<<<<<< HEAD
=======
	struct flow_block_cb *block_cb;
>>>>>>> 4ff96fb5

	if (f->binder_type != FLOW_BLOCK_BINDER_TYPE_CLSACT_INGRESS)
		return -EOPNOTSUPP;

	repr_priv = repr->app_priv;
<<<<<<< HEAD
	repr_priv->block_shared = tcf_block_shared(f->block);
=======
	repr_priv->block_shared = f->block_shared;
	f->driver_block_list = &nfp_block_cb_list;
>>>>>>> 4ff96fb5

	switch (f->command) {
	case FLOW_BLOCK_BIND:
		if (flow_block_cb_is_busy(nfp_flower_setup_tc_block_cb, repr,
					  &nfp_block_cb_list))
			return -EBUSY;

		block_cb = flow_block_cb_alloc(f->net,
					       nfp_flower_setup_tc_block_cb,
					       repr, repr, NULL);
		if (IS_ERR(block_cb))
			return PTR_ERR(block_cb);

		flow_block_cb_add(block_cb, f);
		list_add_tail(&block_cb->driver_list, &nfp_block_cb_list);
		return 0;
	case FLOW_BLOCK_UNBIND:
		block_cb = flow_block_cb_lookup(f, nfp_flower_setup_tc_block_cb,
						repr);
		if (!block_cb)
			return -ENOENT;

		flow_block_cb_remove(block_cb, f);
		list_del(&block_cb->driver_list);
		return 0;
	default:
		return -EOPNOTSUPP;
	}
}

int nfp_flower_setup_tc(struct nfp_app *app, struct net_device *netdev,
			enum tc_setup_type type, void *type_data)
{
	switch (type) {
	case TC_SETUP_BLOCK:
		return nfp_flower_setup_tc_block(netdev, type_data);
	default:
		return -EOPNOTSUPP;
	}
}

struct nfp_flower_indr_block_cb_priv {
	struct net_device *netdev;
	struct nfp_app *app;
	struct list_head list;
};

static struct nfp_flower_indr_block_cb_priv *
nfp_flower_indr_block_cb_priv_lookup(struct nfp_app *app,
				     struct net_device *netdev)
{
	struct nfp_flower_indr_block_cb_priv *cb_priv;
	struct nfp_flower_priv *priv = app->priv;

	/* All callback list access should be protected by RTNL. */
	ASSERT_RTNL();

	list_for_each_entry(cb_priv, &priv->indr_block_cb_priv, list)
		if (cb_priv->netdev == netdev)
			return cb_priv;

	return NULL;
}

static int nfp_flower_setup_indr_block_cb(enum tc_setup_type type,
					  void *type_data, void *cb_priv)
{
	struct nfp_flower_indr_block_cb_priv *priv = cb_priv;
	struct flow_cls_offload *flower = type_data;

	if (flower->common.chain_index)
		return -EOPNOTSUPP;

	switch (type) {
	case TC_SETUP_CLSFLOWER:
		return nfp_flower_repr_offload(priv->app, priv->netdev,
					       type_data);
	default:
		return -EOPNOTSUPP;
	}
}

static void nfp_flower_setup_indr_tc_release(void *cb_priv)
{
	struct nfp_flower_indr_block_cb_priv *priv = cb_priv;

	list_del(&priv->list);
	kfree(priv);
}

static int
nfp_flower_setup_indr_tc_block(struct net_device *netdev, struct nfp_app *app,
			       struct flow_block_offload *f)
{
	struct nfp_flower_indr_block_cb_priv *cb_priv;
	struct nfp_flower_priv *priv = app->priv;
	struct flow_block_cb *block_cb;

<<<<<<< HEAD
	if (f->binder_type != TCF_BLOCK_BINDER_TYPE_CLSACT_INGRESS &&
	    !(f->binder_type == TCF_BLOCK_BINDER_TYPE_CLSACT_EGRESS &&
=======
	if (f->binder_type != FLOW_BLOCK_BINDER_TYPE_CLSACT_INGRESS &&
	    !(f->binder_type == FLOW_BLOCK_BINDER_TYPE_CLSACT_EGRESS &&
>>>>>>> 4ff96fb5
	      nfp_flower_internal_port_can_offload(app, netdev)))
		return -EOPNOTSUPP;

	switch (f->command) {
	case FLOW_BLOCK_BIND:
		cb_priv = kmalloc(sizeof(*cb_priv), GFP_KERNEL);
		if (!cb_priv)
			return -ENOMEM;

		cb_priv->netdev = netdev;
		cb_priv->app = app;
		list_add(&cb_priv->list, &priv->indr_block_cb_priv);

		block_cb = flow_block_cb_alloc(f->net,
					       nfp_flower_setup_indr_block_cb,
					       cb_priv, cb_priv,
					       nfp_flower_setup_indr_tc_release);
		if (IS_ERR(block_cb)) {
			list_del(&cb_priv->list);
			kfree(cb_priv);
			return PTR_ERR(block_cb);
		}

		flow_block_cb_add(block_cb, f);
		list_add_tail(&block_cb->driver_list, &nfp_block_cb_list);
		return 0;
	case FLOW_BLOCK_UNBIND:
		cb_priv = nfp_flower_indr_block_cb_priv_lookup(app, netdev);
		if (!cb_priv)
			return -ENOENT;

		block_cb = flow_block_cb_lookup(f,
						nfp_flower_setup_indr_block_cb,
						cb_priv);
		if (!block_cb)
			return -ENOENT;

		flow_block_cb_remove(block_cb, f);
		list_del(&block_cb->driver_list);
		return 0;
	default:
		return -EOPNOTSUPP;
	}
	return 0;
}

static int
nfp_flower_indr_setup_tc_cb(struct net_device *netdev, void *cb_priv,
			    enum tc_setup_type type, void *type_data)
{
	switch (type) {
	case TC_SETUP_BLOCK:
		return nfp_flower_setup_indr_tc_block(netdev, cb_priv,
						      type_data);
	default:
		return -EOPNOTSUPP;
	}
}

int nfp_flower_reg_indir_block_handler(struct nfp_app *app,
				       struct net_device *netdev,
				       unsigned long event)
{
	int err;

	if (!nfp_fl_is_netdev_to_offload(netdev))
		return NOTIFY_OK;

	if (event == NETDEV_REGISTER) {
		err = __tc_indr_block_cb_register(netdev, app,
						  nfp_flower_indr_setup_tc_cb,
						  app);
		if (err)
			nfp_flower_cmsg_warn(app,
					     "Indirect block reg failed - %s\n",
					     netdev->name);
	} else if (event == NETDEV_UNREGISTER) {
		__tc_indr_block_cb_unregister(netdev,
					      nfp_flower_indr_setup_tc_cb, app);
	}

	return NOTIFY_OK;
}<|MERGE_RESOLUTION|>--- conflicted
+++ resolved
@@ -76,28 +76,6 @@
 	};
 };
 
-#define NFP_FLOWER_MERGE_FIELDS \
-	(NFP_FLOWER_LAYER_PORT | \
-	 NFP_FLOWER_LAYER_MAC | \
-	 NFP_FLOWER_LAYER_TP | \
-	 NFP_FLOWER_LAYER_IPV4 | \
-	 NFP_FLOWER_LAYER_IPV6)
-
-struct nfp_flower_merge_check {
-	union {
-		struct {
-			__be16 tci;
-			struct nfp_flower_mac_mpls l2;
-			struct nfp_flower_tp_ports l4;
-			union {
-				struct nfp_flower_ipv4 ipv4;
-				struct nfp_flower_ipv6 ipv6;
-			};
-		};
-		unsigned long vals[8];
-	};
-};
-
 static int
 nfp_flower_xmit_flow(struct nfp_app *app, struct nfp_fl_payload *nfp_flow,
 		     u8 mtype)
@@ -309,14 +287,6 @@
 		if (flow_rule_match_key(rule, FLOW_DISSECTOR_KEY_ENC_OPTS))
 			flow_rule_match_enc_opts(rule, &enc_op);
 
-<<<<<<< HEAD
-		switch (enc_ports.key->dst) {
-		case htons(IANA_VXLAN_UDP_PORT):
-			*tun_type = NFP_FL_TUNNEL_VXLAN;
-			key_layer |= NFP_FLOWER_LAYER_VXLAN;
-			key_size += sizeof(struct nfp_flower_ipv4_udp_tun);
-=======
->>>>>>> 4ff96fb5
 
 		if (!flow_rule_match_key(rule, FLOW_DISSECTOR_KEY_ENC_PORTS)) {
 			/* check if GRE, which has no enc_ports */
@@ -335,17 +305,11 @@
 			} else {
 				NL_SET_ERR_MSG_MOD(extack, "unsupported offload: an exact match on L4 destination port is required for non-GRE tunnels");
 				return -EOPNOTSUPP;
-<<<<<<< HEAD
-			break;
-		case htons(GENEVE_UDP_PORT):
-			if (!(priv->flower_ext_feats & NFP_FL_FEATS_GENEVE))
-=======
 			}
 		} else {
 			flow_rule_match_enc_ports(rule, &enc_ports);
 			if (enc_ports.mask->dst != cpu_to_be16(~0)) {
 				NL_SET_ERR_MSG_MOD(extack, "unsupported offload: only an exact match L4 destination port is supported");
->>>>>>> 4ff96fb5
 				return -EOPNOTSUPP;
 			}
 
@@ -902,24 +866,16 @@
 				     struct nfp_fl_payload *sub_flow1,
 				     struct nfp_fl_payload *sub_flow2)
 {
-<<<<<<< HEAD
-	struct tc_cls_flower_offload merge_tc_off;
-	struct nfp_flower_priv *priv = app->priv;
-=======
 	struct flow_cls_offload merge_tc_off;
 	struct nfp_flower_priv *priv = app->priv;
 	struct netlink_ext_ack *extack = NULL;
->>>>>>> 4ff96fb5
 	struct nfp_fl_payload *merge_flow;
 	struct nfp_fl_key_ls merge_key_ls;
 	int err;
 
 	ASSERT_RTNL();
 
-<<<<<<< HEAD
-=======
 	extack = merge_tc_off.common.extack;
->>>>>>> 4ff96fb5
 	if (sub_flow1 == sub_flow2 ||
 	    nfp_flower_is_merge_flow(sub_flow1) ||
 	    nfp_flower_is_merge_flow(sub_flow2))
@@ -957,11 +913,7 @@
 
 	merge_tc_off.cookie = merge_flow->tc_flower_cookie;
 	err = nfp_compile_flow_metadata(app, &merge_tc_off, merge_flow,
-<<<<<<< HEAD
-					merge_flow->ingress_dev);
-=======
 					merge_flow->ingress_dev, extack);
->>>>>>> 4ff96fb5
 	if (err)
 		goto err_unlink_sub_flow2;
 
@@ -1357,21 +1309,14 @@
 {
 	struct nfp_repr *repr = netdev_priv(netdev);
 	struct nfp_flower_repr_priv *repr_priv;
-<<<<<<< HEAD
-=======
 	struct flow_block_cb *block_cb;
->>>>>>> 4ff96fb5
 
 	if (f->binder_type != FLOW_BLOCK_BINDER_TYPE_CLSACT_INGRESS)
 		return -EOPNOTSUPP;
 
 	repr_priv = repr->app_priv;
-<<<<<<< HEAD
-	repr_priv->block_shared = tcf_block_shared(f->block);
-=======
 	repr_priv->block_shared = f->block_shared;
 	f->driver_block_list = &nfp_block_cb_list;
->>>>>>> 4ff96fb5
 
 	switch (f->command) {
 	case FLOW_BLOCK_BIND:
@@ -1470,13 +1415,8 @@
 	struct nfp_flower_priv *priv = app->priv;
 	struct flow_block_cb *block_cb;
 
-<<<<<<< HEAD
-	if (f->binder_type != TCF_BLOCK_BINDER_TYPE_CLSACT_INGRESS &&
-	    !(f->binder_type == TCF_BLOCK_BINDER_TYPE_CLSACT_EGRESS &&
-=======
 	if (f->binder_type != FLOW_BLOCK_BINDER_TYPE_CLSACT_INGRESS &&
 	    !(f->binder_type == FLOW_BLOCK_BINDER_TYPE_CLSACT_EGRESS &&
->>>>>>> 4ff96fb5
 	      nfp_flower_internal_port_can_offload(app, netdev)))
 		return -EOPNOTSUPP;
 
