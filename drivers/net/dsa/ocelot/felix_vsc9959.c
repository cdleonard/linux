--- conflicted
+++ resolved
@@ -3,23 +3,17 @@
  * Copyright 2018-2019 NXP Semiconductors
  */
 #include <linux/fsl/enetc_mdio.h>
-<<<<<<< HEAD
-=======
 #include <soc/mscc/ocelot_vcap.h>
->>>>>>> 04d5ce62
 #include <soc/mscc/ocelot_sys.h>
 #include <soc/mscc/ocelot.h>
 #include <linux/iopoll.h>
 #include <linux/pci.h>
 #include "felix.h"
 
-<<<<<<< HEAD
-=======
 #define VSC9959_VCAP_IS2_CNT		1024
 #define VSC9959_VCAP_IS2_ENTRY_WIDTH	376
 #define VSC9959_VCAP_PORT_CNT		6
 
->>>>>>> 04d5ce62
 /* TODO: should find a better place for these */
 #define USXGMII_BMCR_RESET		BIT(15)
 #define USXGMII_BMCR_AN_EN		BIT(12)
@@ -419,11 +413,7 @@
 /* Port MAC 0 Internal MDIO bus through which the SerDes acting as an
  * SGMII/QSGMII MAC PCS can be found.
  */
-<<<<<<< HEAD
-static struct resource vsc9959_imdio_res = {
-=======
 static const struct resource vsc9959_imdio_res = {
->>>>>>> 04d5ce62
 	.start		= 0x8030,
 	.end		= 0x8040,
 	.name		= "imdio",
@@ -1091,12 +1081,7 @@
 					phy_interface_t phy_mode)
 {
 	switch (phy_mode) {
-<<<<<<< HEAD
-	case PHY_INTERFACE_MODE_GMII:
-		/* Only supported on internal to-CPU ports */
-=======
 	case PHY_INTERFACE_MODE_INTERNAL:
->>>>>>> 04d5ce62
 		if (port != 4 && port != 5)
 			return -ENOTSUPP;
 		return 0;
@@ -1124,11 +1109,7 @@
 	struct device *dev = ocelot->dev;
 	resource_size_t imdio_base;
 	void __iomem *imdio_regs;
-<<<<<<< HEAD
-	struct resource *res;
-=======
 	struct resource res;
->>>>>>> 04d5ce62
 	struct enetc_hw *hw;
 	struct mii_bus *bus;
 	int port;
@@ -1145,21 +1126,12 @@
 	imdio_base = pci_resource_start(felix->pdev,
 					felix->info->imdio_pci_bar);
 
-<<<<<<< HEAD
-	res = felix->info->imdio_res;
-	res->flags = IORESOURCE_MEM;
-	res->start += imdio_base;
-	res->end += imdio_base;
-
-	imdio_regs = devm_ioremap_resource(dev, res);
-=======
 	memcpy(&res, felix->info->imdio_res, sizeof(res));
 	res.flags = IORESOURCE_MEM;
 	res.start += imdio_base;
 	res.end += imdio_base;
 
 	imdio_regs = devm_ioremap_resource(dev, &res);
->>>>>>> 04d5ce62
 	if (IS_ERR(imdio_regs)) {
 		dev_err(dev, "failed to map internal MDIO registers\n");
 		return PTR_ERR(imdio_regs);
