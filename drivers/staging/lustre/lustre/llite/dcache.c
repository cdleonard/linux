/*
 * GPL HEADER START
 *
 * DO NOT ALTER OR REMOVE COPYRIGHT NOTICES OR THIS FILE HEADER.
 *
 * This program is free software; you can redistribute it and/or modify
 * it under the terms of the GNU General Public License version 2 only,
 * as published by the Free Software Foundation.
 *
 * This program is distributed in the hope that it will be useful, but
 * WITHOUT ANY WARRANTY; without even the implied warranty of
 * MERCHANTABILITY or FITNESS FOR A PARTICULAR PURPOSE.  See the GNU
 * General Public License version 2 for more details (a copy is included
 * in the LICENSE file that accompanied this code).
 *
 * You should have received a copy of the GNU General Public License
 * version 2 along with this program; If not, see
 * http://www.sun.com/software/products/lustre/docs/GPLv2.pdf
 *
 * Please contact Sun Microsystems, Inc., 4150 Network Circle, Santa Clara,
 * CA 95054 USA or visit www.sun.com if you need additional information or
 * have any questions.
 *
 * GPL HEADER END
 */
/*
 * Copyright (c) 2002, 2010, Oracle and/or its affiliates. All rights reserved.
 * Use is subject to license terms.
 *
 * Copyright (c) 2011, 2012, Intel Corporation.
 */
/*
 * This file is part of Lustre, http://www.lustre.org/
 * Lustre is a trademark of Sun Microsystems, Inc.
 */

#include <linux/fs.h>
#include <linux/sched.h>
#include <linux/quotaops.h>

#define DEBUG_SUBSYSTEM S_LLITE

#include "../include/obd_support.h"
#include "../include/lustre_lite.h"
#include "../include/lustre/lustre_idl.h"
#include "../include/lustre_dlm.h"

#include "llite_internal.h"

static void free_dentry_data(struct rcu_head *head)
{
	struct ll_dentry_data *lld;

	lld = container_of(head, struct ll_dentry_data, lld_rcu_head);
	OBD_FREE_PTR(lld);
}

/* should NOT be called with the dcache lock, see fs/dcache.c */
static void ll_release(struct dentry *de)
{
	struct ll_dentry_data *lld;

	LASSERT(de != NULL);
	lld = ll_d2d(de);
	if (lld == NULL) /* NFS copies the de->d_op methods (bug 4655) */
		return;

	if (lld->lld_it) {
		ll_intent_release(lld->lld_it);
		OBD_FREE(lld->lld_it, sizeof(*lld->lld_it));
	}

	de->d_fsdata = NULL;
	call_rcu(&lld->lld_rcu_head, free_dentry_data);
}

/* Compare if two dentries are the same.  Don't match if the existing dentry
 * is marked invalid.  Returns 1 if different, 0 if the same.
 *
 * This avoids a race where ll_lookup_it() instantiates a dentry, but we get
 * an AST before calling d_revalidate_it().  The dentry still exists (marked
 * INVALID) so d_lookup() matches it, but we have no lock on it (so
 * lock_match() fails) and we spin around real_lookup(). */
static int ll_dcompare(const struct dentry *parent, const struct dentry *dentry,
		       unsigned int len, const char *str,
		       const struct qstr *name)
{
	if (len != name->len)
		return 1;

	if (memcmp(str, name->name, len))
		return 1;

	CDEBUG(D_DENTRY, "found name %.*s(%p) flags %#x refc %d\n",
	       name->len, name->name, dentry, dentry->d_flags,
	       d_count(dentry));

	/* mountpoint is always valid */
	if (d_mountpoint((struct dentry *)dentry))
		return 0;

	if (d_lustre_invalid(dentry))
		return 1;

	return 0;
}

static inline int return_if_equal(struct ldlm_lock *lock, void *data)
{
	if ((lock->l_flags &
	     (LDLM_FL_CANCELING | LDLM_FL_DISCARD_DATA)) ==
	    (LDLM_FL_CANCELING | LDLM_FL_DISCARD_DATA))
		return LDLM_ITER_CONTINUE;
	return LDLM_ITER_STOP;
}

/* find any ldlm lock of the inode in mdc and lov
 * return 0    not find
 *	1    find one
 *      < 0    error */
static int find_cbdata(struct inode *inode)
{
	struct ll_sb_info *sbi = ll_i2sbi(inode);
	struct lov_stripe_md *lsm;
	int rc = 0;

	LASSERT(inode);
	rc = md_find_cbdata(sbi->ll_md_exp, ll_inode2fid(inode),
			    return_if_equal, NULL);
	if (rc != 0)
		 return rc;

	lsm = ccc_inode_lsm_get(inode);
	if (lsm == NULL)
		return rc;

	rc = obd_find_cbdata(sbi->ll_dt_exp, lsm, return_if_equal, NULL);
	ccc_inode_lsm_put(inode, lsm);

	return rc;
}

/**
 * Called when last reference to a dentry is dropped and dcache wants to know
 * whether or not it should cache it:
 * - return 1 to delete the dentry immediately
 * - return 0 to cache the dentry
 * Should NOT be called with the dcache lock, see fs/dcache.c
 */
static int ll_ddelete(const struct dentry *de)
{
	LASSERT(de);

	CDEBUG(D_DENTRY, "%s dentry %pd (%p, parent %p, inode %p) %s%s\n",
	       d_lustre_invalid((struct dentry *)de) ? "deleting" : "keeping",
	       de, de, de->d_parent, de->d_inode,
	       d_unhashed(de) ? "" : "hashed,",
	       list_empty(&de->d_subdirs) ? "" : "subdirs");

	/* kernel >= 2.6.38 last refcount is decreased after this function. */
	LASSERT(d_count(de) == 1);

	/* Disable this piece of code temporarily because this is called
	 * inside dcache_lock so it's not appropriate to do lots of work
	 * here. ATTENTION: Before this piece of code enabling, LU-2487 must be
	 * resolved. */
#if 0
	/* if not ldlm lock for this inode, set i_nlink to 0 so that
	 * this inode can be recycled later b=20433 */
	if (de->d_inode && !find_cbdata(de->d_inode))
		clear_nlink(de->d_inode);
#endif

	if (d_lustre_invalid((struct dentry *)de))
		return 1;
	return 0;
}

int ll_d_init(struct dentry *de)
{
	LASSERT(de != NULL);

	CDEBUG(D_DENTRY, "ldd on dentry %pd (%p) parent %p inode %p refc %d\n",
		de, de, de->d_parent, de->d_inode,
		d_count(de));

	if (de->d_fsdata == NULL) {
		struct ll_dentry_data *lld;

		lld = kzalloc(sizeof(*lld), GFP_NOFS);
		if (likely(lld)) {
			spin_lock(&de->d_lock);
			if (likely(de->d_fsdata == NULL)) {
				de->d_fsdata = lld;
				__d_lustre_invalidate(de);
			} else {
				OBD_FREE_PTR(lld);
			}
			spin_unlock(&de->d_lock);
		} else {
			return -ENOMEM;
		}
	}
	LASSERT(de->d_op == &ll_d_ops);

	return 0;
}

void ll_intent_drop_lock(struct lookup_intent *it)
{
	if (it->it_op && it->d.lustre.it_lock_mode) {
		struct lustre_handle handle;

		handle.cookie = it->d.lustre.it_lock_handle;

		CDEBUG(D_DLMTRACE, "releasing lock with cookie %#llx from it %p\n",
		       handle.cookie, it);
		ldlm_lock_decref(&handle, it->d.lustre.it_lock_mode);

		/* bug 494: intent_release may be called multiple times, from
		 * this thread and we don't want to double-decref this lock */
		it->d.lustre.it_lock_mode = 0;
		if (it->d.lustre.it_remote_lock_mode != 0) {
			handle.cookie = it->d.lustre.it_remote_lock_handle;

			CDEBUG(D_DLMTRACE, "releasing remote lock with cookie%#llx from it %p\n",
			       handle.cookie, it);
			ldlm_lock_decref(&handle,
					 it->d.lustre.it_remote_lock_mode);
			it->d.lustre.it_remote_lock_mode = 0;
		}
	}
}

void ll_intent_release(struct lookup_intent *it)
{
	CDEBUG(D_INFO, "intent %p released\n", it);
	ll_intent_drop_lock(it);
	/* We are still holding extra reference on a request, need to free it */
	if (it_disposition(it, DISP_ENQ_OPEN_REF))
		ptlrpc_req_finished(it->d.lustre.it_data); /* ll_file_open */

	if (it_disposition(it, DISP_ENQ_CREATE_REF)) /* create rec */
		ptlrpc_req_finished(it->d.lustre.it_data);

	it->d.lustre.it_disposition = 0;
	it->d.lustre.it_data = NULL;
}

void ll_invalidate_aliases(struct inode *inode)
{
	struct dentry *dentry;
	struct ll_d_hlist_node *p;

	LASSERT(inode != NULL);

	CDEBUG(D_INODE, "marking dentries for ino %lu/%u(%p) invalid\n",
	       inode->i_ino, inode->i_generation, inode);

	ll_lock_dcache(inode);
<<<<<<< HEAD
	ll_d_hlist_for_each_entry(dentry, p, &inode->i_dentry, d_u.d_alias) {
		CDEBUG(D_DENTRY, "dentry in drop %pd (%p) parent %p "
		       "inode %p flags %d\n", dentry, dentry, dentry->d_parent,
=======
	ll_d_hlist_for_each_entry(dentry, p, &inode->i_dentry, d_alias) {
		CDEBUG(D_DENTRY, "dentry in drop %.*s (%p) parent %p inode %p flags %d\n",
		       dentry->d_name.len, dentry->d_name.name,
		       dentry, dentry->d_parent,
>>>>>>> 17d2c643
		       dentry->d_inode, dentry->d_flags);

		if (unlikely(dentry == dentry->d_sb->s_root)) {
			CERROR("%s: called on root dentry=%p, fid="DFID"\n",
			       ll_get_fsname(dentry->d_sb, NULL, 0),
			       dentry, PFID(ll_inode2fid(inode)));
			lustre_dump_dentry(dentry, 1);
			dump_stack();
		}

		d_lustre_invalidate(dentry, 0);
	}
	ll_unlock_dcache(inode);
}

int ll_revalidate_it_finish(struct ptlrpc_request *request,
			    struct lookup_intent *it,
			    struct dentry *de)
{
	int rc = 0;

	if (!request)
		return 0;

	if (it_disposition(it, DISP_LOOKUP_NEG))
		return -ENOENT;

	rc = ll_prep_inode(&de->d_inode, request, NULL, it);

	return rc;
}

void ll_lookup_finish_locks(struct lookup_intent *it, struct dentry *dentry)
{
	LASSERT(it != NULL);
	LASSERT(dentry != NULL);

	if (it->d.lustre.it_lock_mode && dentry->d_inode != NULL) {
		struct inode *inode = dentry->d_inode;
		struct ll_sb_info *sbi = ll_i2sbi(dentry->d_inode);

		CDEBUG(D_DLMTRACE, "setting l_data to inode %p (%lu/%u)\n",
		       inode, inode->i_ino, inode->i_generation);
		ll_set_lock_data(sbi->ll_md_exp, inode, it, NULL);
	}

	/* drop lookup or getattr locks immediately */
	if (it->it_op == IT_LOOKUP || it->it_op == IT_GETATTR) {
		/* on 2.6 there are situation when several lookups and
		 * revalidations may be requested during single operation.
		 * therefore, we don't release intent here -bzzz */
		ll_intent_drop_lock(it);
	}
}

static int ll_revalidate_dentry(struct dentry *dentry,
				unsigned int lookup_flags)
{
	struct inode *dir = dentry->d_parent->d_inode;

	/*
	 * if open&create is set, talk to MDS to make sure file is created if
	 * necessary, because we can't do this in ->open() later since that's
	 * called on an inode. return 0 here to let lookup to handle this.
	 */
	if ((lookup_flags & (LOOKUP_OPEN | LOOKUP_CREATE)) ==
	    (LOOKUP_OPEN | LOOKUP_CREATE))
		return 0;

	if (lookup_flags & (LOOKUP_PARENT | LOOKUP_OPEN | LOOKUP_CREATE))
		return 1;

	if (d_need_statahead(dir, dentry) <= 0)
		return 1;

	if (lookup_flags & LOOKUP_RCU)
		return -ECHILD;

	do_statahead_enter(dir, &dentry, dentry->d_inode == NULL);
	ll_statahead_mark(dir, dentry);
	return 1;
}

/*
 * Always trust cached dentries. Update statahead window if necessary.
 */
static int ll_revalidate_nd(struct dentry *dentry, unsigned int flags)
{
	int rc;

	CDEBUG(D_VFSTRACE, "VFS Op:name=%pd, flags=%u\n",
	       dentry, flags);

	rc = ll_revalidate_dentry(dentry, flags);
	return rc;
}


static void ll_d_iput(struct dentry *de, struct inode *inode)
{
	LASSERT(inode);
	if (!find_cbdata(inode))
		clear_nlink(inode);
	iput(inode);
}

const struct dentry_operations ll_d_ops = {
	.d_revalidate = ll_revalidate_nd,
	.d_release = ll_release,
	.d_delete  = ll_ddelete,
	.d_iput    = ll_d_iput,
	.d_compare = ll_dcompare,
};<|MERGE_RESOLUTION|>--- conflicted
+++ resolved
@@ -258,16 +258,9 @@
 	       inode->i_ino, inode->i_generation, inode);
 
 	ll_lock_dcache(inode);
-<<<<<<< HEAD
 	ll_d_hlist_for_each_entry(dentry, p, &inode->i_dentry, d_u.d_alias) {
-		CDEBUG(D_DENTRY, "dentry in drop %pd (%p) parent %p "
-		       "inode %p flags %d\n", dentry, dentry, dentry->d_parent,
-=======
-	ll_d_hlist_for_each_entry(dentry, p, &inode->i_dentry, d_alias) {
-		CDEBUG(D_DENTRY, "dentry in drop %.*s (%p) parent %p inode %p flags %d\n",
-		       dentry->d_name.len, dentry->d_name.name,
-		       dentry, dentry->d_parent,
->>>>>>> 17d2c643
+		CDEBUG(D_DENTRY, "dentry in drop %pd (%p) parent %p inode %p flags %d\n",
+		       dentry, dentry, dentry->d_parent,
 		       dentry->d_inode, dentry->d_flags);
 
 		if (unlikely(dentry == dentry->d_sb->s_root)) {
