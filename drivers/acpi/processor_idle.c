// SPDX-License-Identifier: GPL-2.0-or-later
/*
 * processor_idle - idle state submodule to the ACPI processor driver
 *
 *  Copyright (C) 2001, 2002 Andy Grover <andrew.grover@intel.com>
 *  Copyright (C) 2001, 2002 Paul Diefenbaugh <paul.s.diefenbaugh@intel.com>
 *  Copyright (C) 2004, 2005 Dominik Brodowski <linux@brodo.de>
 *  Copyright (C) 2004  Anil S Keshavamurthy <anil.s.keshavamurthy@intel.com>
 *  			- Added processor hotplug support
 *  Copyright (C) 2005  Venkatesh Pallipadi <venkatesh.pallipadi@intel.com>
 *  			- Added support for C3 on SMP
 */
#define pr_fmt(fmt) "ACPI: " fmt

#include <linux/module.h>
#include <linux/acpi.h>
#include <linux/dmi.h>
#include <linux/sched.h>       /* need_resched() */
#include <linux/tick.h>
#include <linux/cpuidle.h>
#include <linux/cpu.h>
#include <acpi/processor.h>
#include <linux/kvm_para.h>

/*
 * Include the apic definitions for x86 to have the APIC timer related defines
 * available also for UP (on SMP it gets magically included via linux/smp.h).
 * asm/acpi.h is not an option, as it would require more include magic. Also
 * creating an empty asm-ia64/apic.h would just trade pest vs. cholera.
 */
#ifdef CONFIG_X86
#include <asm/apic.h>
#endif

#define ACPI_PROCESSOR_CLASS            "processor"
#define _COMPONENT              ACPI_PROCESSOR_COMPONENT
ACPI_MODULE_NAME("processor_idle");

#define ACPI_IDLE_STATE_START	(IS_ENABLED(CONFIG_ARCH_HAS_CPU_RELAX) ? 1 : 0)

static unsigned int max_cstate __read_mostly = ACPI_PROCESSOR_MAX_POWER;
module_param(max_cstate, uint, 0000);
static unsigned int nocst __read_mostly;
module_param(nocst, uint, 0000);
static int bm_check_disable __read_mostly;
module_param(bm_check_disable, uint, 0000);

static unsigned int latency_factor __read_mostly = 2;
module_param(latency_factor, uint, 0644);

static DEFINE_PER_CPU(struct cpuidle_device *, acpi_cpuidle_device);

struct cpuidle_driver acpi_idle_driver = {
	.name =		"acpi_idle",
	.owner =	THIS_MODULE,
};

#ifdef CONFIG_ACPI_PROCESSOR_CSTATE
static
DEFINE_PER_CPU(struct acpi_processor_cx * [CPUIDLE_STATE_MAX], acpi_cstate);

static int disabled_by_idle_boot_param(void)
{
	return boot_option_idle_override == IDLE_POLL ||
		boot_option_idle_override == IDLE_HALT;
}

/*
 * IBM ThinkPad R40e crashes mysteriously when going into C2 or C3.
 * For now disable this. Probably a bug somewhere else.
 *
 * To skip this limit, boot/load with a large max_cstate limit.
 */
static int set_max_cstate(const struct dmi_system_id *id)
{
	if (max_cstate > ACPI_PROCESSOR_MAX_POWER)
		return 0;

	pr_notice("%s detected - limiting to C%ld max_cstate."
		  " Override with \"processor.max_cstate=%d\"\n", id->ident,
		  (long)id->driver_data, ACPI_PROCESSOR_MAX_POWER + 1);

	max_cstate = (long)id->driver_data;

	return 0;
}

static const struct dmi_system_id processor_power_dmi_table[] = {
	{ set_max_cstate, "Clevo 5600D", {
	  DMI_MATCH(DMI_BIOS_VENDOR,"Phoenix Technologies LTD"),
	  DMI_MATCH(DMI_BIOS_VERSION,"SHE845M0.86C.0013.D.0302131307")},
	 (void *)2},
	{ set_max_cstate, "Pavilion zv5000", {
	  DMI_MATCH(DMI_SYS_VENDOR, "Hewlett-Packard"),
	  DMI_MATCH(DMI_PRODUCT_NAME,"Pavilion zv5000 (DS502A#ABA)")},
	 (void *)1},
	{ set_max_cstate, "Asus L8400B", {
	  DMI_MATCH(DMI_SYS_VENDOR, "ASUSTeK Computer Inc."),
	  DMI_MATCH(DMI_PRODUCT_NAME,"L8400B series Notebook PC")},
	 (void *)1},
	{},
};


/*
 * Callers should disable interrupts before the call and enable
 * interrupts after return.
 */
static void __cpuidle acpi_safe_halt(void)
{
	if (!tif_need_resched()) {
		safe_halt();
		local_irq_disable();
	}
}

#ifdef ARCH_APICTIMER_STOPS_ON_C3

/*
 * Some BIOS implementations switch to C3 in the published C2 state.
 * This seems to be a common problem on AMD boxen, but other vendors
 * are affected too. We pick the most conservative approach: we assume
 * that the local APIC stops in both C2 and C3.
 */
static void lapic_timer_check_state(int state, struct acpi_processor *pr,
				   struct acpi_processor_cx *cx)
{
	struct acpi_processor_power *pwr = &pr->power;
	u8 type = local_apic_timer_c2_ok ? ACPI_STATE_C3 : ACPI_STATE_C2;

	if (cpu_has(&cpu_data(pr->id), X86_FEATURE_ARAT))
		return;

	if (boot_cpu_has_bug(X86_BUG_AMD_APIC_C1E))
		type = ACPI_STATE_C1;

	/*
	 * Check, if one of the previous states already marked the lapic
	 * unstable
	 */
	if (pwr->timer_broadcast_on_state < state)
		return;

	if (cx->type >= type)
		pr->power.timer_broadcast_on_state = state;
}

static void __lapic_timer_propagate_broadcast(void *arg)
{
	struct acpi_processor *pr = (struct acpi_processor *) arg;

	if (pr->power.timer_broadcast_on_state < INT_MAX)
		tick_broadcast_enable();
	else
		tick_broadcast_disable();
}

static void lapic_timer_propagate_broadcast(struct acpi_processor *pr)
{
	smp_call_function_single(pr->id, __lapic_timer_propagate_broadcast,
				 (void *)pr, 1);
}

/* Power(C) State timer broadcast control */
static void lapic_timer_state_broadcast(struct acpi_processor *pr,
				       struct acpi_processor_cx *cx,
				       int broadcast)
{
	int state = cx - pr->power.states;

	if (state >= pr->power.timer_broadcast_on_state) {
		if (broadcast)
			tick_broadcast_enter();
		else
			tick_broadcast_exit();
	}
}

#else

static void lapic_timer_check_state(int state, struct acpi_processor *pr,
				   struct acpi_processor_cx *cstate) { }
static void lapic_timer_propagate_broadcast(struct acpi_processor *pr) { }
static void lapic_timer_state_broadcast(struct acpi_processor *pr,
				       struct acpi_processor_cx *cx,
				       int broadcast)
{
}

#endif

#if defined(CONFIG_X86)
static void tsc_check_state(int state)
{
	switch (boot_cpu_data.x86_vendor) {
	case X86_VENDOR_HYGON:
	case X86_VENDOR_AMD:
	case X86_VENDOR_INTEL:
	case X86_VENDOR_CENTAUR:
	case X86_VENDOR_ZHAOXIN:
		/*
		 * AMD Fam10h TSC will tick in all
		 * C/P/S0/S1 states when this bit is set.
		 */
		if (boot_cpu_has(X86_FEATURE_NONSTOP_TSC))
			return;

		/*FALL THROUGH*/
	default:
		/* TSC could halt in idle, so notify users */
		if (state > ACPI_STATE_C1)
			mark_tsc_unstable("TSC halts in idle");
	}
}
#else
static void tsc_check_state(int state) { return; }
#endif

static int acpi_processor_get_power_info_fadt(struct acpi_processor *pr)
{

	if (!pr->pblk)
		return -ENODEV;

	/* if info is obtained from pblk/fadt, type equals state */
	pr->power.states[ACPI_STATE_C2].type = ACPI_STATE_C2;
	pr->power.states[ACPI_STATE_C3].type = ACPI_STATE_C3;

#ifndef CONFIG_HOTPLUG_CPU
	/*
	 * Check for P_LVL2_UP flag before entering C2 and above on
	 * an SMP system.
	 */
	if ((num_online_cpus() > 1) &&
	    !(acpi_gbl_FADT.flags & ACPI_FADT_C2_MP_SUPPORTED))
		return -ENODEV;
#endif

	/* determine C2 and C3 address from pblk */
	pr->power.states[ACPI_STATE_C2].address = pr->pblk + 4;
	pr->power.states[ACPI_STATE_C3].address = pr->pblk + 5;

	/* determine latencies from FADT */
	pr->power.states[ACPI_STATE_C2].latency = acpi_gbl_FADT.c2_latency;
	pr->power.states[ACPI_STATE_C3].latency = acpi_gbl_FADT.c3_latency;

	/*
	 * FADT specified C2 latency must be less than or equal to
	 * 100 microseconds.
	 */
	if (acpi_gbl_FADT.c2_latency > ACPI_PROCESSOR_MAX_C2_LATENCY) {
		ACPI_DEBUG_PRINT((ACPI_DB_INFO,
			"C2 latency too large [%d]\n", acpi_gbl_FADT.c2_latency));
		/* invalidate C2 */
		pr->power.states[ACPI_STATE_C2].address = 0;
	}

	/*
	 * FADT supplied C3 latency must be less than or equal to
	 * 1000 microseconds.
	 */
	if (acpi_gbl_FADT.c3_latency > ACPI_PROCESSOR_MAX_C3_LATENCY) {
		ACPI_DEBUG_PRINT((ACPI_DB_INFO,
			"C3 latency too large [%d]\n", acpi_gbl_FADT.c3_latency));
		/* invalidate C3 */
		pr->power.states[ACPI_STATE_C3].address = 0;
	}

	ACPI_DEBUG_PRINT((ACPI_DB_INFO,
			  "lvl2[0x%08x] lvl3[0x%08x]\n",
			  pr->power.states[ACPI_STATE_C2].address,
			  pr->power.states[ACPI_STATE_C3].address));

	snprintf(pr->power.states[ACPI_STATE_C2].desc,
			 ACPI_CX_DESC_LEN, "ACPI P_LVL2 IOPORT 0x%x",
			 pr->power.states[ACPI_STATE_C2].address);
	snprintf(pr->power.states[ACPI_STATE_C3].desc,
			 ACPI_CX_DESC_LEN, "ACPI P_LVL3 IOPORT 0x%x",
			 pr->power.states[ACPI_STATE_C3].address);

	return 0;
}

static int acpi_processor_get_power_info_default(struct acpi_processor *pr)
{
	if (!pr->power.states[ACPI_STATE_C1].valid) {
		/* set the first C-State to C1 */
		/* all processors need to support C1 */
		pr->power.states[ACPI_STATE_C1].type = ACPI_STATE_C1;
		pr->power.states[ACPI_STATE_C1].valid = 1;
		pr->power.states[ACPI_STATE_C1].entry_method = ACPI_CSTATE_HALT;

		snprintf(pr->power.states[ACPI_STATE_C1].desc,
			 ACPI_CX_DESC_LEN, "ACPI HLT");
	}
	/* the C0 state only exists as a filler in our array */
	pr->power.states[ACPI_STATE_C0].valid = 1;
	return 0;
}

static int acpi_processor_get_power_info_cst(struct acpi_processor *pr)
{
	acpi_status status;
	u64 count;
	int current_count;
	int i, ret = 0;
	struct acpi_buffer buffer = { ACPI_ALLOCATE_BUFFER, NULL };
	union acpi_object *cst;

	if (nocst)
		return -ENODEV;

	current_count = 0;

	status = acpi_evaluate_object(pr->handle, "_CST", NULL, &buffer);
	if (ACPI_FAILURE(status)) {
		ACPI_DEBUG_PRINT((ACPI_DB_INFO, "No _CST, giving up\n"));
		return -ENODEV;
	}

	cst = buffer.pointer;

	/* There must be at least 2 elements */
	if (!cst || (cst->type != ACPI_TYPE_PACKAGE) || cst->package.count < 2) {
		pr_err("not enough elements in _CST\n");
		ret = -EFAULT;
		goto end;
	}

	count = cst->package.elements[0].integer.value;

	/* Validate number of power states. */
	if (count < 1 || count != cst->package.count - 1) {
		pr_err("count given by _CST is not valid\n");
		ret = -EFAULT;
		goto end;
	}

	/* Tell driver that at least _CST is supported. */
	pr->flags.has_cst = 1;

	for (i = 1; i <= count; i++) {
		union acpi_object *element;
		union acpi_object *obj;
		struct acpi_power_register *reg;
		struct acpi_processor_cx cx;

		memset(&cx, 0, sizeof(cx));

		element = &(cst->package.elements[i]);
		if (element->type != ACPI_TYPE_PACKAGE)
			continue;

		if (element->package.count != 4)
			continue;

		obj = &(element->package.elements[0]);

		if (obj->type != ACPI_TYPE_BUFFER)
			continue;

		reg = (struct acpi_power_register *)obj->buffer.pointer;

		if (reg->space_id != ACPI_ADR_SPACE_SYSTEM_IO &&
		    (reg->space_id != ACPI_ADR_SPACE_FIXED_HARDWARE))
			continue;

		/* There should be an easy way to extract an integer... */
		obj = &(element->package.elements[1]);
		if (obj->type != ACPI_TYPE_INTEGER)
			continue;

		cx.type = obj->integer.value;
		/*
		 * Some buggy BIOSes won't list C1 in _CST -
		 * Let acpi_processor_get_power_info_default() handle them later
		 */
		if (i == 1 && cx.type != ACPI_STATE_C1)
			current_count++;

		cx.address = reg->address;
		cx.index = current_count + 1;

		cx.entry_method = ACPI_CSTATE_SYSTEMIO;
		if (reg->space_id == ACPI_ADR_SPACE_FIXED_HARDWARE) {
			if (acpi_processor_ffh_cstate_probe
					(pr->id, &cx, reg) == 0) {
				cx.entry_method = ACPI_CSTATE_FFH;
			} else if (cx.type == ACPI_STATE_C1) {
				/*
				 * C1 is a special case where FIXED_HARDWARE
				 * can be handled in non-MWAIT way as well.
				 * In that case, save this _CST entry info.
				 * Otherwise, ignore this info and continue.
				 */
				cx.entry_method = ACPI_CSTATE_HALT;
				snprintf(cx.desc, ACPI_CX_DESC_LEN, "ACPI HLT");
			} else {
				continue;
			}
			if (cx.type == ACPI_STATE_C1 &&
			    (boot_option_idle_override == IDLE_NOMWAIT)) {
				/*
				 * In most cases the C1 space_id obtained from
				 * _CST object is FIXED_HARDWARE access mode.
				 * But when the option of idle=halt is added,
				 * the entry_method type should be changed from
				 * CSTATE_FFH to CSTATE_HALT.
				 * When the option of idle=nomwait is added,
				 * the C1 entry_method type should be
				 * CSTATE_HALT.
				 */
				cx.entry_method = ACPI_CSTATE_HALT;
				snprintf(cx.desc, ACPI_CX_DESC_LEN, "ACPI HLT");
			}
		} else {
			snprintf(cx.desc, ACPI_CX_DESC_LEN, "ACPI IOPORT 0x%x",
				 cx.address);
		}

		if (cx.type == ACPI_STATE_C1) {
			cx.valid = 1;
		}

		obj = &(element->package.elements[2]);
		if (obj->type != ACPI_TYPE_INTEGER)
			continue;

		cx.latency = obj->integer.value;

		obj = &(element->package.elements[3]);
		if (obj->type != ACPI_TYPE_INTEGER)
			continue;

		current_count++;
		memcpy(&(pr->power.states[current_count]), &cx, sizeof(cx));

		/*
		 * We support total ACPI_PROCESSOR_MAX_POWER - 1
		 * (From 1 through ACPI_PROCESSOR_MAX_POWER - 1)
		 */
		if (current_count >= (ACPI_PROCESSOR_MAX_POWER - 1)) {
			pr_warn("Limiting number of power states to max (%d)\n",
				ACPI_PROCESSOR_MAX_POWER);
			pr_warn("Please increase ACPI_PROCESSOR_MAX_POWER if needed.\n");
			break;
		}
	}

	ACPI_DEBUG_PRINT((ACPI_DB_INFO, "Found %d power states\n",
			  current_count));

	/* Validate number of power states discovered */
	if (current_count < 2)
		ret = -EFAULT;

      end:
	kfree(buffer.pointer);

	return ret;
}

static void acpi_processor_power_verify_c3(struct acpi_processor *pr,
					   struct acpi_processor_cx *cx)
{
	static int bm_check_flag = -1;
	static int bm_control_flag = -1;


	if (!cx->address)
		return;

	/*
	 * PIIX4 Erratum #18: We don't support C3 when Type-F (fast)
	 * DMA transfers are used by any ISA device to avoid livelock.
	 * Note that we could disable Type-F DMA (as recommended by
	 * the erratum), but this is known to disrupt certain ISA
	 * devices thus we take the conservative approach.
	 */
	else if (errata.piix4.fdma) {
		ACPI_DEBUG_PRINT((ACPI_DB_INFO,
				  "C3 not supported on PIIX4 with Type-F DMA\n"));
		return;
	}

	/* All the logic here assumes flags.bm_check is same across all CPUs */
	if (bm_check_flag == -1) {
		/* Determine whether bm_check is needed based on CPU  */
		acpi_processor_power_init_bm_check(&(pr->flags), pr->id);
		bm_check_flag = pr->flags.bm_check;
		bm_control_flag = pr->flags.bm_control;
	} else {
		pr->flags.bm_check = bm_check_flag;
		pr->flags.bm_control = bm_control_flag;
	}

	if (pr->flags.bm_check) {
		if (!pr->flags.bm_control) {
			if (pr->flags.has_cst != 1) {
				/* bus mastering control is necessary */
				ACPI_DEBUG_PRINT((ACPI_DB_INFO,
					"C3 support requires BM control\n"));
				return;
			} else {
				/* Here we enter C3 without bus mastering */
				ACPI_DEBUG_PRINT((ACPI_DB_INFO,
					"C3 support without BM control\n"));
			}
		}
	} else {
		/*
		 * WBINVD should be set in fadt, for C3 state to be
		 * supported on when bm_check is not required.
		 */
		if (!(acpi_gbl_FADT.flags & ACPI_FADT_WBINVD)) {
			ACPI_DEBUG_PRINT((ACPI_DB_INFO,
					  "Cache invalidation should work properly"
					  " for C3 to be enabled on SMP systems\n"));
			return;
		}
	}

	/*
	 * Otherwise we've met all of our C3 requirements.
	 * Normalize the C3 latency to expidite policy.  Enable
	 * checking of bus mastering status (bm_check) so we can
	 * use this in our C3 policy
	 */
	cx->valid = 1;

	/*
	 * On older chipsets, BM_RLD needs to be set
	 * in order for Bus Master activity to wake the
	 * system from C3.  Newer chipsets handle DMA
	 * during C3 automatically and BM_RLD is a NOP.
	 * In either case, the proper way to
	 * handle BM_RLD is to set it and leave it set.
	 */
	acpi_write_bit_register(ACPI_BITREG_BUS_MASTER_RLD, 1);

	return;
}

static int acpi_processor_power_verify(struct acpi_processor *pr)
{
	unsigned int i;
	unsigned int working = 0;

	pr->power.timer_broadcast_on_state = INT_MAX;

	for (i = 1; i < ACPI_PROCESSOR_MAX_POWER && i <= max_cstate; i++) {
		struct acpi_processor_cx *cx = &pr->power.states[i];

		switch (cx->type) {
		case ACPI_STATE_C1:
			cx->valid = 1;
			break;

		case ACPI_STATE_C2:
			if (!cx->address)
				break;
			cx->valid = 1;
			break;

		case ACPI_STATE_C3:
			acpi_processor_power_verify_c3(pr, cx);
			break;
		}
		if (!cx->valid)
			continue;

		lapic_timer_check_state(i, pr, cx);
		tsc_check_state(cx->type);
		working++;
	}

	lapic_timer_propagate_broadcast(pr);

	return (working);
}

static int acpi_processor_get_cstate_info(struct acpi_processor *pr)
{
	unsigned int i;
	int result;


	/* NOTE: the idle thread may not be running while calling
	 * this function */

	/* Zero initialize all the C-states info. */
	memset(pr->power.states, 0, sizeof(pr->power.states));

	result = acpi_processor_get_power_info_cst(pr);
	if (result == -ENODEV)
		result = acpi_processor_get_power_info_fadt(pr);

	if (result)
		return result;

	acpi_processor_get_power_info_default(pr);

	pr->power.count = acpi_processor_power_verify(pr);

	/*
	 * if one state of type C2 or C3 is available, mark this
	 * CPU as being "idle manageable"
	 */
	for (i = 1; i < ACPI_PROCESSOR_MAX_POWER; i++) {
		if (pr->power.states[i].valid) {
			pr->power.count = i;
			if (pr->power.states[i].type >= ACPI_STATE_C2)
				pr->flags.power = 1;
		}
	}

	return 0;
}

/**
 * acpi_idle_bm_check - checks if bus master activity was detected
 */
static int acpi_idle_bm_check(void)
{
	u32 bm_status = 0;

	if (bm_check_disable)
		return 0;

	acpi_read_bit_register(ACPI_BITREG_BUS_MASTER_STATUS, &bm_status);
	if (bm_status)
		acpi_write_bit_register(ACPI_BITREG_BUS_MASTER_STATUS, 1);
	/*
	 * PIIX4 Erratum #18: Note that BM_STS doesn't always reflect
	 * the true state of bus mastering activity; forcing us to
	 * manually check the BMIDEA bit of each IDE channel.
	 */
	else if (errata.piix4.bmisx) {
		if ((inb_p(errata.piix4.bmisx + 0x02) & 0x01)
		    || (inb_p(errata.piix4.bmisx + 0x0A) & 0x01))
			bm_status = 1;
	}
	return bm_status;
}

static void wait_for_freeze(void)
{
#ifdef	CONFIG_X86
	/* No delay is needed if we are in guest */
	if (boot_cpu_has(X86_FEATURE_HYPERVISOR))
		return;
#endif
	/* Dummy wait op - must do something useless after P_LVL2 read
	   because chipsets cannot guarantee that STPCLK# signal
	   gets asserted in time to freeze execution properly. */
	inl(acpi_gbl_FADT.xpm_timer_block.address);
}

/**
 * acpi_idle_do_entry - enter idle state using the appropriate method
 * @cx: cstate data
 *
 * Caller disables interrupt before call and enables interrupt after return.
 */
static void __cpuidle acpi_idle_do_entry(struct acpi_processor_cx *cx)
{
	if (cx->entry_method == ACPI_CSTATE_FFH) {
		/* Call into architectural FFH based C-state */
		acpi_processor_ffh_cstate_enter(cx);
	} else if (cx->entry_method == ACPI_CSTATE_HALT) {
		acpi_safe_halt();
	} else {
		/* IO port based C-state */
		inb(cx->address);
<<<<<<< HEAD
		wait_for_freeze();
=======
		/* Dummy wait op - must do something useless after P_LVL2 read
		   because chipsets cannot guarantee that STPCLK# signal
		   gets asserted in time to freeze execution properly. */
		if (!kvm_para_available())
			inl(acpi_gbl_FADT.xpm_timer_block.address);
>>>>>>> 309ec777
	}
}

/**
 * acpi_idle_play_dead - enters an ACPI state for long-term idle (i.e. off-lining)
 * @dev: the target CPU
 * @index: the index of suggested state
 */
static int acpi_idle_play_dead(struct cpuidle_device *dev, int index)
{
	struct acpi_processor_cx *cx = per_cpu(acpi_cstate[index], dev->cpu);

	ACPI_FLUSH_CPU_CACHE();

	while (1) {

		if (cx->entry_method == ACPI_CSTATE_HALT)
			safe_halt();
		else if (cx->entry_method == ACPI_CSTATE_SYSTEMIO) {
			inb(cx->address);
<<<<<<< HEAD
			wait_for_freeze();
=======
			/* See comment in acpi_idle_do_entry() */
			if (!kvm_para_available())
				inl(acpi_gbl_FADT.xpm_timer_block.address);
>>>>>>> 309ec777
		} else
			return -ENODEV;
	}

	/* Never reached */
	return 0;
}

static bool acpi_idle_fallback_to_c1(struct acpi_processor *pr)
{
	return IS_ENABLED(CONFIG_HOTPLUG_CPU) && !pr->flags.has_cst &&
		!(acpi_gbl_FADT.flags & ACPI_FADT_C2_MP_SUPPORTED);
}

static int c3_cpu_count;
static DEFINE_RAW_SPINLOCK(c3_lock);

/**
 * acpi_idle_enter_bm - enters C3 with proper BM handling
 * @pr: Target processor
 * @cx: Target state context
 * @timer_bc: Whether or not to change timer mode to broadcast
 */
static void acpi_idle_enter_bm(struct acpi_processor *pr,
			       struct acpi_processor_cx *cx, bool timer_bc)
{
	acpi_unlazy_tlb(smp_processor_id());

	/*
	 * Must be done before busmaster disable as we might need to
	 * access HPET !
	 */
	if (timer_bc)
		lapic_timer_state_broadcast(pr, cx, 1);

	/*
	 * disable bus master
	 * bm_check implies we need ARB_DIS
	 * bm_control implies whether we can do ARB_DIS
	 *
	 * That leaves a case where bm_check is set and bm_control is
	 * not set. In that case we cannot do much, we enter C3
	 * without doing anything.
	 */
	if (pr->flags.bm_control) {
		raw_spin_lock(&c3_lock);
		c3_cpu_count++;
		/* Disable bus master arbitration when all CPUs are in C3 */
		if (c3_cpu_count == num_online_cpus())
			acpi_write_bit_register(ACPI_BITREG_ARB_DISABLE, 1);
		raw_spin_unlock(&c3_lock);
	}

	acpi_idle_do_entry(cx);

	/* Re-enable bus master arbitration */
	if (pr->flags.bm_control) {
		raw_spin_lock(&c3_lock);
		acpi_write_bit_register(ACPI_BITREG_ARB_DISABLE, 0);
		c3_cpu_count--;
		raw_spin_unlock(&c3_lock);
	}

	if (timer_bc)
		lapic_timer_state_broadcast(pr, cx, 0);
}

static int acpi_idle_enter(struct cpuidle_device *dev,
			   struct cpuidle_driver *drv, int index)
{
	struct acpi_processor_cx *cx = per_cpu(acpi_cstate[index], dev->cpu);
	struct acpi_processor *pr;

	pr = __this_cpu_read(processors);
	if (unlikely(!pr))
		return -EINVAL;

	if (cx->type != ACPI_STATE_C1) {
		if (acpi_idle_fallback_to_c1(pr) && num_online_cpus() > 1) {
			index = ACPI_IDLE_STATE_START;
			cx = per_cpu(acpi_cstate[index], dev->cpu);
		} else if (cx->type == ACPI_STATE_C3 && pr->flags.bm_check) {
			if (cx->bm_sts_skip || !acpi_idle_bm_check()) {
				acpi_idle_enter_bm(pr, cx, true);
				return index;
			} else if (drv->safe_state_index >= 0) {
				index = drv->safe_state_index;
				cx = per_cpu(acpi_cstate[index], dev->cpu);
			} else {
				acpi_safe_halt();
				return -EBUSY;
			}
		}
	}

	lapic_timer_state_broadcast(pr, cx, 1);

	if (cx->type == ACPI_STATE_C3)
		ACPI_FLUSH_CPU_CACHE();

	acpi_idle_do_entry(cx);

	lapic_timer_state_broadcast(pr, cx, 0);

	return index;
}

static void acpi_idle_enter_s2idle(struct cpuidle_device *dev,
				   struct cpuidle_driver *drv, int index)
{
	struct acpi_processor_cx *cx = per_cpu(acpi_cstate[index], dev->cpu);

	if (cx->type == ACPI_STATE_C3) {
		struct acpi_processor *pr = __this_cpu_read(processors);

		if (unlikely(!pr))
			return;

		if (pr->flags.bm_check) {
			acpi_idle_enter_bm(pr, cx, false);
			return;
		} else {
			ACPI_FLUSH_CPU_CACHE();
		}
	}
	acpi_idle_do_entry(cx);
}

static int acpi_processor_setup_cpuidle_cx(struct acpi_processor *pr,
					   struct cpuidle_device *dev)
{
	int i, count = ACPI_IDLE_STATE_START;
	struct acpi_processor_cx *cx;

	if (max_cstate == 0)
		max_cstate = 1;

	for (i = 1; i < ACPI_PROCESSOR_MAX_POWER && i <= max_cstate; i++) {
		cx = &pr->power.states[i];

		if (!cx->valid)
			continue;

		per_cpu(acpi_cstate[count], dev->cpu) = cx;

		count++;
		if (count == CPUIDLE_STATE_MAX)
			break;
	}

	if (!count)
		return -EINVAL;

	return 0;
}

static int acpi_processor_setup_cstates(struct acpi_processor *pr)
{
	int i, count;
	struct acpi_processor_cx *cx;
	struct cpuidle_state *state;
	struct cpuidle_driver *drv = &acpi_idle_driver;

	if (max_cstate == 0)
		max_cstate = 1;

	if (IS_ENABLED(CONFIG_ARCH_HAS_CPU_RELAX)) {
		cpuidle_poll_state_init(drv);
		count = 1;
	} else {
		count = 0;
	}

	for (i = 1; i < ACPI_PROCESSOR_MAX_POWER && i <= max_cstate; i++) {
		cx = &pr->power.states[i];

		if (!cx->valid)
			continue;

		state = &drv->states[count];
		snprintf(state->name, CPUIDLE_NAME_LEN, "C%d", i);
		strlcpy(state->desc, cx->desc, CPUIDLE_DESC_LEN);
		state->exit_latency = cx->latency;
		state->target_residency = cx->latency * latency_factor;
		state->enter = acpi_idle_enter;

		state->flags = 0;
		if (cx->type == ACPI_STATE_C1 || cx->type == ACPI_STATE_C2) {
			state->enter_dead = acpi_idle_play_dead;
			drv->safe_state_index = count;
		}
		/*
		 * Halt-induced C1 is not good for ->enter_s2idle, because it
		 * re-enables interrupts on exit.  Moreover, C1 is generally not
		 * particularly interesting from the suspend-to-idle angle, so
		 * avoid C1 and the situations in which we may need to fall back
		 * to it altogether.
		 */
		if (cx->type != ACPI_STATE_C1 && !acpi_idle_fallback_to_c1(pr))
			state->enter_s2idle = acpi_idle_enter_s2idle;

		count++;
		if (count == CPUIDLE_STATE_MAX)
			break;
	}

	drv->state_count = count;

	if (!count)
		return -EINVAL;

	return 0;
}

static inline void acpi_processor_cstate_first_run_checks(void)
{
	acpi_status status;
	static int first_run;

	if (first_run)
		return;
	dmi_check_system(processor_power_dmi_table);
	max_cstate = acpi_processor_cstate_check(max_cstate);
	if (max_cstate < ACPI_C_STATES_MAX)
		pr_notice("ACPI: processor limited to max C-state %d\n",
			  max_cstate);
	first_run++;

	if (acpi_gbl_FADT.cst_control && !nocst) {
		status = acpi_os_write_port(acpi_gbl_FADT.smi_command,
					    acpi_gbl_FADT.cst_control, 8);
		if (ACPI_FAILURE(status))
			ACPI_EXCEPTION((AE_INFO, status,
					"Notifying BIOS of _CST ability failed"));
	}
}
#else

static inline int disabled_by_idle_boot_param(void) { return 0; }
static inline void acpi_processor_cstate_first_run_checks(void) { }
static int acpi_processor_get_cstate_info(struct acpi_processor *pr)
{
	return -ENODEV;
}

static int acpi_processor_setup_cpuidle_cx(struct acpi_processor *pr,
					   struct cpuidle_device *dev)
{
	return -EINVAL;
}

static int acpi_processor_setup_cstates(struct acpi_processor *pr)
{
	return -EINVAL;
}

#endif /* CONFIG_ACPI_PROCESSOR_CSTATE */

struct acpi_lpi_states_array {
	unsigned int size;
	unsigned int composite_states_size;
	struct acpi_lpi_state *entries;
	struct acpi_lpi_state *composite_states[ACPI_PROCESSOR_MAX_POWER];
};

static int obj_get_integer(union acpi_object *obj, u32 *value)
{
	if (obj->type != ACPI_TYPE_INTEGER)
		return -EINVAL;

	*value = obj->integer.value;
	return 0;
}

static int acpi_processor_evaluate_lpi(acpi_handle handle,
				       struct acpi_lpi_states_array *info)
{
	acpi_status status;
	int ret = 0;
	int pkg_count, state_idx = 1, loop;
	struct acpi_buffer buffer = { ACPI_ALLOCATE_BUFFER, NULL };
	union acpi_object *lpi_data;
	struct acpi_lpi_state *lpi_state;

	status = acpi_evaluate_object(handle, "_LPI", NULL, &buffer);
	if (ACPI_FAILURE(status)) {
		ACPI_DEBUG_PRINT((ACPI_DB_INFO, "No _LPI, giving up\n"));
		return -ENODEV;
	}

	lpi_data = buffer.pointer;

	/* There must be at least 4 elements = 3 elements + 1 package */
	if (!lpi_data || lpi_data->type != ACPI_TYPE_PACKAGE ||
	    lpi_data->package.count < 4) {
		pr_debug("not enough elements in _LPI\n");
		ret = -ENODATA;
		goto end;
	}

	pkg_count = lpi_data->package.elements[2].integer.value;

	/* Validate number of power states. */
	if (pkg_count < 1 || pkg_count != lpi_data->package.count - 3) {
		pr_debug("count given by _LPI is not valid\n");
		ret = -ENODATA;
		goto end;
	}

	lpi_state = kcalloc(pkg_count, sizeof(*lpi_state), GFP_KERNEL);
	if (!lpi_state) {
		ret = -ENOMEM;
		goto end;
	}

	info->size = pkg_count;
	info->entries = lpi_state;

	/* LPI States start at index 3 */
	for (loop = 3; state_idx <= pkg_count; loop++, state_idx++, lpi_state++) {
		union acpi_object *element, *pkg_elem, *obj;

		element = &lpi_data->package.elements[loop];
		if (element->type != ACPI_TYPE_PACKAGE || element->package.count < 7)
			continue;

		pkg_elem = element->package.elements;

		obj = pkg_elem + 6;
		if (obj->type == ACPI_TYPE_BUFFER) {
			struct acpi_power_register *reg;

			reg = (struct acpi_power_register *)obj->buffer.pointer;
			if (reg->space_id != ACPI_ADR_SPACE_SYSTEM_IO &&
			    reg->space_id != ACPI_ADR_SPACE_FIXED_HARDWARE)
				continue;

			lpi_state->address = reg->address;
			lpi_state->entry_method =
				reg->space_id == ACPI_ADR_SPACE_FIXED_HARDWARE ?
				ACPI_CSTATE_FFH : ACPI_CSTATE_SYSTEMIO;
		} else if (obj->type == ACPI_TYPE_INTEGER) {
			lpi_state->entry_method = ACPI_CSTATE_INTEGER;
			lpi_state->address = obj->integer.value;
		} else {
			continue;
		}

		/* elements[7,8] skipped for now i.e. Residency/Usage counter*/

		obj = pkg_elem + 9;
		if (obj->type == ACPI_TYPE_STRING)
			strlcpy(lpi_state->desc, obj->string.pointer,
				ACPI_CX_DESC_LEN);

		lpi_state->index = state_idx;
		if (obj_get_integer(pkg_elem + 0, &lpi_state->min_residency)) {
			pr_debug("No min. residency found, assuming 10 us\n");
			lpi_state->min_residency = 10;
		}

		if (obj_get_integer(pkg_elem + 1, &lpi_state->wake_latency)) {
			pr_debug("No wakeup residency found, assuming 10 us\n");
			lpi_state->wake_latency = 10;
		}

		if (obj_get_integer(pkg_elem + 2, &lpi_state->flags))
			lpi_state->flags = 0;

		if (obj_get_integer(pkg_elem + 3, &lpi_state->arch_flags))
			lpi_state->arch_flags = 0;

		if (obj_get_integer(pkg_elem + 4, &lpi_state->res_cnt_freq))
			lpi_state->res_cnt_freq = 1;

		if (obj_get_integer(pkg_elem + 5, &lpi_state->enable_parent_state))
			lpi_state->enable_parent_state = 0;
	}

	acpi_handle_debug(handle, "Found %d power states\n", state_idx);
end:
	kfree(buffer.pointer);
	return ret;
}

/*
 * flat_state_cnt - the number of composite LPI states after the process of flattening
 */
static int flat_state_cnt;

/**
 * combine_lpi_states - combine local and parent LPI states to form a composite LPI state
 *
 * @local: local LPI state
 * @parent: parent LPI state
 * @result: composite LPI state
 */
static bool combine_lpi_states(struct acpi_lpi_state *local,
			       struct acpi_lpi_state *parent,
			       struct acpi_lpi_state *result)
{
	if (parent->entry_method == ACPI_CSTATE_INTEGER) {
		if (!parent->address) /* 0 means autopromotable */
			return false;
		result->address = local->address + parent->address;
	} else {
		result->address = parent->address;
	}

	result->min_residency = max(local->min_residency, parent->min_residency);
	result->wake_latency = local->wake_latency + parent->wake_latency;
	result->enable_parent_state = parent->enable_parent_state;
	result->entry_method = local->entry_method;

	result->flags = parent->flags;
	result->arch_flags = parent->arch_flags;
	result->index = parent->index;

	strlcpy(result->desc, local->desc, ACPI_CX_DESC_LEN);
	strlcat(result->desc, "+", ACPI_CX_DESC_LEN);
	strlcat(result->desc, parent->desc, ACPI_CX_DESC_LEN);
	return true;
}

#define ACPI_LPI_STATE_FLAGS_ENABLED			BIT(0)

static void stash_composite_state(struct acpi_lpi_states_array *curr_level,
				  struct acpi_lpi_state *t)
{
	curr_level->composite_states[curr_level->composite_states_size++] = t;
}

static int flatten_lpi_states(struct acpi_processor *pr,
			      struct acpi_lpi_states_array *curr_level,
			      struct acpi_lpi_states_array *prev_level)
{
	int i, j, state_count = curr_level->size;
	struct acpi_lpi_state *p, *t = curr_level->entries;

	curr_level->composite_states_size = 0;
	for (j = 0; j < state_count; j++, t++) {
		struct acpi_lpi_state *flpi;

		if (!(t->flags & ACPI_LPI_STATE_FLAGS_ENABLED))
			continue;

		if (flat_state_cnt >= ACPI_PROCESSOR_MAX_POWER) {
			pr_warn("Limiting number of LPI states to max (%d)\n",
				ACPI_PROCESSOR_MAX_POWER);
			pr_warn("Please increase ACPI_PROCESSOR_MAX_POWER if needed.\n");
			break;
		}

		flpi = &pr->power.lpi_states[flat_state_cnt];

		if (!prev_level) { /* leaf/processor node */
			memcpy(flpi, t, sizeof(*t));
			stash_composite_state(curr_level, flpi);
			flat_state_cnt++;
			continue;
		}

		for (i = 0; i < prev_level->composite_states_size; i++) {
			p = prev_level->composite_states[i];
			if (t->index <= p->enable_parent_state &&
			    combine_lpi_states(p, t, flpi)) {
				stash_composite_state(curr_level, flpi);
				flat_state_cnt++;
				flpi++;
			}
		}
	}

	kfree(curr_level->entries);
	return 0;
}

static int acpi_processor_get_lpi_info(struct acpi_processor *pr)
{
	int ret, i;
	acpi_status status;
	acpi_handle handle = pr->handle, pr_ahandle;
	struct acpi_device *d = NULL;
	struct acpi_lpi_states_array info[2], *tmp, *prev, *curr;

	if (!osc_pc_lpi_support_confirmed)
		return -EOPNOTSUPP;

	if (!acpi_has_method(handle, "_LPI"))
		return -EINVAL;

	flat_state_cnt = 0;
	prev = &info[0];
	curr = &info[1];
	handle = pr->handle;
	ret = acpi_processor_evaluate_lpi(handle, prev);
	if (ret)
		return ret;
	flatten_lpi_states(pr, prev, NULL);

	status = acpi_get_parent(handle, &pr_ahandle);
	while (ACPI_SUCCESS(status)) {
		acpi_bus_get_device(pr_ahandle, &d);
		handle = pr_ahandle;

		if (strcmp(acpi_device_hid(d), ACPI_PROCESSOR_CONTAINER_HID))
			break;

		/* can be optional ? */
		if (!acpi_has_method(handle, "_LPI"))
			break;

		ret = acpi_processor_evaluate_lpi(handle, curr);
		if (ret)
			break;

		/* flatten all the LPI states in this level of hierarchy */
		flatten_lpi_states(pr, curr, prev);

		tmp = prev, prev = curr, curr = tmp;

		status = acpi_get_parent(handle, &pr_ahandle);
	}

	pr->power.count = flat_state_cnt;
	/* reset the index after flattening */
	for (i = 0; i < pr->power.count; i++)
		pr->power.lpi_states[i].index = i;

	/* Tell driver that _LPI is supported. */
	pr->flags.has_lpi = 1;
	pr->flags.power = 1;

	return 0;
}

int __weak acpi_processor_ffh_lpi_probe(unsigned int cpu)
{
	return -ENODEV;
}

int __weak acpi_processor_ffh_lpi_enter(struct acpi_lpi_state *lpi)
{
	return -ENODEV;
}

/**
 * acpi_idle_lpi_enter - enters an ACPI any LPI state
 * @dev: the target CPU
 * @drv: cpuidle driver containing cpuidle state info
 * @index: index of target state
 *
 * Return: 0 for success or negative value for error
 */
static int acpi_idle_lpi_enter(struct cpuidle_device *dev,
			       struct cpuidle_driver *drv, int index)
{
	struct acpi_processor *pr;
	struct acpi_lpi_state *lpi;

	pr = __this_cpu_read(processors);

	if (unlikely(!pr))
		return -EINVAL;

	lpi = &pr->power.lpi_states[index];
	if (lpi->entry_method == ACPI_CSTATE_FFH)
		return acpi_processor_ffh_lpi_enter(lpi);

	return -EINVAL;
}

static int acpi_processor_setup_lpi_states(struct acpi_processor *pr)
{
	int i;
	struct acpi_lpi_state *lpi;
	struct cpuidle_state *state;
	struct cpuidle_driver *drv = &acpi_idle_driver;

	if (!pr->flags.has_lpi)
		return -EOPNOTSUPP;

	for (i = 0; i < pr->power.count && i < CPUIDLE_STATE_MAX; i++) {
		lpi = &pr->power.lpi_states[i];

		state = &drv->states[i];
		snprintf(state->name, CPUIDLE_NAME_LEN, "LPI-%d", i);
		strlcpy(state->desc, lpi->desc, CPUIDLE_DESC_LEN);
		state->exit_latency = lpi->wake_latency;
		state->target_residency = lpi->min_residency;
		if (lpi->arch_flags)
			state->flags |= CPUIDLE_FLAG_TIMER_STOP;
		state->enter = acpi_idle_lpi_enter;
		drv->safe_state_index = i;
	}

	drv->state_count = i;

	return 0;
}

/**
 * acpi_processor_setup_cpuidle_states- prepares and configures cpuidle
 * global state data i.e. idle routines
 *
 * @pr: the ACPI processor
 */
static int acpi_processor_setup_cpuidle_states(struct acpi_processor *pr)
{
	int i;
	struct cpuidle_driver *drv = &acpi_idle_driver;

	if (!pr->flags.power_setup_done || !pr->flags.power)
		return -EINVAL;

	drv->safe_state_index = -1;
	for (i = ACPI_IDLE_STATE_START; i < CPUIDLE_STATE_MAX; i++) {
		drv->states[i].name[0] = '\0';
		drv->states[i].desc[0] = '\0';
	}

	if (pr->flags.has_lpi)
		return acpi_processor_setup_lpi_states(pr);

	return acpi_processor_setup_cstates(pr);
}

/**
 * acpi_processor_setup_cpuidle_dev - prepares and configures CPUIDLE
 * device i.e. per-cpu data
 *
 * @pr: the ACPI processor
 * @dev : the cpuidle device
 */
static int acpi_processor_setup_cpuidle_dev(struct acpi_processor *pr,
					    struct cpuidle_device *dev)
{
	if (!pr->flags.power_setup_done || !pr->flags.power || !dev)
		return -EINVAL;

	dev->cpu = pr->id;
	if (pr->flags.has_lpi)
		return acpi_processor_ffh_lpi_probe(pr->id);

	return acpi_processor_setup_cpuidle_cx(pr, dev);
}

static int acpi_processor_get_power_info(struct acpi_processor *pr)
{
	int ret;

	ret = acpi_processor_get_lpi_info(pr);
	if (ret)
		ret = acpi_processor_get_cstate_info(pr);

	return ret;
}

int acpi_processor_hotplug(struct acpi_processor *pr)
{
	int ret = 0;
	struct cpuidle_device *dev;

	if (disabled_by_idle_boot_param())
		return 0;

	if (!pr->flags.power_setup_done)
		return -ENODEV;

	dev = per_cpu(acpi_cpuidle_device, pr->id);
	cpuidle_pause_and_lock();
	cpuidle_disable_device(dev);
	ret = acpi_processor_get_power_info(pr);
	if (!ret && pr->flags.power) {
		acpi_processor_setup_cpuidle_dev(pr, dev);
		ret = cpuidle_enable_device(dev);
	}
	cpuidle_resume_and_unlock();

	return ret;
}

int acpi_processor_power_state_has_changed(struct acpi_processor *pr)
{
	int cpu;
	struct acpi_processor *_pr;
	struct cpuidle_device *dev;

	if (disabled_by_idle_boot_param())
		return 0;

	if (!pr->flags.power_setup_done)
		return -ENODEV;

	/*
	 * FIXME:  Design the ACPI notification to make it once per
	 * system instead of once per-cpu.  This condition is a hack
	 * to make the code that updates C-States be called once.
	 */

	if (pr->id == 0 && cpuidle_get_driver() == &acpi_idle_driver) {

		/* Protect against cpu-hotplug */
		get_online_cpus();
		cpuidle_pause_and_lock();

		/* Disable all cpuidle devices */
		for_each_online_cpu(cpu) {
			_pr = per_cpu(processors, cpu);
			if (!_pr || !_pr->flags.power_setup_done)
				continue;
			dev = per_cpu(acpi_cpuidle_device, cpu);
			cpuidle_disable_device(dev);
		}

		/* Populate Updated C-state information */
		acpi_processor_get_power_info(pr);
		acpi_processor_setup_cpuidle_states(pr);

		/* Enable all cpuidle devices */
		for_each_online_cpu(cpu) {
			_pr = per_cpu(processors, cpu);
			if (!_pr || !_pr->flags.power_setup_done)
				continue;
			acpi_processor_get_power_info(_pr);
			if (_pr->flags.power) {
				dev = per_cpu(acpi_cpuidle_device, cpu);
				acpi_processor_setup_cpuidle_dev(_pr, dev);
				cpuidle_enable_device(dev);
			}
		}
		cpuidle_resume_and_unlock();
		put_online_cpus();
	}

	return 0;
}

static int acpi_processor_registered;

int acpi_processor_power_init(struct acpi_processor *pr)
{
	int retval;
	struct cpuidle_device *dev;

	if (disabled_by_idle_boot_param())
		return 0;

	acpi_processor_cstate_first_run_checks();

	if (!acpi_processor_get_power_info(pr))
		pr->flags.power_setup_done = 1;

	/*
	 * Install the idle handler if processor power management is supported.
	 * Note that we use previously set idle handler will be used on
	 * platforms that only support C1.
	 */
	if (pr->flags.power) {
		/* Register acpi_idle_driver if not already registered */
		if (!acpi_processor_registered) {
			acpi_processor_setup_cpuidle_states(pr);
			retval = cpuidle_register_driver(&acpi_idle_driver);
			if (retval)
				return retval;
			pr_debug("%s registered with cpuidle\n",
				 acpi_idle_driver.name);
		}

		dev = kzalloc(sizeof(*dev), GFP_KERNEL);
		if (!dev)
			return -ENOMEM;
		per_cpu(acpi_cpuidle_device, pr->id) = dev;

		acpi_processor_setup_cpuidle_dev(pr, dev);

		/* Register per-cpu cpuidle_device. Cpuidle driver
		 * must already be registered before registering device
		 */
		retval = cpuidle_register_device(dev);
		if (retval) {
			if (acpi_processor_registered == 0)
				cpuidle_unregister_driver(&acpi_idle_driver);
			return retval;
		}
		acpi_processor_registered++;
	}
	return 0;
}

int acpi_processor_power_exit(struct acpi_processor *pr)
{
	struct cpuidle_device *dev = per_cpu(acpi_cpuidle_device, pr->id);

	if (disabled_by_idle_boot_param())
		return 0;

	if (pr->flags.power) {
		cpuidle_unregister_device(dev);
		acpi_processor_registered--;
		if (acpi_processor_registered == 0)
			cpuidle_unregister_driver(&acpi_idle_driver);
	}

	pr->flags.power_setup_done = 0;
	return 0;
}<|MERGE_RESOLUTION|>--- conflicted
+++ resolved
@@ -672,15 +672,7 @@
 	} else {
 		/* IO port based C-state */
 		inb(cx->address);
-<<<<<<< HEAD
 		wait_for_freeze();
-=======
-		/* Dummy wait op - must do something useless after P_LVL2 read
-		   because chipsets cannot guarantee that STPCLK# signal
-		   gets asserted in time to freeze execution properly. */
-		if (!kvm_para_available())
-			inl(acpi_gbl_FADT.xpm_timer_block.address);
->>>>>>> 309ec777
 	}
 }
 
@@ -701,13 +693,7 @@
 			safe_halt();
 		else if (cx->entry_method == ACPI_CSTATE_SYSTEMIO) {
 			inb(cx->address);
-<<<<<<< HEAD
 			wait_for_freeze();
-=======
-			/* See comment in acpi_idle_do_entry() */
-			if (!kvm_para_available())
-				inl(acpi_gbl_FADT.xpm_timer_block.address);
->>>>>>> 309ec777
 		} else
 			return -ENODEV;
 	}
