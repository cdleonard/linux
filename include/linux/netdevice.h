--- conflicted
+++ resolved
@@ -925,8 +925,6 @@
 struct devlink;
 struct tlsdev_ops;
 
-<<<<<<< HEAD
-=======
 struct netdev_name_node {
 	struct hlist_node hlist;
 	struct list_head list;
@@ -936,7 +934,7 @@
 
 int netdev_name_node_alt_create(struct net_device *dev, const char *name);
 int netdev_name_node_alt_destroy(struct net_device *dev, const char *name);
->>>>>>> d5a721c9
+
 
 /*
  * This structure defines the management hooks for network devices.
