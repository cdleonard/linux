// SPDX-License-Identifier: GPL-2.0
/*
 *  linux/fs/readdir.c
 *
 *  Copyright (C) 1995  Linus Torvalds
 */

#include <linux/stddef.h>
#include <linux/kernel.h>
#include <linux/export.h>
#include <linux/time.h>
#include <linux/mm.h>
#include <linux/errno.h>
#include <linux/stat.h>
#include <linux/file.h>
#include <linux/fs.h>
#include <linux/fsnotify.h>
#include <linux/dirent.h>
#include <linux/security.h>
#include <linux/syscalls.h>
#include <linux/unistd.h>
#include <linux/compat.h>
#include <linux/uaccess.h>

#include <asm/unaligned.h>

/*
 * Note the "unsafe_put_user() semantics: we goto a
 * label for errors.
<<<<<<< HEAD
 *
 * Also note how we use a "while()" loop here, even though
 * only the biggest size needs to loop. The compiler (well,
 * at least gcc) is smart enough to turn the smaller sizes
 * into just if-statements, and this way we don't need to
 * care whether 'u64' or 'u32' is the biggest size.
 */
#define unsafe_copy_loop(dst, src, len, type, label) 		\
	while (len >= sizeof(type)) {				\
		unsafe_put_user(get_unaligned((type *)src),	\
			(type __user *)dst, label);		\
		dst += sizeof(type);				\
		src += sizeof(type);				\
		len -= sizeof(type);				\
	}

/*
 * We avoid doing 64-bit copies on 32-bit architectures. They
 * might be better, but the component names are mostly small,
 * and the 64-bit cases can end up being much more complex and
 * put much more register pressure on the code, so it's likely
 * not worth the pain of unaligned accesses etc.
 *
 * So limit the copies to "unsigned long" size. I did verify
 * that at least the x86-32 case is ok without this limiting,
 * but I worry about random other legacy 32-bit cases that
 * might not do as well.
 */
#define unsafe_copy_type(dst, src, len, type, label) do {	\
	if (sizeof(type) <= sizeof(unsigned long))		\
		unsafe_copy_loop(dst, src, len, type, label);	\
} while (0)

/*
 * Copy the dirent name to user space, and NUL-terminate
 * it. This should not be a function call, since we're doing
 * the copy inside a "user_access_begin/end()" section.
=======
>>>>>>> db6efda8
 */
#define unsafe_copy_dirent_name(_dst, _src, _len, label) do {	\
	char __user *dst = (_dst);				\
	const char *src = (_src);				\
	size_t len = (_len);					\
<<<<<<< HEAD
	unsafe_copy_type(dst, src, len, u64, label);	 	\
	unsafe_copy_type(dst, src, len, u32, label);		\
	unsafe_copy_type(dst, src, len, u16, label);		\
	unsafe_copy_type(dst, src, len, u8,  label);		\
	unsafe_put_user(0, dst, label);				\
=======
	unsafe_put_user(0, dst+len, label);			\
	unsafe_copy_to_user(dst, src, len, label);		\
>>>>>>> db6efda8
} while (0)


int iterate_dir(struct file *file, struct dir_context *ctx)
{
	struct inode *inode = file_inode(file);
	bool shared = false;
	int res = -ENOTDIR;
	if (file->f_op->iterate_shared)
		shared = true;
	else if (!file->f_op->iterate)
		goto out;

	res = security_file_permission(file, MAY_READ);
	if (res)
		goto out;

	if (shared)
		res = down_read_killable(&inode->i_rwsem);
	else
		res = down_write_killable(&inode->i_rwsem);
	if (res)
		goto out;

	res = -ENOENT;
	if (!IS_DEADDIR(inode)) {
		ctx->pos = file->f_pos;
		if (shared)
			res = file->f_op->iterate_shared(file, ctx);
		else
			res = file->f_op->iterate(file, ctx);
		file->f_pos = ctx->pos;
		fsnotify_access(file);
		file_accessed(file);
	}
	if (shared)
		inode_unlock_shared(inode);
	else
		inode_unlock(inode);
out:
	return res;
}
EXPORT_SYMBOL(iterate_dir);

/*
 * POSIX says that a dirent name cannot contain NULL or a '/'.
 *
 * It's not 100% clear what we should really do in this case.
 * The filesystem is clearly corrupted, but returning a hard
 * error means that you now don't see any of the other names
 * either, so that isn't a perfect alternative.
 *
 * And if you return an error, what error do you use? Several
 * filesystems seem to have decided on EUCLEAN being the error
 * code for EFSCORRUPTED, and that may be the error to use. Or
 * just EIO, which is perhaps more obvious to users.
 *
 * In order to see the other file names in the directory, the
 * caller might want to make this a "soft" error: skip the
 * entry, and return the error at the end instead.
 *
 * Note that this should likely do a "memchr(name, 0, len)"
 * check too, since that would be filesystem corruption as
 * well. However, that case can't actually confuse user space,
 * which has to do a strlen() on the name anyway to find the
 * filename length, and the above "soft error" worry means
 * that it's probably better left alone until we have that
 * issue clarified.
 */
static int verify_dirent_name(const char *name, int len)
{
	if (WARN_ON_ONCE(!len))
		return -EIO;
	if (WARN_ON_ONCE(memchr(name, '/', len)))
		return -EIO;
	return 0;
}

/*
 * Traditional linux readdir() handling..
 *
 * "count=1" is a special case, meaning that the buffer is one
 * dirent-structure in size and that the code can't handle more
 * anyway. Thus the special "fillonedir()" function for that
 * case (the low-level handlers don't need to care about this).
 */

#ifdef __ARCH_WANT_OLD_READDIR

struct old_linux_dirent {
	unsigned long	d_ino;
	unsigned long	d_offset;
	unsigned short	d_namlen;
	char		d_name[1];
};

struct readdir_callback {
	struct dir_context ctx;
	struct old_linux_dirent __user * dirent;
	int result;
};

static int fillonedir(struct dir_context *ctx, const char *name, int namlen,
		      loff_t offset, u64 ino, unsigned int d_type)
{
	struct readdir_callback *buf =
		container_of(ctx, struct readdir_callback, ctx);
	struct old_linux_dirent __user * dirent;
	unsigned long d_ino;

	if (buf->result)
		return -EINVAL;
	d_ino = ino;
	if (sizeof(d_ino) < sizeof(ino) && d_ino != ino) {
		buf->result = -EOVERFLOW;
		return -EOVERFLOW;
	}
	buf->result++;
	dirent = buf->dirent;
	if (!access_ok(dirent,
			(unsigned long)(dirent->d_name + namlen + 1) -
				(unsigned long)dirent))
		goto efault;
	if (	__put_user(d_ino, &dirent->d_ino) ||
		__put_user(offset, &dirent->d_offset) ||
		__put_user(namlen, &dirent->d_namlen) ||
		__copy_to_user(dirent->d_name, name, namlen) ||
		__put_user(0, dirent->d_name + namlen))
		goto efault;
	return 0;
efault:
	buf->result = -EFAULT;
	return -EFAULT;
}

SYSCALL_DEFINE3(old_readdir, unsigned int, fd,
		struct old_linux_dirent __user *, dirent, unsigned int, count)
{
	int error;
	struct fd f = fdget_pos(fd);
	struct readdir_callback buf = {
		.ctx.actor = fillonedir,
		.dirent = dirent
	};

	if (!f.file)
		return -EBADF;

	error = iterate_dir(f.file, &buf.ctx);
	if (buf.result)
		error = buf.result;

	fdput_pos(f);
	return error;
}

#endif /* __ARCH_WANT_OLD_READDIR */

/*
 * New, all-improved, singing, dancing, iBCS2-compliant getdents()
 * interface. 
 */
struct linux_dirent {
	unsigned long	d_ino;
	unsigned long	d_off;
	unsigned short	d_reclen;
	char		d_name[1];
};

struct getdents_callback {
	struct dir_context ctx;
	struct linux_dirent __user * current_dir;
	struct linux_dirent __user * previous;
	int count;
	int error;
};

static int filldir(struct dir_context *ctx, const char *name, int namlen,
		   loff_t offset, u64 ino, unsigned int d_type)
{
	struct linux_dirent __user * dirent;
	struct getdents_callback *buf =
		container_of(ctx, struct getdents_callback, ctx);
	unsigned long d_ino;
	int reclen = ALIGN(offsetof(struct linux_dirent, d_name) + namlen + 2,
		sizeof(long));

	buf->error = verify_dirent_name(name, namlen);
	if (unlikely(buf->error))
		return buf->error;
	buf->error = -EINVAL;	/* only used if we fail.. */
	if (reclen > buf->count)
		return -EINVAL;
	d_ino = ino;
	if (sizeof(d_ino) < sizeof(ino) && d_ino != ino) {
		buf->error = -EOVERFLOW;
		return -EOVERFLOW;
	}
	dirent = buf->previous;
	if (dirent && signal_pending(current))
		return -EINTR;

	/*
	 * Note! This range-checks 'previous' (which may be NULL).
	 * The real range was checked in getdents
	 */
	if (!user_access_begin(dirent, sizeof(*dirent)))
		goto efault;
	if (dirent)
		unsafe_put_user(offset, &dirent->d_off, efault_end);
	dirent = buf->current_dir;
	unsafe_put_user(d_ino, &dirent->d_ino, efault_end);
	unsafe_put_user(reclen, &dirent->d_reclen, efault_end);
	unsafe_put_user(d_type, (char __user *) dirent + reclen - 1, efault_end);
	unsafe_copy_dirent_name(dirent->d_name, name, namlen, efault_end);
	user_access_end();

	buf->previous = dirent;
	dirent = (void __user *)dirent + reclen;
	buf->current_dir = dirent;
	buf->count -= reclen;
	return 0;
efault_end:
	user_access_end();
efault:
	buf->error = -EFAULT;
	return -EFAULT;
}

SYSCALL_DEFINE3(getdents, unsigned int, fd,
		struct linux_dirent __user *, dirent, unsigned int, count)
{
	struct fd f;
	struct linux_dirent __user * lastdirent;
	struct getdents_callback buf = {
		.ctx.actor = filldir,
		.count = count,
		.current_dir = dirent
	};
	int error;

	if (!access_ok(dirent, count))
		return -EFAULT;

	f = fdget_pos(fd);
	if (!f.file)
		return -EBADF;

	error = iterate_dir(f.file, &buf.ctx);
	if (error >= 0)
		error = buf.error;
	lastdirent = buf.previous;
	if (lastdirent) {
		if (put_user(buf.ctx.pos, &lastdirent->d_off))
			error = -EFAULT;
		else
			error = count - buf.count;
	}
	fdput_pos(f);
	return error;
}

struct getdents_callback64 {
	struct dir_context ctx;
	struct linux_dirent64 __user * current_dir;
	struct linux_dirent64 __user * previous;
	int count;
	int error;
};

static int filldir64(struct dir_context *ctx, const char *name, int namlen,
		     loff_t offset, u64 ino, unsigned int d_type)
{
	struct linux_dirent64 __user *dirent;
	struct getdents_callback64 *buf =
		container_of(ctx, struct getdents_callback64, ctx);
	int reclen = ALIGN(offsetof(struct linux_dirent64, d_name) + namlen + 1,
		sizeof(u64));

	buf->error = verify_dirent_name(name, namlen);
	if (unlikely(buf->error))
		return buf->error;
	buf->error = -EINVAL;	/* only used if we fail.. */
	if (reclen > buf->count)
		return -EINVAL;
	dirent = buf->previous;
	if (dirent && signal_pending(current))
		return -EINTR;

	/*
	 * Note! This range-checks 'previous' (which may be NULL).
	 * The real range was checked in getdents
	 */
	if (!user_access_begin(dirent, sizeof(*dirent)))
		goto efault;
	if (dirent)
		unsafe_put_user(offset, &dirent->d_off, efault_end);
	dirent = buf->current_dir;
	unsafe_put_user(ino, &dirent->d_ino, efault_end);
	unsafe_put_user(reclen, &dirent->d_reclen, efault_end);
	unsafe_put_user(d_type, &dirent->d_type, efault_end);
	unsafe_copy_dirent_name(dirent->d_name, name, namlen, efault_end);
	user_access_end();

	buf->previous = dirent;
	dirent = (void __user *)dirent + reclen;
	buf->current_dir = dirent;
	buf->count -= reclen;
	return 0;
efault_end:
	user_access_end();
efault:
	buf->error = -EFAULT;
	return -EFAULT;
}

int ksys_getdents64(unsigned int fd, struct linux_dirent64 __user *dirent,
		    unsigned int count)
{
	struct fd f;
	struct linux_dirent64 __user * lastdirent;
	struct getdents_callback64 buf = {
		.ctx.actor = filldir64,
		.count = count,
		.current_dir = dirent
	};
	int error;

	if (!access_ok(dirent, count))
		return -EFAULT;

	f = fdget_pos(fd);
	if (!f.file)
		return -EBADF;

	error = iterate_dir(f.file, &buf.ctx);
	if (error >= 0)
		error = buf.error;
	lastdirent = buf.previous;
	if (lastdirent) {
		typeof(lastdirent->d_off) d_off = buf.ctx.pos;
		if (__put_user(d_off, &lastdirent->d_off))
			error = -EFAULT;
		else
			error = count - buf.count;
	}
	fdput_pos(f);
	return error;
}


SYSCALL_DEFINE3(getdents64, unsigned int, fd,
		struct linux_dirent64 __user *, dirent, unsigned int, count)
{
	return ksys_getdents64(fd, dirent, count);
}

#ifdef CONFIG_COMPAT
struct compat_old_linux_dirent {
	compat_ulong_t	d_ino;
	compat_ulong_t	d_offset;
	unsigned short	d_namlen;
	char		d_name[1];
};

struct compat_readdir_callback {
	struct dir_context ctx;
	struct compat_old_linux_dirent __user *dirent;
	int result;
};

static int compat_fillonedir(struct dir_context *ctx, const char *name,
			     int namlen, loff_t offset, u64 ino,
			     unsigned int d_type)
{
	struct compat_readdir_callback *buf =
		container_of(ctx, struct compat_readdir_callback, ctx);
	struct compat_old_linux_dirent __user *dirent;
	compat_ulong_t d_ino;

	if (buf->result)
		return -EINVAL;
	d_ino = ino;
	if (sizeof(d_ino) < sizeof(ino) && d_ino != ino) {
		buf->result = -EOVERFLOW;
		return -EOVERFLOW;
	}
	buf->result++;
	dirent = buf->dirent;
	if (!access_ok(dirent,
			(unsigned long)(dirent->d_name + namlen + 1) -
				(unsigned long)dirent))
		goto efault;
	if (	__put_user(d_ino, &dirent->d_ino) ||
		__put_user(offset, &dirent->d_offset) ||
		__put_user(namlen, &dirent->d_namlen) ||
		__copy_to_user(dirent->d_name, name, namlen) ||
		__put_user(0, dirent->d_name + namlen))
		goto efault;
	return 0;
efault:
	buf->result = -EFAULT;
	return -EFAULT;
}

COMPAT_SYSCALL_DEFINE3(old_readdir, unsigned int, fd,
		struct compat_old_linux_dirent __user *, dirent, unsigned int, count)
{
	int error;
	struct fd f = fdget_pos(fd);
	struct compat_readdir_callback buf = {
		.ctx.actor = compat_fillonedir,
		.dirent = dirent
	};

	if (!f.file)
		return -EBADF;

	error = iterate_dir(f.file, &buf.ctx);
	if (buf.result)
		error = buf.result;

	fdput_pos(f);
	return error;
}

struct compat_linux_dirent {
	compat_ulong_t	d_ino;
	compat_ulong_t	d_off;
	unsigned short	d_reclen;
	char		d_name[1];
};

struct compat_getdents_callback {
	struct dir_context ctx;
	struct compat_linux_dirent __user *current_dir;
	struct compat_linux_dirent __user *previous;
	int count;
	int error;
};

static int compat_filldir(struct dir_context *ctx, const char *name, int namlen,
		loff_t offset, u64 ino, unsigned int d_type)
{
	struct compat_linux_dirent __user * dirent;
	struct compat_getdents_callback *buf =
		container_of(ctx, struct compat_getdents_callback, ctx);
	compat_ulong_t d_ino;
	int reclen = ALIGN(offsetof(struct compat_linux_dirent, d_name) +
		namlen + 2, sizeof(compat_long_t));

	buf->error = -EINVAL;	/* only used if we fail.. */
	if (reclen > buf->count)
		return -EINVAL;
	d_ino = ino;
	if (sizeof(d_ino) < sizeof(ino) && d_ino != ino) {
		buf->error = -EOVERFLOW;
		return -EOVERFLOW;
	}
	dirent = buf->previous;
	if (dirent) {
		if (signal_pending(current))
			return -EINTR;
		if (__put_user(offset, &dirent->d_off))
			goto efault;
	}
	dirent = buf->current_dir;
	if (__put_user(d_ino, &dirent->d_ino))
		goto efault;
	if (__put_user(reclen, &dirent->d_reclen))
		goto efault;
	if (copy_to_user(dirent->d_name, name, namlen))
		goto efault;
	if (__put_user(0, dirent->d_name + namlen))
		goto efault;
	if (__put_user(d_type, (char  __user *) dirent + reclen - 1))
		goto efault;
	buf->previous = dirent;
	dirent = (void __user *)dirent + reclen;
	buf->current_dir = dirent;
	buf->count -= reclen;
	return 0;
efault:
	buf->error = -EFAULT;
	return -EFAULT;
}

COMPAT_SYSCALL_DEFINE3(getdents, unsigned int, fd,
		struct compat_linux_dirent __user *, dirent, unsigned int, count)
{
	struct fd f;
	struct compat_linux_dirent __user * lastdirent;
	struct compat_getdents_callback buf = {
		.ctx.actor = compat_filldir,
		.current_dir = dirent,
		.count = count
	};
	int error;

	if (!access_ok(dirent, count))
		return -EFAULT;

	f = fdget_pos(fd);
	if (!f.file)
		return -EBADF;

	error = iterate_dir(f.file, &buf.ctx);
	if (error >= 0)
		error = buf.error;
	lastdirent = buf.previous;
	if (lastdirent) {
		if (put_user(buf.ctx.pos, &lastdirent->d_off))
			error = -EFAULT;
		else
			error = count - buf.count;
	}
	fdput_pos(f);
	return error;
}
#endif<|MERGE_RESOLUTION|>--- conflicted
+++ resolved
@@ -27,61 +27,13 @@
 /*
  * Note the "unsafe_put_user() semantics: we goto a
  * label for errors.
-<<<<<<< HEAD
- *
- * Also note how we use a "while()" loop here, even though
- * only the biggest size needs to loop. The compiler (well,
- * at least gcc) is smart enough to turn the smaller sizes
- * into just if-statements, and this way we don't need to
- * care whether 'u64' or 'u32' is the biggest size.
- */
-#define unsafe_copy_loop(dst, src, len, type, label) 		\
-	while (len >= sizeof(type)) {				\
-		unsafe_put_user(get_unaligned((type *)src),	\
-			(type __user *)dst, label);		\
-		dst += sizeof(type);				\
-		src += sizeof(type);				\
-		len -= sizeof(type);				\
-	}
-
-/*
- * We avoid doing 64-bit copies on 32-bit architectures. They
- * might be better, but the component names are mostly small,
- * and the 64-bit cases can end up being much more complex and
- * put much more register pressure on the code, so it's likely
- * not worth the pain of unaligned accesses etc.
- *
- * So limit the copies to "unsigned long" size. I did verify
- * that at least the x86-32 case is ok without this limiting,
- * but I worry about random other legacy 32-bit cases that
- * might not do as well.
- */
-#define unsafe_copy_type(dst, src, len, type, label) do {	\
-	if (sizeof(type) <= sizeof(unsigned long))		\
-		unsafe_copy_loop(dst, src, len, type, label);	\
-} while (0)
-
-/*
- * Copy the dirent name to user space, and NUL-terminate
- * it. This should not be a function call, since we're doing
- * the copy inside a "user_access_begin/end()" section.
-=======
->>>>>>> db6efda8
  */
 #define unsafe_copy_dirent_name(_dst, _src, _len, label) do {	\
 	char __user *dst = (_dst);				\
 	const char *src = (_src);				\
 	size_t len = (_len);					\
-<<<<<<< HEAD
-	unsafe_copy_type(dst, src, len, u64, label);	 	\
-	unsafe_copy_type(dst, src, len, u32, label);		\
-	unsafe_copy_type(dst, src, len, u16, label);		\
-	unsafe_copy_type(dst, src, len, u8,  label);		\
-	unsafe_put_user(0, dst, label);				\
-=======
 	unsafe_put_user(0, dst+len, label);			\
 	unsafe_copy_to_user(dst, src, len, label);		\
->>>>>>> db6efda8
 } while (0)
 
 
