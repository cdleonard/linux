--- conflicted
+++ resolved
@@ -206,7 +206,6 @@
 	if (event_mask & FS_ISDIR &&
 	    !(marks_mask & FS_ISDIR & ~marks_ignored_mask))
 		return 0;
-<<<<<<< HEAD
 
 	return test_mask & user_mask;
 }
@@ -235,36 +234,6 @@
 			goto out_err;
 	}
 
-=======
-
-	return test_mask & user_mask;
-}
-
-static int fanotify_encode_fid(struct fanotify_event *event,
-			       struct inode *inode, gfp_t gfp,
-			       __kernel_fsid_t *fsid)
-{
-	struct fanotify_fid *fid = &event->fid;
-	int dwords, bytes = 0;
-	int err, type;
-
-	fid->ext_fh = NULL;
-	dwords = 0;
-	err = -ENOENT;
-	type = exportfs_encode_inode_fh(inode, NULL, &dwords, NULL);
-	if (!dwords)
-		goto out_err;
-
-	bytes = dwords << 2;
-	if (bytes > FANOTIFY_INLINE_FH_LEN) {
-		/* Treat failure to allocate fh as failure to allocate event */
-		err = -ENOMEM;
-		fid->ext_fh = kmalloc(bytes, gfp);
-		if (!fid->ext_fh)
-			goto out_err;
-	}
-
->>>>>>> 0ecfebd2
 	type = exportfs_encode_inode_fh(inode, fanotify_fid_fh(fid, bytes),
 					&dwords, NULL);
 	err = -EINVAL;
@@ -386,13 +355,10 @@
 		/* Mark is just getting destroyed or created? */
 		if (!conn)
 			continue;
-<<<<<<< HEAD
-=======
 		if (!(conn->flags & FSNOTIFY_CONN_FLAG_HAS_FSID))
 			continue;
 		/* Pairs with smp_wmb() in fsnotify_add_mark_list() */
 		smp_rmb();
->>>>>>> 0ecfebd2
 		fsid = conn->fsid;
 		if (WARN_ON_ONCE(!fsid.val[0] && !fsid.val[1]))
 			continue;
