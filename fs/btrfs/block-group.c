// SPDX-License-Identifier: GPL-2.0

#include "misc.h"
#include "ctree.h"
#include "block-group.h"
#include "space-info.h"
#include "disk-io.h"
#include "free-space-cache.h"
#include "free-space-tree.h"
#include "disk-io.h"
#include "volumes.h"
#include "transaction.h"
#include "ref-verify.h"
#include "sysfs.h"
#include "tree-log.h"
#include "delalloc-space.h"

/*
 * Return target flags in extended format or 0 if restripe for this chunk_type
 * is not in progress
 *
 * Should be called with balance_lock held
 */
static u64 get_restripe_target(struct btrfs_fs_info *fs_info, u64 flags)
{
	struct btrfs_balance_control *bctl = fs_info->balance_ctl;
	u64 target = 0;

	if (!bctl)
		return 0;

	if (flags & BTRFS_BLOCK_GROUP_DATA &&
	    bctl->data.flags & BTRFS_BALANCE_ARGS_CONVERT) {
		target = BTRFS_BLOCK_GROUP_DATA | bctl->data.target;
	} else if (flags & BTRFS_BLOCK_GROUP_SYSTEM &&
		   bctl->sys.flags & BTRFS_BALANCE_ARGS_CONVERT) {
		target = BTRFS_BLOCK_GROUP_SYSTEM | bctl->sys.target;
	} else if (flags & BTRFS_BLOCK_GROUP_METADATA &&
		   bctl->meta.flags & BTRFS_BALANCE_ARGS_CONVERT) {
		target = BTRFS_BLOCK_GROUP_METADATA | bctl->meta.target;
	}

	return target;
}

/*
 * @flags: available profiles in extended format (see ctree.h)
 *
 * Return reduced profile in chunk format.  If profile changing is in progress
 * (either running or paused) picks the target profile (if it's already
 * available), otherwise falls back to plain reducing.
 */
static u64 btrfs_reduce_alloc_profile(struct btrfs_fs_info *fs_info, u64 flags)
{
	u64 num_devices = fs_info->fs_devices->rw_devices;
	u64 target;
	u64 raid_type;
	u64 allowed = 0;

	/*
	 * See if restripe for this chunk_type is in progress, if so try to
	 * reduce to the target profile
	 */
	spin_lock(&fs_info->balance_lock);
	target = get_restripe_target(fs_info, flags);
	if (target) {
		/* Pick target profile only if it's already available */
		if ((flags & target) & BTRFS_EXTENDED_PROFILE_MASK) {
			spin_unlock(&fs_info->balance_lock);
			return extended_to_chunk(target);
		}
	}
	spin_unlock(&fs_info->balance_lock);

	/* First, mask out the RAID levels which aren't possible */
	for (raid_type = 0; raid_type < BTRFS_NR_RAID_TYPES; raid_type++) {
		if (num_devices >= btrfs_raid_array[raid_type].devs_min)
			allowed |= btrfs_raid_array[raid_type].bg_flag;
	}
	allowed &= flags;

	if (allowed & BTRFS_BLOCK_GROUP_RAID6)
		allowed = BTRFS_BLOCK_GROUP_RAID6;
	else if (allowed & BTRFS_BLOCK_GROUP_RAID5)
		allowed = BTRFS_BLOCK_GROUP_RAID5;
	else if (allowed & BTRFS_BLOCK_GROUP_RAID10)
		allowed = BTRFS_BLOCK_GROUP_RAID10;
	else if (allowed & BTRFS_BLOCK_GROUP_RAID1)
		allowed = BTRFS_BLOCK_GROUP_RAID1;
	else if (allowed & BTRFS_BLOCK_GROUP_RAID0)
		allowed = BTRFS_BLOCK_GROUP_RAID0;

	flags &= ~BTRFS_BLOCK_GROUP_PROFILE_MASK;

	return extended_to_chunk(flags | allowed);
}

static u64 get_alloc_profile(struct btrfs_fs_info *fs_info, u64 orig_flags)
{
	unsigned seq;
	u64 flags;

	do {
		flags = orig_flags;
		seq = read_seqbegin(&fs_info->profiles_lock);

		if (flags & BTRFS_BLOCK_GROUP_DATA)
			flags |= fs_info->avail_data_alloc_bits;
		else if (flags & BTRFS_BLOCK_GROUP_SYSTEM)
			flags |= fs_info->avail_system_alloc_bits;
		else if (flags & BTRFS_BLOCK_GROUP_METADATA)
			flags |= fs_info->avail_metadata_alloc_bits;
	} while (read_seqretry(&fs_info->profiles_lock, seq));

	return btrfs_reduce_alloc_profile(fs_info, flags);
}

u64 btrfs_get_alloc_profile(struct btrfs_fs_info *fs_info, u64 orig_flags)
{
	return get_alloc_profile(fs_info, orig_flags);
}

void btrfs_get_block_group(struct btrfs_block_group_cache *cache)
{
	atomic_inc(&cache->count);
}

void btrfs_put_block_group(struct btrfs_block_group_cache *cache)
{
	if (atomic_dec_and_test(&cache->count)) {
		WARN_ON(cache->pinned > 0);
		WARN_ON(cache->reserved > 0);

		/*
		 * If not empty, someone is still holding mutex of
		 * full_stripe_lock, which can only be released by caller.
		 * And it will definitely cause use-after-free when caller
		 * tries to release full stripe lock.
		 *
		 * No better way to resolve, but only to warn.
		 */
		WARN_ON(!RB_EMPTY_ROOT(&cache->full_stripe_locks_root.root));
		kfree(cache->free_space_ctl);
		kfree(cache);
	}
}

/*
 * This adds the block group to the fs_info rb tree for the block group cache
 */
static int btrfs_add_block_group_cache(struct btrfs_fs_info *info,
				struct btrfs_block_group_cache *block_group)
{
	struct rb_node **p;
	struct rb_node *parent = NULL;
	struct btrfs_block_group_cache *cache;

	spin_lock(&info->block_group_cache_lock);
	p = &info->block_group_cache_tree.rb_node;

	while (*p) {
		parent = *p;
		cache = rb_entry(parent, struct btrfs_block_group_cache,
				 cache_node);
		if (block_group->start < cache->start) {
			p = &(*p)->rb_left;
		} else if (block_group->start > cache->start) {
			p = &(*p)->rb_right;
		} else {
			spin_unlock(&info->block_group_cache_lock);
			return -EEXIST;
		}
	}

	rb_link_node(&block_group->cache_node, parent, p);
	rb_insert_color(&block_group->cache_node,
			&info->block_group_cache_tree);

	if (info->first_logical_byte > block_group->start)
		info->first_logical_byte = block_group->start;

	spin_unlock(&info->block_group_cache_lock);

	return 0;
}

/*
 * This will return the block group at or after bytenr if contains is 0, else
 * it will return the block group that contains the bytenr
 */
static struct btrfs_block_group_cache *block_group_cache_tree_search(
		struct btrfs_fs_info *info, u64 bytenr, int contains)
{
	struct btrfs_block_group_cache *cache, *ret = NULL;
	struct rb_node *n;
	u64 end, start;

	spin_lock(&info->block_group_cache_lock);
	n = info->block_group_cache_tree.rb_node;

	while (n) {
		cache = rb_entry(n, struct btrfs_block_group_cache,
				 cache_node);
		end = cache->start + cache->length - 1;
		start = cache->start;

		if (bytenr < start) {
			if (!contains && (!ret || start < ret->start))
				ret = cache;
			n = n->rb_left;
		} else if (bytenr > start) {
			if (contains && bytenr <= end) {
				ret = cache;
				break;
			}
			n = n->rb_right;
		} else {
			ret = cache;
			break;
		}
	}
	if (ret) {
		btrfs_get_block_group(ret);
		if (bytenr == 0 && info->first_logical_byte > ret->start)
			info->first_logical_byte = ret->start;
	}
	spin_unlock(&info->block_group_cache_lock);

	return ret;
}

/*
 * Return the block group that starts at or after bytenr
 */
struct btrfs_block_group_cache *btrfs_lookup_first_block_group(
		struct btrfs_fs_info *info, u64 bytenr)
{
	return block_group_cache_tree_search(info, bytenr, 0);
}

/*
 * Return the block group that contains the given bytenr
 */
struct btrfs_block_group_cache *btrfs_lookup_block_group(
		struct btrfs_fs_info *info, u64 bytenr)
{
	return block_group_cache_tree_search(info, bytenr, 1);
}

struct btrfs_block_group_cache *btrfs_next_block_group(
		struct btrfs_block_group_cache *cache)
{
	struct btrfs_fs_info *fs_info = cache->fs_info;
	struct rb_node *node;

	spin_lock(&fs_info->block_group_cache_lock);

	/* If our block group was removed, we need a full search. */
	if (RB_EMPTY_NODE(&cache->cache_node)) {
		const u64 next_bytenr = cache->start + cache->length;

		spin_unlock(&fs_info->block_group_cache_lock);
		btrfs_put_block_group(cache);
		cache = btrfs_lookup_first_block_group(fs_info, next_bytenr); return cache;
	}
	node = rb_next(&cache->cache_node);
	btrfs_put_block_group(cache);
	if (node) {
		cache = rb_entry(node, struct btrfs_block_group_cache,
				 cache_node);
		btrfs_get_block_group(cache);
	} else
		cache = NULL;
	spin_unlock(&fs_info->block_group_cache_lock);
	return cache;
}

bool btrfs_inc_nocow_writers(struct btrfs_fs_info *fs_info, u64 bytenr)
{
	struct btrfs_block_group_cache *bg;
	bool ret = true;

	bg = btrfs_lookup_block_group(fs_info, bytenr);
	if (!bg)
		return false;

	spin_lock(&bg->lock);
	if (bg->ro)
		ret = false;
	else
		atomic_inc(&bg->nocow_writers);
	spin_unlock(&bg->lock);

	/* No put on block group, done by btrfs_dec_nocow_writers */
	if (!ret)
		btrfs_put_block_group(bg);

	return ret;
}

void btrfs_dec_nocow_writers(struct btrfs_fs_info *fs_info, u64 bytenr)
{
	struct btrfs_block_group_cache *bg;

	bg = btrfs_lookup_block_group(fs_info, bytenr);
	ASSERT(bg);
	if (atomic_dec_and_test(&bg->nocow_writers))
		wake_up_var(&bg->nocow_writers);
	/*
	 * Once for our lookup and once for the lookup done by a previous call
	 * to btrfs_inc_nocow_writers()
	 */
	btrfs_put_block_group(bg);
	btrfs_put_block_group(bg);
}

void btrfs_wait_nocow_writers(struct btrfs_block_group_cache *bg)
{
	wait_var_event(&bg->nocow_writers, !atomic_read(&bg->nocow_writers));
}

void btrfs_dec_block_group_reservations(struct btrfs_fs_info *fs_info,
					const u64 start)
{
	struct btrfs_block_group_cache *bg;

	bg = btrfs_lookup_block_group(fs_info, start);
	ASSERT(bg);
	if (atomic_dec_and_test(&bg->reservations))
		wake_up_var(&bg->reservations);
	btrfs_put_block_group(bg);
}

void btrfs_wait_block_group_reservations(struct btrfs_block_group_cache *bg)
{
	struct btrfs_space_info *space_info = bg->space_info;

	ASSERT(bg->ro);

	if (!(bg->flags & BTRFS_BLOCK_GROUP_DATA))
		return;

	/*
	 * Our block group is read only but before we set it to read only,
	 * some task might have had allocated an extent from it already, but it
	 * has not yet created a respective ordered extent (and added it to a
	 * root's list of ordered extents).
	 * Therefore wait for any task currently allocating extents, since the
	 * block group's reservations counter is incremented while a read lock
	 * on the groups' semaphore is held and decremented after releasing
	 * the read access on that semaphore and creating the ordered extent.
	 */
	down_write(&space_info->groups_sem);
	up_write(&space_info->groups_sem);

	wait_var_event(&bg->reservations, !atomic_read(&bg->reservations));
}

struct btrfs_caching_control *btrfs_get_caching_control(
		struct btrfs_block_group_cache *cache)
{
	struct btrfs_caching_control *ctl;

	spin_lock(&cache->lock);
	if (!cache->caching_ctl) {
		spin_unlock(&cache->lock);
		return NULL;
	}

	ctl = cache->caching_ctl;
	refcount_inc(&ctl->count);
	spin_unlock(&cache->lock);
	return ctl;
}

void btrfs_put_caching_control(struct btrfs_caching_control *ctl)
{
	if (refcount_dec_and_test(&ctl->count))
		kfree(ctl);
}

/*
 * When we wait for progress in the block group caching, its because our
 * allocation attempt failed at least once.  So, we must sleep and let some
 * progress happen before we try again.
 *
 * This function will sleep at least once waiting for new free space to show
 * up, and then it will check the block group free space numbers for our min
 * num_bytes.  Another option is to have it go ahead and look in the rbtree for
 * a free extent of a given size, but this is a good start.
 *
 * Callers of this must check if cache->cached == BTRFS_CACHE_ERROR before using
 * any of the information in this block group.
 */
void btrfs_wait_block_group_cache_progress(struct btrfs_block_group_cache *cache,
					   u64 num_bytes)
{
	struct btrfs_caching_control *caching_ctl;

	caching_ctl = btrfs_get_caching_control(cache);
	if (!caching_ctl)
		return;

	wait_event(caching_ctl->wait, btrfs_block_group_cache_done(cache) ||
		   (cache->free_space_ctl->free_space >= num_bytes));

	btrfs_put_caching_control(caching_ctl);
}

int btrfs_wait_block_group_cache_done(struct btrfs_block_group_cache *cache)
{
	struct btrfs_caching_control *caching_ctl;
	int ret = 0;

	caching_ctl = btrfs_get_caching_control(cache);
	if (!caching_ctl)
		return (cache->cached == BTRFS_CACHE_ERROR) ? -EIO : 0;

	wait_event(caching_ctl->wait, btrfs_block_group_cache_done(cache));
	if (cache->cached == BTRFS_CACHE_ERROR)
		ret = -EIO;
	btrfs_put_caching_control(caching_ctl);
	return ret;
}

#ifdef CONFIG_BTRFS_DEBUG
static void fragment_free_space(struct btrfs_block_group_cache *block_group)
{
	struct btrfs_fs_info *fs_info = block_group->fs_info;
	u64 start = block_group->start;
	u64 len = block_group->length;
	u64 chunk = block_group->flags & BTRFS_BLOCK_GROUP_METADATA ?
		fs_info->nodesize : fs_info->sectorsize;
	u64 step = chunk << 1;

	while (len > chunk) {
		btrfs_remove_free_space(block_group, start, chunk);
		start += step;
		if (len < step)
			len = 0;
		else
			len -= step;
	}
}
#endif

/*
 * This is only called by btrfs_cache_block_group, since we could have freed
 * extents we need to check the pinned_extents for any extents that can't be
 * used yet since their free space will be released as soon as the transaction
 * commits.
 */
u64 add_new_free_space(struct btrfs_block_group_cache *block_group,
		       u64 start, u64 end)
{
	struct btrfs_fs_info *info = block_group->fs_info;
	u64 extent_start, extent_end, size, total_added = 0;
	int ret;

	while (start < end) {
		ret = find_first_extent_bit(info->pinned_extents, start,
					    &extent_start, &extent_end,
					    EXTENT_DIRTY | EXTENT_UPTODATE,
					    NULL);
		if (ret)
			break;

		if (extent_start <= start) {
			start = extent_end + 1;
		} else if (extent_start > start && extent_start < end) {
			size = extent_start - start;
			total_added += size;
			ret = btrfs_add_free_space(block_group, start,
						   size);
			BUG_ON(ret); /* -ENOMEM or logic error */
			start = extent_end + 1;
		} else {
			break;
		}
	}

	if (start < end) {
		size = end - start;
		total_added += size;
		ret = btrfs_add_free_space(block_group, start, size);
		BUG_ON(ret); /* -ENOMEM or logic error */
	}

	return total_added;
}

static int load_extent_tree_free(struct btrfs_caching_control *caching_ctl)
{
	struct btrfs_block_group_cache *block_group = caching_ctl->block_group;
	struct btrfs_fs_info *fs_info = block_group->fs_info;
	struct btrfs_root *extent_root = fs_info->extent_root;
	struct btrfs_path *path;
	struct extent_buffer *leaf;
	struct btrfs_key key;
	u64 total_found = 0;
	u64 last = 0;
	u32 nritems;
	int ret;
	bool wakeup = true;

	path = btrfs_alloc_path();
	if (!path)
		return -ENOMEM;

	last = max_t(u64, block_group->start, BTRFS_SUPER_INFO_OFFSET);

#ifdef CONFIG_BTRFS_DEBUG
	/*
	 * If we're fragmenting we don't want to make anybody think we can
	 * allocate from this block group until we've had a chance to fragment
	 * the free space.
	 */
	if (btrfs_should_fragment_free_space(block_group))
		wakeup = false;
#endif
	/*
	 * We don't want to deadlock with somebody trying to allocate a new
	 * extent for the extent root while also trying to search the extent
	 * root to add free space.  So we skip locking and search the commit
	 * root, since its read-only
	 */
	path->skip_locking = 1;
	path->search_commit_root = 1;
	path->reada = READA_FORWARD;

	key.objectid = last;
	key.offset = 0;
	key.type = BTRFS_EXTENT_ITEM_KEY;

next:
	ret = btrfs_search_slot(NULL, extent_root, &key, path, 0, 0);
	if (ret < 0)
		goto out;

	leaf = path->nodes[0];
	nritems = btrfs_header_nritems(leaf);

	while (1) {
		if (btrfs_fs_closing(fs_info) > 1) {
			last = (u64)-1;
			break;
		}

		if (path->slots[0] < nritems) {
			btrfs_item_key_to_cpu(leaf, &key, path->slots[0]);
		} else {
			ret = btrfs_find_next_key(extent_root, path, &key, 0, 0);
			if (ret)
				break;

			if (need_resched() ||
			    rwsem_is_contended(&fs_info->commit_root_sem)) {
				if (wakeup)
					caching_ctl->progress = last;
				btrfs_release_path(path);
				up_read(&fs_info->commit_root_sem);
				mutex_unlock(&caching_ctl->mutex);
				cond_resched();
				mutex_lock(&caching_ctl->mutex);
				down_read(&fs_info->commit_root_sem);
				goto next;
			}

			ret = btrfs_next_leaf(extent_root, path);
			if (ret < 0)
				goto out;
			if (ret)
				break;
			leaf = path->nodes[0];
			nritems = btrfs_header_nritems(leaf);
			continue;
		}

		if (key.objectid < last) {
			key.objectid = last;
			key.offset = 0;
			key.type = BTRFS_EXTENT_ITEM_KEY;

			if (wakeup)
				caching_ctl->progress = last;
			btrfs_release_path(path);
			goto next;
		}

		if (key.objectid < block_group->start) {
			path->slots[0]++;
			continue;
		}

		if (key.objectid >= block_group->start + block_group->length)
			break;

		if (key.type == BTRFS_EXTENT_ITEM_KEY ||
		    key.type == BTRFS_METADATA_ITEM_KEY) {
			total_found += add_new_free_space(block_group, last,
							  key.objectid);
			if (key.type == BTRFS_METADATA_ITEM_KEY)
				last = key.objectid +
					fs_info->nodesize;
			else
				last = key.objectid + key.offset;

			if (total_found > CACHING_CTL_WAKE_UP) {
				total_found = 0;
				if (wakeup)
					wake_up(&caching_ctl->wait);
			}
		}
		path->slots[0]++;
	}
	ret = 0;

	total_found += add_new_free_space(block_group, last,
				block_group->start + block_group->length);
	caching_ctl->progress = (u64)-1;

out:
	btrfs_free_path(path);
	return ret;
}

static noinline void caching_thread(struct btrfs_work *work)
{
	struct btrfs_block_group_cache *block_group;
	struct btrfs_fs_info *fs_info;
	struct btrfs_caching_control *caching_ctl;
	int ret;

	caching_ctl = container_of(work, struct btrfs_caching_control, work);
	block_group = caching_ctl->block_group;
	fs_info = block_group->fs_info;

	mutex_lock(&caching_ctl->mutex);
	down_read(&fs_info->commit_root_sem);

	if (btrfs_fs_compat_ro(fs_info, FREE_SPACE_TREE))
		ret = load_free_space_tree(caching_ctl);
	else
		ret = load_extent_tree_free(caching_ctl);

	spin_lock(&block_group->lock);
	block_group->caching_ctl = NULL;
	block_group->cached = ret ? BTRFS_CACHE_ERROR : BTRFS_CACHE_FINISHED;
	spin_unlock(&block_group->lock);

#ifdef CONFIG_BTRFS_DEBUG
	if (btrfs_should_fragment_free_space(block_group)) {
		u64 bytes_used;

		spin_lock(&block_group->space_info->lock);
		spin_lock(&block_group->lock);
		bytes_used = block_group->length - block_group->used;
		block_group->space_info->bytes_used += bytes_used >> 1;
		spin_unlock(&block_group->lock);
		spin_unlock(&block_group->space_info->lock);
		fragment_free_space(block_group);
	}
#endif

	caching_ctl->progress = (u64)-1;

	up_read(&fs_info->commit_root_sem);
	btrfs_free_excluded_extents(block_group);
	mutex_unlock(&caching_ctl->mutex);

	wake_up(&caching_ctl->wait);

	btrfs_put_caching_control(caching_ctl);
	btrfs_put_block_group(block_group);
}

int btrfs_cache_block_group(struct btrfs_block_group_cache *cache,
			    int load_cache_only)
{
	DEFINE_WAIT(wait);
	struct btrfs_fs_info *fs_info = cache->fs_info;
	struct btrfs_caching_control *caching_ctl;
	int ret = 0;

	caching_ctl = kzalloc(sizeof(*caching_ctl), GFP_NOFS);
	if (!caching_ctl)
		return -ENOMEM;

	INIT_LIST_HEAD(&caching_ctl->list);
	mutex_init(&caching_ctl->mutex);
	init_waitqueue_head(&caching_ctl->wait);
	caching_ctl->block_group = cache;
	caching_ctl->progress = cache->start;
	refcount_set(&caching_ctl->count, 1);
	btrfs_init_work(&caching_ctl->work, caching_thread, NULL, NULL);

	spin_lock(&cache->lock);
	/*
	 * This should be a rare occasion, but this could happen I think in the
	 * case where one thread starts to load the space cache info, and then
	 * some other thread starts a transaction commit which tries to do an
	 * allocation while the other thread is still loading the space cache
	 * info.  The previous loop should have kept us from choosing this block
	 * group, but if we've moved to the state where we will wait on caching
	 * block groups we need to first check if we're doing a fast load here,
	 * so we can wait for it to finish, otherwise we could end up allocating
	 * from a block group who's cache gets evicted for one reason or
	 * another.
	 */
	while (cache->cached == BTRFS_CACHE_FAST) {
		struct btrfs_caching_control *ctl;

		ctl = cache->caching_ctl;
		refcount_inc(&ctl->count);
		prepare_to_wait(&ctl->wait, &wait, TASK_UNINTERRUPTIBLE);
		spin_unlock(&cache->lock);

		schedule();

		finish_wait(&ctl->wait, &wait);
		btrfs_put_caching_control(ctl);
		spin_lock(&cache->lock);
	}

	if (cache->cached != BTRFS_CACHE_NO) {
		spin_unlock(&cache->lock);
		kfree(caching_ctl);
		return 0;
	}
	WARN_ON(cache->caching_ctl);
	cache->caching_ctl = caching_ctl;
	cache->cached = BTRFS_CACHE_FAST;
	spin_unlock(&cache->lock);

	if (btrfs_test_opt(fs_info, SPACE_CACHE)) {
		mutex_lock(&caching_ctl->mutex);
		ret = load_free_space_cache(cache);

		spin_lock(&cache->lock);
		if (ret == 1) {
			cache->caching_ctl = NULL;
			cache->cached = BTRFS_CACHE_FINISHED;
			cache->last_byte_to_unpin = (u64)-1;
			caching_ctl->progress = (u64)-1;
		} else {
			if (load_cache_only) {
				cache->caching_ctl = NULL;
				cache->cached = BTRFS_CACHE_NO;
			} else {
				cache->cached = BTRFS_CACHE_STARTED;
				cache->has_caching_ctl = 1;
			}
		}
		spin_unlock(&cache->lock);
#ifdef CONFIG_BTRFS_DEBUG
		if (ret == 1 &&
		    btrfs_should_fragment_free_space(cache)) {
			u64 bytes_used;

			spin_lock(&cache->space_info->lock);
			spin_lock(&cache->lock);
			bytes_used = cache->length - cache->used;
			cache->space_info->bytes_used += bytes_used >> 1;
			spin_unlock(&cache->lock);
			spin_unlock(&cache->space_info->lock);
			fragment_free_space(cache);
		}
#endif
		mutex_unlock(&caching_ctl->mutex);

		wake_up(&caching_ctl->wait);
		if (ret == 1) {
			btrfs_put_caching_control(caching_ctl);
			btrfs_free_excluded_extents(cache);
			return 0;
		}
	} else {
		/*
		 * We're either using the free space tree or no caching at all.
		 * Set cached to the appropriate value and wakeup any waiters.
		 */
		spin_lock(&cache->lock);
		if (load_cache_only) {
			cache->caching_ctl = NULL;
			cache->cached = BTRFS_CACHE_NO;
		} else {
			cache->cached = BTRFS_CACHE_STARTED;
			cache->has_caching_ctl = 1;
		}
		spin_unlock(&cache->lock);
		wake_up(&caching_ctl->wait);
	}

	if (load_cache_only) {
		btrfs_put_caching_control(caching_ctl);
		return 0;
	}

	down_write(&fs_info->commit_root_sem);
	refcount_inc(&caching_ctl->count);
	list_add_tail(&caching_ctl->list, &fs_info->caching_block_groups);
	up_write(&fs_info->commit_root_sem);

	btrfs_get_block_group(cache);

	btrfs_queue_work(fs_info->caching_workers, &caching_ctl->work);

	return ret;
}

static void clear_avail_alloc_bits(struct btrfs_fs_info *fs_info, u64 flags)
{
	u64 extra_flags = chunk_to_extended(flags) &
				BTRFS_EXTENDED_PROFILE_MASK;

	write_seqlock(&fs_info->profiles_lock);
	if (flags & BTRFS_BLOCK_GROUP_DATA)
		fs_info->avail_data_alloc_bits &= ~extra_flags;
	if (flags & BTRFS_BLOCK_GROUP_METADATA)
		fs_info->avail_metadata_alloc_bits &= ~extra_flags;
	if (flags & BTRFS_BLOCK_GROUP_SYSTEM)
		fs_info->avail_system_alloc_bits &= ~extra_flags;
	write_sequnlock(&fs_info->profiles_lock);
}

/*
 * Clear incompat bits for the following feature(s):
 *
 * - RAID56 - in case there's neither RAID5 nor RAID6 profile block group
 *            in the whole filesystem
 */
static void clear_incompat_bg_bits(struct btrfs_fs_info *fs_info, u64 flags)
{
	if (flags & BTRFS_BLOCK_GROUP_RAID56_MASK) {
		struct list_head *head = &fs_info->space_info;
		struct btrfs_space_info *sinfo;

		list_for_each_entry_rcu(sinfo, head, list) {
			bool found = false;

			down_read(&sinfo->groups_sem);
			if (!list_empty(&sinfo->block_groups[BTRFS_RAID_RAID5]))
				found = true;
			if (!list_empty(&sinfo->block_groups[BTRFS_RAID_RAID6]))
				found = true;
			up_read(&sinfo->groups_sem);

			if (found)
				return;
		}
		btrfs_clear_fs_incompat(fs_info, RAID56);
	}
}

int btrfs_remove_block_group(struct btrfs_trans_handle *trans,
			     u64 group_start, struct extent_map *em)
{
	struct btrfs_fs_info *fs_info = trans->fs_info;
	struct btrfs_root *root = fs_info->extent_root;
	struct btrfs_path *path;
	struct btrfs_block_group_cache *block_group;
	struct btrfs_free_cluster *cluster;
	struct btrfs_root *tree_root = fs_info->tree_root;
	struct btrfs_key key;
	struct inode *inode;
	struct kobject *kobj = NULL;
	int ret;
	int index;
	int factor;
	struct btrfs_caching_control *caching_ctl = NULL;
	bool remove_em;
	bool remove_rsv = false;

	block_group = btrfs_lookup_block_group(fs_info, group_start);
	BUG_ON(!block_group);
	BUG_ON(!block_group->ro);

	trace_btrfs_remove_block_group(block_group);
	/*
	 * Free the reserved super bytes from this block group before
	 * remove it.
	 */
	btrfs_free_excluded_extents(block_group);
	btrfs_free_ref_tree_range(fs_info, block_group->start,
				  block_group->length);

	index = btrfs_bg_flags_to_raid_index(block_group->flags);
	factor = btrfs_bg_type_to_factor(block_group->flags);

	/* make sure this block group isn't part of an allocation cluster */
	cluster = &fs_info->data_alloc_cluster;
	spin_lock(&cluster->refill_lock);
	btrfs_return_cluster_to_free_space(block_group, cluster);
	spin_unlock(&cluster->refill_lock);

	/*
	 * make sure this block group isn't part of a metadata
	 * allocation cluster
	 */
	cluster = &fs_info->meta_alloc_cluster;
	spin_lock(&cluster->refill_lock);
	btrfs_return_cluster_to_free_space(block_group, cluster);
	spin_unlock(&cluster->refill_lock);

	path = btrfs_alloc_path();
	if (!path) {
		ret = -ENOMEM;
		goto out;
	}

	/*
	 * get the inode first so any iput calls done for the io_list
	 * aren't the final iput (no unlinks allowed now)
	 */
	inode = lookup_free_space_inode(block_group, path);

	mutex_lock(&trans->transaction->cache_write_mutex);
	/*
	 * Make sure our free space cache IO is done before removing the
	 * free space inode
	 */
	spin_lock(&trans->transaction->dirty_bgs_lock);
	if (!list_empty(&block_group->io_list)) {
		list_del_init(&block_group->io_list);

		WARN_ON(!IS_ERR(inode) && inode != block_group->io_ctl.inode);

		spin_unlock(&trans->transaction->dirty_bgs_lock);
		btrfs_wait_cache_io(trans, block_group, path);
		btrfs_put_block_group(block_group);
		spin_lock(&trans->transaction->dirty_bgs_lock);
	}

	if (!list_empty(&block_group->dirty_list)) {
		list_del_init(&block_group->dirty_list);
		remove_rsv = true;
		btrfs_put_block_group(block_group);
	}
	spin_unlock(&trans->transaction->dirty_bgs_lock);
	mutex_unlock(&trans->transaction->cache_write_mutex);

	if (!IS_ERR(inode)) {
		ret = btrfs_orphan_add(trans, BTRFS_I(inode));
		if (ret) {
			btrfs_add_delayed_iput(inode);
			goto out;
		}
		clear_nlink(inode);
		/* One for the block groups ref */
		spin_lock(&block_group->lock);
		if (block_group->iref) {
			block_group->iref = 0;
			block_group->inode = NULL;
			spin_unlock(&block_group->lock);
			iput(inode);
		} else {
			spin_unlock(&block_group->lock);
		}
		/* One for our lookup ref */
		btrfs_add_delayed_iput(inode);
	}

	key.objectid = BTRFS_FREE_SPACE_OBJECTID;
	key.type = 0;
	key.offset = block_group->start;

	ret = btrfs_search_slot(trans, tree_root, &key, path, -1, 1);
	if (ret < 0)
		goto out;
	if (ret > 0)
		btrfs_release_path(path);
	if (ret == 0) {
		ret = btrfs_del_item(trans, tree_root, path);
		if (ret)
			goto out;
		btrfs_release_path(path);
	}

	spin_lock(&fs_info->block_group_cache_lock);
	rb_erase(&block_group->cache_node,
		 &fs_info->block_group_cache_tree);
	RB_CLEAR_NODE(&block_group->cache_node);

	if (fs_info->first_logical_byte == block_group->start)
		fs_info->first_logical_byte = (u64)-1;
	spin_unlock(&fs_info->block_group_cache_lock);

	down_write(&block_group->space_info->groups_sem);
	/*
	 * we must use list_del_init so people can check to see if they
	 * are still on the list after taking the semaphore
	 */
	list_del_init(&block_group->list);
	if (list_empty(&block_group->space_info->block_groups[index])) {
		kobj = block_group->space_info->block_group_kobjs[index];
		block_group->space_info->block_group_kobjs[index] = NULL;
		clear_avail_alloc_bits(fs_info, block_group->flags);
	}
	up_write(&block_group->space_info->groups_sem);
	clear_incompat_bg_bits(fs_info, block_group->flags);
	if (kobj) {
		kobject_del(kobj);
		kobject_put(kobj);
	}

	if (block_group->has_caching_ctl)
		caching_ctl = btrfs_get_caching_control(block_group);
	if (block_group->cached == BTRFS_CACHE_STARTED)
		btrfs_wait_block_group_cache_done(block_group);
	if (block_group->has_caching_ctl) {
		down_write(&fs_info->commit_root_sem);
		if (!caching_ctl) {
			struct btrfs_caching_control *ctl;

			list_for_each_entry(ctl,
				    &fs_info->caching_block_groups, list)
				if (ctl->block_group == block_group) {
					caching_ctl = ctl;
					refcount_inc(&caching_ctl->count);
					break;
				}
		}
		if (caching_ctl)
			list_del_init(&caching_ctl->list);
		up_write(&fs_info->commit_root_sem);
		if (caching_ctl) {
			/* Once for the caching bgs list and once for us. */
			btrfs_put_caching_control(caching_ctl);
			btrfs_put_caching_control(caching_ctl);
		}
	}

	spin_lock(&trans->transaction->dirty_bgs_lock);
	WARN_ON(!list_empty(&block_group->dirty_list));
	WARN_ON(!list_empty(&block_group->io_list));
	spin_unlock(&trans->transaction->dirty_bgs_lock);

	btrfs_remove_free_space_cache(block_group);

	spin_lock(&block_group->space_info->lock);
	list_del_init(&block_group->ro_list);

	if (btrfs_test_opt(fs_info, ENOSPC_DEBUG)) {
		WARN_ON(block_group->space_info->total_bytes
			< block_group->length);
		WARN_ON(block_group->space_info->bytes_readonly
			< block_group->length);
		WARN_ON(block_group->space_info->disk_total
			< block_group->length * factor);
	}
	block_group->space_info->total_bytes -= block_group->length;
	block_group->space_info->bytes_readonly -= block_group->length;
	block_group->space_info->disk_total -= block_group->length * factor;

	spin_unlock(&block_group->space_info->lock);

	key.objectid = block_group->start;
	key.type = BTRFS_BLOCK_GROUP_ITEM_KEY;
	key.offset = block_group->length;

	mutex_lock(&fs_info->chunk_mutex);
	spin_lock(&block_group->lock);
	block_group->removed = 1;
	/*
	 * At this point trimming can't start on this block group, because we
	 * removed the block group from the tree fs_info->block_group_cache_tree
	 * so no one can't find it anymore and even if someone already got this
	 * block group before we removed it from the rbtree, they have already
	 * incremented block_group->trimming - if they didn't, they won't find
	 * any free space entries because we already removed them all when we
	 * called btrfs_remove_free_space_cache().
	 *
	 * And we must not remove the extent map from the fs_info->mapping_tree
	 * to prevent the same logical address range and physical device space
	 * ranges from being reused for a new block group. This is because our
	 * fs trim operation (btrfs_trim_fs() / btrfs_ioctl_fitrim()) is
	 * completely transactionless, so while it is trimming a range the
	 * currently running transaction might finish and a new one start,
	 * allowing for new block groups to be created that can reuse the same
	 * physical device locations unless we take this special care.
	 *
	 * There may also be an implicit trim operation if the file system
	 * is mounted with -odiscard. The same protections must remain
	 * in place until the extents have been discarded completely when
	 * the transaction commit has completed.
	 */
	remove_em = (atomic_read(&block_group->trimming) == 0);
	spin_unlock(&block_group->lock);

	mutex_unlock(&fs_info->chunk_mutex);

	ret = remove_block_group_free_space(trans, block_group);
	if (ret)
		goto out;

	btrfs_put_block_group(block_group);
	btrfs_put_block_group(block_group);

	ret = btrfs_search_slot(trans, root, &key, path, -1, 1);
	if (ret > 0)
		ret = -EIO;
	if (ret < 0)
		goto out;

	ret = btrfs_del_item(trans, root, path);
	if (ret)
		goto out;

	if (remove_em) {
		struct extent_map_tree *em_tree;

		em_tree = &fs_info->mapping_tree;
		write_lock(&em_tree->lock);
		remove_extent_mapping(em_tree, em);
		write_unlock(&em_tree->lock);
		/* once for the tree */
		free_extent_map(em);
	}
out:
	if (remove_rsv)
		btrfs_delayed_refs_rsv_release(fs_info, 1);
	btrfs_free_path(path);
	return ret;
}

struct btrfs_trans_handle *btrfs_start_trans_remove_block_group(
		struct btrfs_fs_info *fs_info, const u64 chunk_offset)
{
	struct extent_map_tree *em_tree = &fs_info->mapping_tree;
	struct extent_map *em;
	struct map_lookup *map;
	unsigned int num_items;

	read_lock(&em_tree->lock);
	em = lookup_extent_mapping(em_tree, chunk_offset, 1);
	read_unlock(&em_tree->lock);
	ASSERT(em && em->start == chunk_offset);

	/*
	 * We need to reserve 3 + N units from the metadata space info in order
	 * to remove a block group (done at btrfs_remove_chunk() and at
	 * btrfs_remove_block_group()), which are used for:
	 *
	 * 1 unit for adding the free space inode's orphan (located in the tree
	 * of tree roots).
	 * 1 unit for deleting the block group item (located in the extent
	 * tree).
	 * 1 unit for deleting the free space item (located in tree of tree
	 * roots).
	 * N units for deleting N device extent items corresponding to each
	 * stripe (located in the device tree).
	 *
	 * In order to remove a block group we also need to reserve units in the
	 * system space info in order to update the chunk tree (update one or
	 * more device items and remove one chunk item), but this is done at
	 * btrfs_remove_chunk() through a call to check_system_chunk().
	 */
	map = em->map_lookup;
	num_items = 3 + map->num_stripes;
	free_extent_map(em);

	return btrfs_start_transaction_fallback_global_rsv(fs_info->extent_root,
							   num_items, 1);
}

/*
 * Mark block group @cache read-only, so later write won't happen to block
 * group @cache.
 *
 * If @force is not set, this function will only mark the block group readonly
 * if we have enough free space (1M) in other metadata/system block groups.
 * If @force is not set, this function will mark the block group readonly
 * without checking free space.
 *
 * NOTE: This function doesn't care if other block groups can contain all the
 * data in this block group. That check should be done by relocation routine,
 * not this function.
 */
static int inc_block_group_ro(struct btrfs_block_group_cache *cache, int force)
{
	struct btrfs_space_info *sinfo = cache->space_info;
	u64 num_bytes;
	u64 sinfo_used;
	u64 min_allocable_bytes;
	int ret = -ENOSPC;

	/*
	 * We need some metadata space and system metadata space for
	 * allocating chunks in some corner cases until we force to set
	 * it to be readonly.
	 */
	if ((sinfo->flags &
	     (BTRFS_BLOCK_GROUP_SYSTEM | BTRFS_BLOCK_GROUP_METADATA)) &&
	    !force)
		min_allocable_bytes = SZ_1M;
	else
		min_allocable_bytes = 0;

	spin_lock(&sinfo->lock);
	spin_lock(&cache->lock);

	if (cache->ro) {
		cache->ro++;
		ret = 0;
		goto out;
	}

	num_bytes = cache->length - cache->reserved - cache->pinned -
		    cache->bytes_super - cache->used;
	sinfo_used = btrfs_space_info_used(sinfo, true);

	/*
	 * sinfo_used + num_bytes should always <= sinfo->total_bytes.
	 *
	 * Here we make sure if we mark this bg RO, we still have enough
	 * free space as buffer (if min_allocable_bytes is not 0).
	 */
	if (sinfo_used + num_bytes + min_allocable_bytes <=
	    sinfo->total_bytes) {
		sinfo->bytes_readonly += num_bytes;
		cache->ro++;
		list_add_tail(&cache->ro_list, &sinfo->ro_bgs);
		ret = 0;
	}
out:
	spin_unlock(&cache->lock);
	spin_unlock(&sinfo->lock);
	if (ret == -ENOSPC && btrfs_test_opt(cache->fs_info, ENOSPC_DEBUG)) {
		btrfs_info(cache->fs_info,
			"unable to make block group %llu ro", cache->start);
		btrfs_info(cache->fs_info,
			"sinfo_used=%llu bg_num_bytes=%llu min_allocable=%llu",
			sinfo_used, num_bytes, min_allocable_bytes);
		btrfs_dump_space_info(cache->fs_info, cache->space_info, 0, 0);
	}
	return ret;
}

/*
 * Process the unused_bgs list and remove any that don't have any allocated
 * space inside of them.
 */
void btrfs_delete_unused_bgs(struct btrfs_fs_info *fs_info)
{
	struct btrfs_block_group_cache *block_group;
	struct btrfs_space_info *space_info;
	struct btrfs_trans_handle *trans;
	int ret = 0;

	if (!test_bit(BTRFS_FS_OPEN, &fs_info->flags))
		return;

	spin_lock(&fs_info->unused_bgs_lock);
	while (!list_empty(&fs_info->unused_bgs)) {
		u64 start, end;
		int trimming;

		block_group = list_first_entry(&fs_info->unused_bgs,
					       struct btrfs_block_group_cache,
					       bg_list);
		list_del_init(&block_group->bg_list);

		space_info = block_group->space_info;

		if (ret || btrfs_mixed_space_info(space_info)) {
			btrfs_put_block_group(block_group);
			continue;
		}
		spin_unlock(&fs_info->unused_bgs_lock);

		mutex_lock(&fs_info->delete_unused_bgs_mutex);

		/* Don't want to race with allocators so take the groups_sem */
		down_write(&space_info->groups_sem);
		spin_lock(&block_group->lock);
		if (block_group->reserved || block_group->pinned ||
		    block_group->used || block_group->ro ||
		    list_is_singular(&block_group->list)) {
			/*
			 * We want to bail if we made new allocations or have
			 * outstanding allocations in this block group.  We do
			 * the ro check in case balance is currently acting on
			 * this block group.
			 */
			trace_btrfs_skip_unused_block_group(block_group);
			spin_unlock(&block_group->lock);
			up_write(&space_info->groups_sem);
			goto next;
		}
		spin_unlock(&block_group->lock);

		/* We don't want to force the issue, only flip if it's ok. */
		ret = inc_block_group_ro(block_group, 0);
		up_write(&space_info->groups_sem);
		if (ret < 0) {
			ret = 0;
			goto next;
		}

		/*
		 * Want to do this before we do anything else so we can recover
		 * properly if we fail to join the transaction.
		 */
		trans = btrfs_start_trans_remove_block_group(fs_info,
						     block_group->start);
		if (IS_ERR(trans)) {
			btrfs_dec_block_group_ro(block_group);
			ret = PTR_ERR(trans);
			goto next;
		}

		/*
		 * We could have pending pinned extents for this block group,
		 * just delete them, we don't care about them anymore.
		 */
		start = block_group->start;
		end = start + block_group->length - 1;
		/*
		 * Hold the unused_bg_unpin_mutex lock to avoid racing with
		 * btrfs_finish_extent_commit(). If we are at transaction N,
		 * another task might be running finish_extent_commit() for the
		 * previous transaction N - 1, and have seen a range belonging
		 * to the block group in freed_extents[] before we were able to
		 * clear the whole block group range from freed_extents[]. This
		 * means that task can lookup for the block group after we
		 * unpinned it from freed_extents[] and removed it, leading to
		 * a BUG_ON() at btrfs_unpin_extent_range().
		 */
		mutex_lock(&fs_info->unused_bg_unpin_mutex);
		ret = clear_extent_bits(&fs_info->freed_extents[0], start, end,
				  EXTENT_DIRTY);
		if (ret) {
			mutex_unlock(&fs_info->unused_bg_unpin_mutex);
			btrfs_dec_block_group_ro(block_group);
			goto end_trans;
		}
		ret = clear_extent_bits(&fs_info->freed_extents[1], start, end,
				  EXTENT_DIRTY);
		if (ret) {
			mutex_unlock(&fs_info->unused_bg_unpin_mutex);
			btrfs_dec_block_group_ro(block_group);
			goto end_trans;
		}
		mutex_unlock(&fs_info->unused_bg_unpin_mutex);

		/* Reset pinned so btrfs_put_block_group doesn't complain */
		spin_lock(&space_info->lock);
		spin_lock(&block_group->lock);

		btrfs_space_info_update_bytes_pinned(fs_info, space_info,
						     -block_group->pinned);
		space_info->bytes_readonly += block_group->pinned;
		percpu_counter_add_batch(&space_info->total_bytes_pinned,
				   -block_group->pinned,
				   BTRFS_TOTAL_BYTES_PINNED_BATCH);
		block_group->pinned = 0;

		spin_unlock(&block_group->lock);
		spin_unlock(&space_info->lock);

		/* DISCARD can flip during remount */
		trimming = btrfs_test_opt(fs_info, DISCARD);

		/* Implicit trim during transaction commit. */
		if (trimming)
			btrfs_get_block_group_trimming(block_group);

		/*
		 * Btrfs_remove_chunk will abort the transaction if things go
		 * horribly wrong.
		 */
		ret = btrfs_remove_chunk(trans, block_group->start);

		if (ret) {
			if (trimming)
				btrfs_put_block_group_trimming(block_group);
			goto end_trans;
		}

		/*
		 * If we're not mounted with -odiscard, we can just forget
		 * about this block group. Otherwise we'll need to wait
		 * until transaction commit to do the actual discard.
		 */
		if (trimming) {
			spin_lock(&fs_info->unused_bgs_lock);
			/*
			 * A concurrent scrub might have added us to the list
			 * fs_info->unused_bgs, so use a list_move operation
			 * to add the block group to the deleted_bgs list.
			 */
			list_move(&block_group->bg_list,
				  &trans->transaction->deleted_bgs);
			spin_unlock(&fs_info->unused_bgs_lock);
			btrfs_get_block_group(block_group);
		}
end_trans:
		btrfs_end_transaction(trans);
next:
		mutex_unlock(&fs_info->delete_unused_bgs_mutex);
		btrfs_put_block_group(block_group);
		spin_lock(&fs_info->unused_bgs_lock);
	}
	spin_unlock(&fs_info->unused_bgs_lock);
}

void btrfs_mark_bg_unused(struct btrfs_block_group_cache *bg)
{
	struct btrfs_fs_info *fs_info = bg->fs_info;

	spin_lock(&fs_info->unused_bgs_lock);
	if (list_empty(&bg->bg_list)) {
		btrfs_get_block_group(bg);
		trace_btrfs_add_unused_block_group(bg);
		list_add_tail(&bg->bg_list, &fs_info->unused_bgs);
	}
	spin_unlock(&fs_info->unused_bgs_lock);
}

static int find_first_block_group(struct btrfs_fs_info *fs_info,
				  struct btrfs_path *path,
				  struct btrfs_key *key)
{
	struct btrfs_root *root = fs_info->extent_root;
	int ret = 0;
	struct btrfs_key found_key;
	struct extent_buffer *leaf;
	struct btrfs_block_group_item bg;
	u64 flags;
	int slot;

	ret = btrfs_search_slot(NULL, root, key, path, 0, 0);
	if (ret < 0)
		goto out;

	while (1) {
		slot = path->slots[0];
		leaf = path->nodes[0];
		if (slot >= btrfs_header_nritems(leaf)) {
			ret = btrfs_next_leaf(root, path);
			if (ret == 0)
				continue;
			if (ret < 0)
				goto out;
			break;
		}
		btrfs_item_key_to_cpu(leaf, &found_key, slot);

		if (found_key.objectid >= key->objectid &&
		    found_key.type == BTRFS_BLOCK_GROUP_ITEM_KEY) {
			struct extent_map_tree *em_tree;
			struct extent_map *em;

			em_tree = &root->fs_info->mapping_tree;
			read_lock(&em_tree->lock);
			em = lookup_extent_mapping(em_tree, found_key.objectid,
						   found_key.offset);
			read_unlock(&em_tree->lock);
			if (!em) {
				btrfs_err(fs_info,
			"logical %llu len %llu found bg but no related chunk",
					  found_key.objectid, found_key.offset);
				ret = -ENOENT;
			} else if (em->start != found_key.objectid ||
				   em->len != found_key.offset) {
				btrfs_err(fs_info,
		"block group %llu len %llu mismatch with chunk %llu len %llu",
					  found_key.objectid, found_key.offset,
					  em->start, em->len);
				ret = -EUCLEAN;
			} else {
				read_extent_buffer(leaf, &bg,
					btrfs_item_ptr_offset(leaf, slot),
					sizeof(bg));
				flags = btrfs_stack_block_group_flags(&bg) &
					BTRFS_BLOCK_GROUP_TYPE_MASK;

				if (flags != (em->map_lookup->type &
					      BTRFS_BLOCK_GROUP_TYPE_MASK)) {
					btrfs_err(fs_info,
"block group %llu len %llu type flags 0x%llx mismatch with chunk type flags 0x%llx",
						found_key.objectid,
						found_key.offset, flags,
						(BTRFS_BLOCK_GROUP_TYPE_MASK &
						 em->map_lookup->type));
					ret = -EUCLEAN;
				} else {
					ret = 0;
				}
			}
			free_extent_map(em);
			goto out;
		}
		path->slots[0]++;
	}
out:
	return ret;
}

static void set_avail_alloc_bits(struct btrfs_fs_info *fs_info, u64 flags)
{
	u64 extra_flags = chunk_to_extended(flags) &
				BTRFS_EXTENDED_PROFILE_MASK;

	write_seqlock(&fs_info->profiles_lock);
	if (flags & BTRFS_BLOCK_GROUP_DATA)
		fs_info->avail_data_alloc_bits |= extra_flags;
	if (flags & BTRFS_BLOCK_GROUP_METADATA)
		fs_info->avail_metadata_alloc_bits |= extra_flags;
	if (flags & BTRFS_BLOCK_GROUP_SYSTEM)
		fs_info->avail_system_alloc_bits |= extra_flags;
	write_sequnlock(&fs_info->profiles_lock);
}

static int exclude_super_stripes(struct btrfs_block_group_cache *cache)
{
	struct btrfs_fs_info *fs_info = cache->fs_info;
	u64 bytenr;
	u64 *logical;
	int stripe_len;
	int i, nr, ret;

	if (cache->start < BTRFS_SUPER_INFO_OFFSET) {
		stripe_len = BTRFS_SUPER_INFO_OFFSET - cache->start;
		cache->bytes_super += stripe_len;
		ret = btrfs_add_excluded_extent(fs_info, cache->start,
						stripe_len);
		if (ret)
			return ret;
	}

	for (i = 0; i < BTRFS_SUPER_MIRROR_MAX; i++) {
		bytenr = btrfs_sb_offset(i);
		ret = btrfs_rmap_block(fs_info, cache->start,
				       bytenr, &logical, &nr, &stripe_len);
		if (ret)
			return ret;

		while (nr--) {
			u64 start, len;

			if (logical[nr] > cache->start + cache->length)
				continue;

			if (logical[nr] + stripe_len <= cache->start)
				continue;

			start = logical[nr];
			if (start < cache->start) {
				start = cache->start;
				len = (logical[nr] + stripe_len) - start;
			} else {
				len = min_t(u64, stripe_len,
					    cache->start + cache->length - start);
			}

			cache->bytes_super += len;
			ret = btrfs_add_excluded_extent(fs_info, start, len);
			if (ret) {
				kfree(logical);
				return ret;
			}
		}

		kfree(logical);
	}
	return 0;
}

static void link_block_group(struct btrfs_block_group_cache *cache)
{
	struct btrfs_space_info *space_info = cache->space_info;
	int index = btrfs_bg_flags_to_raid_index(cache->flags);
	bool first = false;

	down_write(&space_info->groups_sem);
	if (list_empty(&space_info->block_groups[index]))
		first = true;
	list_add_tail(&cache->list, &space_info->block_groups[index]);
	up_write(&space_info->groups_sem);

	if (first)
		btrfs_sysfs_add_block_group_type(cache);
}

static struct btrfs_block_group_cache *btrfs_create_block_group_cache(
		struct btrfs_fs_info *fs_info, u64 start, u64 size)
{
	struct btrfs_block_group_cache *cache;

	cache = kzalloc(sizeof(*cache), GFP_NOFS);
	if (!cache)
		return NULL;

	cache->free_space_ctl = kzalloc(sizeof(*cache->free_space_ctl),
					GFP_NOFS);
	if (!cache->free_space_ctl) {
		kfree(cache);
		return NULL;
	}

	cache->start = start;
	cache->length = size;

	cache->fs_info = fs_info;
	cache->full_stripe_len = btrfs_full_stripe_len(fs_info, start);
	set_free_space_tree_thresholds(cache);

	atomic_set(&cache->count, 1);
	spin_lock_init(&cache->lock);
	init_rwsem(&cache->data_rwsem);
	INIT_LIST_HEAD(&cache->list);
	INIT_LIST_HEAD(&cache->cluster_list);
	INIT_LIST_HEAD(&cache->bg_list);
	INIT_LIST_HEAD(&cache->ro_list);
	INIT_LIST_HEAD(&cache->dirty_list);
	INIT_LIST_HEAD(&cache->io_list);
	btrfs_init_free_space_ctl(cache);
	atomic_set(&cache->trimming, 0);
	mutex_init(&cache->free_space_lock);
	btrfs_init_full_stripe_locks_tree(&cache->full_stripe_locks_root);

	return cache;
}

/*
 * Iterate all chunks and verify that each of them has the corresponding block
 * group
 */
static int check_chunk_block_group_mappings(struct btrfs_fs_info *fs_info)
{
	struct extent_map_tree *map_tree = &fs_info->mapping_tree;
	struct extent_map *em;
	struct btrfs_block_group_cache *bg;
	u64 start = 0;
	int ret = 0;

	while (1) {
		read_lock(&map_tree->lock);
		/*
		 * lookup_extent_mapping will return the first extent map
		 * intersecting the range, so setting @len to 1 is enough to
		 * get the first chunk.
		 */
		em = lookup_extent_mapping(map_tree, start, 1);
		read_unlock(&map_tree->lock);
		if (!em)
			break;

		bg = btrfs_lookup_block_group(fs_info, em->start);
		if (!bg) {
			btrfs_err(fs_info,
	"chunk start=%llu len=%llu doesn't have corresponding block group",
				     em->start, em->len);
			ret = -EUCLEAN;
			free_extent_map(em);
			break;
		}
		if (bg->start != em->start || bg->length != em->len ||
		    (bg->flags & BTRFS_BLOCK_GROUP_TYPE_MASK) !=
		    (em->map_lookup->type & BTRFS_BLOCK_GROUP_TYPE_MASK)) {
			btrfs_err(fs_info,
"chunk start=%llu len=%llu flags=0x%llx doesn't match block group start=%llu len=%llu flags=0x%llx",
				em->start, em->len,
				em->map_lookup->type & BTRFS_BLOCK_GROUP_TYPE_MASK,
				bg->start, bg->length,
				bg->flags & BTRFS_BLOCK_GROUP_TYPE_MASK);
			ret = -EUCLEAN;
			free_extent_map(em);
			btrfs_put_block_group(bg);
			break;
		}
		start = em->start + em->len;
		free_extent_map(em);
		btrfs_put_block_group(bg);
	}
	return ret;
}

int btrfs_read_block_groups(struct btrfs_fs_info *info)
{
	struct btrfs_path *path;
	int ret;
	struct btrfs_block_group_cache *cache;
	struct btrfs_space_info *space_info;
	struct btrfs_key key;
	struct btrfs_key found_key;
	struct extent_buffer *leaf;
	int need_clear = 0;
	u64 cache_gen;
	u64 feature;
	int mixed;

	feature = btrfs_super_incompat_flags(info->super_copy);
	mixed = !!(feature & BTRFS_FEATURE_INCOMPAT_MIXED_GROUPS);

	key.objectid = 0;
	key.offset = 0;
	key.type = BTRFS_BLOCK_GROUP_ITEM_KEY;
	path = btrfs_alloc_path();
	if (!path)
		return -ENOMEM;
	path->reada = READA_FORWARD;

	cache_gen = btrfs_super_cache_generation(info->super_copy);
	if (btrfs_test_opt(info, SPACE_CACHE) &&
	    btrfs_super_generation(info->super_copy) != cache_gen)
		need_clear = 1;
	if (btrfs_test_opt(info, CLEAR_CACHE))
		need_clear = 1;

	while (1) {
		struct btrfs_block_group_item bgi;

		ret = find_first_block_group(info, path, &key);
		if (ret > 0)
			break;
		if (ret != 0)
			goto error;

		leaf = path->nodes[0];
		btrfs_item_key_to_cpu(leaf, &found_key, path->slots[0]);

		cache = btrfs_create_block_group_cache(info, found_key.objectid,
						       found_key.offset);
		if (!cache) {
			ret = -ENOMEM;
			goto error;
		}

		if (need_clear) {
			/*
			 * When we mount with old space cache, we need to
			 * set BTRFS_DC_CLEAR and set dirty flag.
			 *
			 * a) Setting 'BTRFS_DC_CLEAR' makes sure that we
			 *    truncate the old free space cache inode and
			 *    setup a new one.
			 * b) Setting 'dirty flag' makes sure that we flush
			 *    the new space cache info onto disk.
			 */
			if (btrfs_test_opt(info, SPACE_CACHE))
				cache->disk_cache_state = BTRFS_DC_CLEAR;
		}

		read_extent_buffer(leaf, &bgi,
				   btrfs_item_ptr_offset(leaf, path->slots[0]),
				   sizeof(bgi));
		/* cache::chunk_objectid is unused */
		cache->used = btrfs_stack_block_group_used(&bgi);
		cache->flags = btrfs_stack_block_group_flags(&bgi);
		if (!mixed &&
		    ((cache->flags & BTRFS_BLOCK_GROUP_METADATA) &&
		    (cache->flags & BTRFS_BLOCK_GROUP_DATA))) {
			btrfs_err(info,
"bg %llu is a mixed block group but filesystem hasn't enabled mixed block groups",
<<<<<<< HEAD
				  cache->key.objectid);
=======
				  cache->start);
>>>>>>> 03ebed9f
			btrfs_put_block_group(cache);
			ret = -EINVAL;
			goto error;
		}

		key.objectid = found_key.objectid + found_key.offset;
		btrfs_release_path(path);

		/*
		 * We need to exclude the super stripes now so that the space
		 * info has super bytes accounted for, otherwise we'll think
		 * we have more space than we actually do.
		 */
		ret = exclude_super_stripes(cache);
		if (ret) {
			/*
			 * We may have excluded something, so call this just in
			 * case.
			 */
			btrfs_free_excluded_extents(cache);
			btrfs_put_block_group(cache);
			goto error;
		}

		/*
		 * Check for two cases, either we are full, and therefore
		 * don't need to bother with the caching work since we won't
		 * find any space, or we are empty, and we can just add all
		 * the space in and be done with it.  This saves us _a_lot_ of
		 * time, particularly in the full case.
		 */
		if (found_key.offset == cache->used) {
			cache->last_byte_to_unpin = (u64)-1;
			cache->cached = BTRFS_CACHE_FINISHED;
			btrfs_free_excluded_extents(cache);
		} else if (cache->used == 0) {
			cache->last_byte_to_unpin = (u64)-1;
			cache->cached = BTRFS_CACHE_FINISHED;
			add_new_free_space(cache, found_key.objectid,
					   found_key.objectid +
					   found_key.offset);
			btrfs_free_excluded_extents(cache);
		}

		ret = btrfs_add_block_group_cache(info, cache);
		if (ret) {
			btrfs_remove_free_space_cache(cache);
			btrfs_put_block_group(cache);
			goto error;
		}

		trace_btrfs_add_block_group(info, cache, 0);
		btrfs_update_space_info(info, cache->flags, found_key.offset,
					cache->used,
					cache->bytes_super, &space_info);

		cache->space_info = space_info;

		link_block_group(cache);

		set_avail_alloc_bits(info, cache->flags);
		if (btrfs_chunk_readonly(info, cache->start)) {
			inc_block_group_ro(cache, 1);
		} else if (cache->used == 0) {
			ASSERT(list_empty(&cache->bg_list));
			btrfs_mark_bg_unused(cache);
		}
	}

	list_for_each_entry_rcu(space_info, &info->space_info, list) {
		if (!(btrfs_get_alloc_profile(info, space_info->flags) &
		      (BTRFS_BLOCK_GROUP_RAID10 |
		       BTRFS_BLOCK_GROUP_RAID1_MASK |
		       BTRFS_BLOCK_GROUP_RAID56_MASK |
		       BTRFS_BLOCK_GROUP_DUP)))
			continue;
		/*
		 * Avoid allocating from un-mirrored block group if there are
		 * mirrored block groups.
		 */
		list_for_each_entry(cache,
				&space_info->block_groups[BTRFS_RAID_RAID0],
				list)
			inc_block_group_ro(cache, 1);
		list_for_each_entry(cache,
				&space_info->block_groups[BTRFS_RAID_SINGLE],
				list)
			inc_block_group_ro(cache, 1);
	}

	btrfs_init_global_block_rsv(info);
	ret = check_chunk_block_group_mappings(info);
error:
	btrfs_free_path(path);
	return ret;
}

void btrfs_create_pending_block_groups(struct btrfs_trans_handle *trans)
{
	struct btrfs_fs_info *fs_info = trans->fs_info;
	struct btrfs_block_group_cache *block_group;
	struct btrfs_root *extent_root = fs_info->extent_root;
	struct btrfs_block_group_item item;
	struct btrfs_key key;
	int ret = 0;

	if (!trans->can_flush_pending_bgs)
		return;

	while (!list_empty(&trans->new_bgs)) {
		block_group = list_first_entry(&trans->new_bgs,
					       struct btrfs_block_group_cache,
					       bg_list);
		if (ret)
			goto next;

		spin_lock(&block_group->lock);
		btrfs_set_stack_block_group_used(&item, block_group->used);
		btrfs_set_stack_block_group_chunk_objectid(&item,
				BTRFS_FIRST_CHUNK_TREE_OBJECTID);
		btrfs_set_stack_block_group_flags(&item, block_group->flags);
		key.objectid = block_group->start;
		key.type = BTRFS_BLOCK_GROUP_ITEM_KEY;
		key.offset = block_group->length;
		spin_unlock(&block_group->lock);

		ret = btrfs_insert_item(trans, extent_root, &key, &item,
					sizeof(item));
		if (ret)
			btrfs_abort_transaction(trans, ret);
		ret = btrfs_finish_chunk_alloc(trans, key.objectid, key.offset);
		if (ret)
			btrfs_abort_transaction(trans, ret);
		add_block_group_free_space(trans, block_group);
		/* Already aborted the transaction if it failed. */
next:
		btrfs_delayed_refs_rsv_release(fs_info, 1);
		list_del_init(&block_group->bg_list);
	}
	btrfs_trans_release_chunk_metadata(trans);
}

int btrfs_make_block_group(struct btrfs_trans_handle *trans, u64 bytes_used,
			   u64 type, u64 chunk_offset, u64 size)
{
	struct btrfs_fs_info *fs_info = trans->fs_info;
	struct btrfs_block_group_cache *cache;
	int ret;

	btrfs_set_log_full_commit(trans);

	cache = btrfs_create_block_group_cache(fs_info, chunk_offset, size);
	if (!cache)
		return -ENOMEM;

	cache->used = bytes_used;
	cache->flags = type;
	cache->last_byte_to_unpin = (u64)-1;
	cache->cached = BTRFS_CACHE_FINISHED;
	cache->needs_free_space = 1;
	ret = exclude_super_stripes(cache);
	if (ret) {
		/* We may have excluded something, so call this just in case */
		btrfs_free_excluded_extents(cache);
		btrfs_put_block_group(cache);
		return ret;
	}

	add_new_free_space(cache, chunk_offset, chunk_offset + size);

	btrfs_free_excluded_extents(cache);

#ifdef CONFIG_BTRFS_DEBUG
	if (btrfs_should_fragment_free_space(cache)) {
		u64 new_bytes_used = size - bytes_used;

		bytes_used += new_bytes_used >> 1;
		fragment_free_space(cache);
	}
#endif
	/*
	 * Ensure the corresponding space_info object is created and
	 * assigned to our block group. We want our bg to be added to the rbtree
	 * with its ->space_info set.
	 */
	cache->space_info = btrfs_find_space_info(fs_info, cache->flags);
	ASSERT(cache->space_info);

	ret = btrfs_add_block_group_cache(fs_info, cache);
	if (ret) {
		btrfs_remove_free_space_cache(cache);
		btrfs_put_block_group(cache);
		return ret;
	}

	/*
	 * Now that our block group has its ->space_info set and is inserted in
	 * the rbtree, update the space info's counters.
	 */
	trace_btrfs_add_block_group(fs_info, cache, 1);
	btrfs_update_space_info(fs_info, cache->flags, size, bytes_used,
				cache->bytes_super, &cache->space_info);
	btrfs_update_global_block_rsv(fs_info);

	link_block_group(cache);

	list_add_tail(&cache->bg_list, &trans->new_bgs);
	trans->delayed_ref_updates++;
	btrfs_update_delayed_refs_rsv(trans);

	set_avail_alloc_bits(fs_info, type);
	return 0;
}

static u64 update_block_group_flags(struct btrfs_fs_info *fs_info, u64 flags)
{
	u64 num_devices;
	u64 stripped;

	/*
	 * if restripe for this chunk_type is on pick target profile and
	 * return, otherwise do the usual balance
	 */
	stripped = get_restripe_target(fs_info, flags);
	if (stripped)
		return extended_to_chunk(stripped);

	num_devices = fs_info->fs_devices->rw_devices;

	stripped = BTRFS_BLOCK_GROUP_RAID0 | BTRFS_BLOCK_GROUP_RAID56_MASK |
		BTRFS_BLOCK_GROUP_RAID1_MASK | BTRFS_BLOCK_GROUP_RAID10;

	if (num_devices == 1) {
		stripped |= BTRFS_BLOCK_GROUP_DUP;
		stripped = flags & ~stripped;

		/* turn raid0 into single device chunks */
		if (flags & BTRFS_BLOCK_GROUP_RAID0)
			return stripped;

		/* turn mirroring into duplication */
		if (flags & (BTRFS_BLOCK_GROUP_RAID1_MASK |
			     BTRFS_BLOCK_GROUP_RAID10))
			return stripped | BTRFS_BLOCK_GROUP_DUP;
	} else {
		/* they already had raid on here, just return */
		if (flags & stripped)
			return flags;

		stripped |= BTRFS_BLOCK_GROUP_DUP;
		stripped = flags & ~stripped;

		/* switch duplicated blocks with raid1 */
		if (flags & BTRFS_BLOCK_GROUP_DUP)
			return stripped | BTRFS_BLOCK_GROUP_RAID1;

		/* this is drive concat, leave it alone */
	}

	return flags;
}

int btrfs_inc_block_group_ro(struct btrfs_block_group_cache *cache)

{
	struct btrfs_fs_info *fs_info = cache->fs_info;
	struct btrfs_trans_handle *trans;
	u64 alloc_flags;
	int ret;

again:
	trans = btrfs_join_transaction(fs_info->extent_root);
	if (IS_ERR(trans))
		return PTR_ERR(trans);

	/*
	 * we're not allowed to set block groups readonly after the dirty
	 * block groups cache has started writing.  If it already started,
	 * back off and let this transaction commit
	 */
	mutex_lock(&fs_info->ro_block_group_mutex);
	if (test_bit(BTRFS_TRANS_DIRTY_BG_RUN, &trans->transaction->flags)) {
		u64 transid = trans->transid;

		mutex_unlock(&fs_info->ro_block_group_mutex);
		btrfs_end_transaction(trans);

		ret = btrfs_wait_for_commit(fs_info, transid);
		if (ret)
			return ret;
		goto again;
	}

	/*
	 * if we are changing raid levels, try to allocate a corresponding
	 * block group with the new raid level.
	 */
	alloc_flags = update_block_group_flags(fs_info, cache->flags);
	if (alloc_flags != cache->flags) {
		ret = btrfs_chunk_alloc(trans, alloc_flags, CHUNK_ALLOC_FORCE);
		/*
		 * ENOSPC is allowed here, we may have enough space
		 * already allocated at the new raid level to
		 * carry on
		 */
		if (ret == -ENOSPC)
			ret = 0;
		if (ret < 0)
			goto out;
	}

	ret = inc_block_group_ro(cache, 0);
	if (!ret)
		goto out;
	alloc_flags = btrfs_get_alloc_profile(fs_info, cache->space_info->flags);
	ret = btrfs_chunk_alloc(trans, alloc_flags, CHUNK_ALLOC_FORCE);
	if (ret < 0)
		goto out;
	ret = inc_block_group_ro(cache, 0);
out:
	if (cache->flags & BTRFS_BLOCK_GROUP_SYSTEM) {
		alloc_flags = update_block_group_flags(fs_info, cache->flags);
		mutex_lock(&fs_info->chunk_mutex);
		check_system_chunk(trans, alloc_flags);
		mutex_unlock(&fs_info->chunk_mutex);
	}
	mutex_unlock(&fs_info->ro_block_group_mutex);

	btrfs_end_transaction(trans);
	return ret;
}

void btrfs_dec_block_group_ro(struct btrfs_block_group_cache *cache)
{
	struct btrfs_space_info *sinfo = cache->space_info;
	u64 num_bytes;

	BUG_ON(!cache->ro);

	spin_lock(&sinfo->lock);
	spin_lock(&cache->lock);
	if (!--cache->ro) {
		num_bytes = cache->length - cache->reserved -
			    cache->pinned - cache->bytes_super - cache->used;
		sinfo->bytes_readonly -= num_bytes;
		list_del_init(&cache->ro_list);
	}
	spin_unlock(&cache->lock);
	spin_unlock(&sinfo->lock);
}

static int write_one_cache_group(struct btrfs_trans_handle *trans,
				 struct btrfs_path *path,
				 struct btrfs_block_group_cache *cache)
{
	struct btrfs_fs_info *fs_info = trans->fs_info;
	int ret;
	struct btrfs_root *extent_root = fs_info->extent_root;
	unsigned long bi;
	struct extent_buffer *leaf;
	struct btrfs_block_group_item bgi;
	struct btrfs_key key;

	key.objectid = cache->start;
	key.type = BTRFS_BLOCK_GROUP_ITEM_KEY;
	key.offset = cache->length;

	ret = btrfs_search_slot(trans, extent_root, &key, path, 0, 1);
	if (ret) {
		if (ret > 0)
			ret = -ENOENT;
		goto fail;
	}

	leaf = path->nodes[0];
	bi = btrfs_item_ptr_offset(leaf, path->slots[0]);
	btrfs_set_stack_block_group_used(&bgi, cache->used);
	btrfs_set_stack_block_group_chunk_objectid(&bgi,
			BTRFS_FIRST_CHUNK_TREE_OBJECTID);
	btrfs_set_stack_block_group_flags(&bgi, cache->flags);
	write_extent_buffer(leaf, &bgi, bi, sizeof(bgi));
	btrfs_mark_buffer_dirty(leaf);
fail:
	btrfs_release_path(path);
	return ret;

}

static int cache_save_setup(struct btrfs_block_group_cache *block_group,
			    struct btrfs_trans_handle *trans,
			    struct btrfs_path *path)
{
	struct btrfs_fs_info *fs_info = block_group->fs_info;
	struct btrfs_root *root = fs_info->tree_root;
	struct inode *inode = NULL;
	struct extent_changeset *data_reserved = NULL;
	u64 alloc_hint = 0;
	int dcs = BTRFS_DC_ERROR;
	u64 num_pages = 0;
	int retries = 0;
	int ret = 0;

	/*
	 * If this block group is smaller than 100 megs don't bother caching the
	 * block group.
	 */
	if (block_group->length < (100 * SZ_1M)) {
		spin_lock(&block_group->lock);
		block_group->disk_cache_state = BTRFS_DC_WRITTEN;
		spin_unlock(&block_group->lock);
		return 0;
	}

	if (trans->aborted)
		return 0;
again:
	inode = lookup_free_space_inode(block_group, path);
	if (IS_ERR(inode) && PTR_ERR(inode) != -ENOENT) {
		ret = PTR_ERR(inode);
		btrfs_release_path(path);
		goto out;
	}

	if (IS_ERR(inode)) {
		BUG_ON(retries);
		retries++;

		if (block_group->ro)
			goto out_free;

		ret = create_free_space_inode(trans, block_group, path);
		if (ret)
			goto out_free;
		goto again;
	}

	/*
	 * We want to set the generation to 0, that way if anything goes wrong
	 * from here on out we know not to trust this cache when we load up next
	 * time.
	 */
	BTRFS_I(inode)->generation = 0;
	ret = btrfs_update_inode(trans, root, inode);
	if (ret) {
		/*
		 * So theoretically we could recover from this, simply set the
		 * super cache generation to 0 so we know to invalidate the
		 * cache, but then we'd have to keep track of the block groups
		 * that fail this way so we know we _have_ to reset this cache
		 * before the next commit or risk reading stale cache.  So to
		 * limit our exposure to horrible edge cases lets just abort the
		 * transaction, this only happens in really bad situations
		 * anyway.
		 */
		btrfs_abort_transaction(trans, ret);
		goto out_put;
	}
	WARN_ON(ret);

	/* We've already setup this transaction, go ahead and exit */
	if (block_group->cache_generation == trans->transid &&
	    i_size_read(inode)) {
		dcs = BTRFS_DC_SETUP;
		goto out_put;
	}

	if (i_size_read(inode) > 0) {
		ret = btrfs_check_trunc_cache_free_space(fs_info,
					&fs_info->global_block_rsv);
		if (ret)
			goto out_put;

		ret = btrfs_truncate_free_space_cache(trans, NULL, inode);
		if (ret)
			goto out_put;
	}

	spin_lock(&block_group->lock);
	if (block_group->cached != BTRFS_CACHE_FINISHED ||
	    !btrfs_test_opt(fs_info, SPACE_CACHE)) {
		/*
		 * don't bother trying to write stuff out _if_
		 * a) we're not cached,
		 * b) we're with nospace_cache mount option,
		 * c) we're with v2 space_cache (FREE_SPACE_TREE).
		 */
		dcs = BTRFS_DC_WRITTEN;
		spin_unlock(&block_group->lock);
		goto out_put;
	}
	spin_unlock(&block_group->lock);

	/*
	 * We hit an ENOSPC when setting up the cache in this transaction, just
	 * skip doing the setup, we've already cleared the cache so we're safe.
	 */
	if (test_bit(BTRFS_TRANS_CACHE_ENOSPC, &trans->transaction->flags)) {
		ret = -ENOSPC;
		goto out_put;
	}

	/*
	 * Try to preallocate enough space based on how big the block group is.
	 * Keep in mind this has to include any pinned space which could end up
	 * taking up quite a bit since it's not folded into the other space
	 * cache.
	 */
	num_pages = div_u64(block_group->length, SZ_256M);
	if (!num_pages)
		num_pages = 1;

	num_pages *= 16;
	num_pages *= PAGE_SIZE;

	ret = btrfs_check_data_free_space(inode, &data_reserved, 0, num_pages);
	if (ret)
		goto out_put;

	ret = btrfs_prealloc_file_range_trans(inode, trans, 0, 0, num_pages,
					      num_pages, num_pages,
					      &alloc_hint);
	/*
	 * Our cache requires contiguous chunks so that we don't modify a bunch
	 * of metadata or split extents when writing the cache out, which means
	 * we can enospc if we are heavily fragmented in addition to just normal
	 * out of space conditions.  So if we hit this just skip setting up any
	 * other block groups for this transaction, maybe we'll unpin enough
	 * space the next time around.
	 */
	if (!ret)
		dcs = BTRFS_DC_SETUP;
	else if (ret == -ENOSPC)
		set_bit(BTRFS_TRANS_CACHE_ENOSPC, &trans->transaction->flags);

out_put:
	iput(inode);
out_free:
	btrfs_release_path(path);
out:
	spin_lock(&block_group->lock);
	if (!ret && dcs == BTRFS_DC_SETUP)
		block_group->cache_generation = trans->transid;
	block_group->disk_cache_state = dcs;
	spin_unlock(&block_group->lock);

	extent_changeset_free(data_reserved);
	return ret;
}

int btrfs_setup_space_cache(struct btrfs_trans_handle *trans)
{
	struct btrfs_fs_info *fs_info = trans->fs_info;
	struct btrfs_block_group_cache *cache, *tmp;
	struct btrfs_transaction *cur_trans = trans->transaction;
	struct btrfs_path *path;

	if (list_empty(&cur_trans->dirty_bgs) ||
	    !btrfs_test_opt(fs_info, SPACE_CACHE))
		return 0;

	path = btrfs_alloc_path();
	if (!path)
		return -ENOMEM;

	/* Could add new block groups, use _safe just in case */
	list_for_each_entry_safe(cache, tmp, &cur_trans->dirty_bgs,
				 dirty_list) {
		if (cache->disk_cache_state == BTRFS_DC_CLEAR)
			cache_save_setup(cache, trans, path);
	}

	btrfs_free_path(path);
	return 0;
}

/*
 * Transaction commit does final block group cache writeback during a critical
 * section where nothing is allowed to change the FS.  This is required in
 * order for the cache to actually match the block group, but can introduce a
 * lot of latency into the commit.
 *
 * So, btrfs_start_dirty_block_groups is here to kick off block group cache IO.
 * There's a chance we'll have to redo some of it if the block group changes
 * again during the commit, but it greatly reduces the commit latency by
 * getting rid of the easy block groups while we're still allowing others to
 * join the commit.
 */
int btrfs_start_dirty_block_groups(struct btrfs_trans_handle *trans)
{
	struct btrfs_fs_info *fs_info = trans->fs_info;
	struct btrfs_block_group_cache *cache;
	struct btrfs_transaction *cur_trans = trans->transaction;
	int ret = 0;
	int should_put;
	struct btrfs_path *path = NULL;
	LIST_HEAD(dirty);
	struct list_head *io = &cur_trans->io_bgs;
	int num_started = 0;
	int loops = 0;

	spin_lock(&cur_trans->dirty_bgs_lock);
	if (list_empty(&cur_trans->dirty_bgs)) {
		spin_unlock(&cur_trans->dirty_bgs_lock);
		return 0;
	}
	list_splice_init(&cur_trans->dirty_bgs, &dirty);
	spin_unlock(&cur_trans->dirty_bgs_lock);

again:
	/* Make sure all the block groups on our dirty list actually exist */
	btrfs_create_pending_block_groups(trans);

	if (!path) {
		path = btrfs_alloc_path();
		if (!path)
			return -ENOMEM;
	}

	/*
	 * cache_write_mutex is here only to save us from balance or automatic
	 * removal of empty block groups deleting this block group while we are
	 * writing out the cache
	 */
	mutex_lock(&trans->transaction->cache_write_mutex);
	while (!list_empty(&dirty)) {
		bool drop_reserve = true;

		cache = list_first_entry(&dirty,
					 struct btrfs_block_group_cache,
					 dirty_list);
		/*
		 * This can happen if something re-dirties a block group that
		 * is already under IO.  Just wait for it to finish and then do
		 * it all again
		 */
		if (!list_empty(&cache->io_list)) {
			list_del_init(&cache->io_list);
			btrfs_wait_cache_io(trans, cache, path);
			btrfs_put_block_group(cache);
		}


		/*
		 * btrfs_wait_cache_io uses the cache->dirty_list to decide if
		 * it should update the cache_state.  Don't delete until after
		 * we wait.
		 *
		 * Since we're not running in the commit critical section
		 * we need the dirty_bgs_lock to protect from update_block_group
		 */
		spin_lock(&cur_trans->dirty_bgs_lock);
		list_del_init(&cache->dirty_list);
		spin_unlock(&cur_trans->dirty_bgs_lock);

		should_put = 1;

		cache_save_setup(cache, trans, path);

		if (cache->disk_cache_state == BTRFS_DC_SETUP) {
			cache->io_ctl.inode = NULL;
			ret = btrfs_write_out_cache(trans, cache, path);
			if (ret == 0 && cache->io_ctl.inode) {
				num_started++;
				should_put = 0;

				/*
				 * The cache_write_mutex is protecting the
				 * io_list, also refer to the definition of
				 * btrfs_transaction::io_bgs for more details
				 */
				list_add_tail(&cache->io_list, io);
			} else {
				/*
				 * If we failed to write the cache, the
				 * generation will be bad and life goes on
				 */
				ret = 0;
			}
		}
		if (!ret) {
			ret = write_one_cache_group(trans, path, cache);
			/*
			 * Our block group might still be attached to the list
			 * of new block groups in the transaction handle of some
			 * other task (struct btrfs_trans_handle->new_bgs). This
			 * means its block group item isn't yet in the extent
			 * tree. If this happens ignore the error, as we will
			 * try again later in the critical section of the
			 * transaction commit.
			 */
			if (ret == -ENOENT) {
				ret = 0;
				spin_lock(&cur_trans->dirty_bgs_lock);
				if (list_empty(&cache->dirty_list)) {
					list_add_tail(&cache->dirty_list,
						      &cur_trans->dirty_bgs);
					btrfs_get_block_group(cache);
					drop_reserve = false;
				}
				spin_unlock(&cur_trans->dirty_bgs_lock);
			} else if (ret) {
				btrfs_abort_transaction(trans, ret);
			}
		}

		/* If it's not on the io list, we need to put the block group */
		if (should_put)
			btrfs_put_block_group(cache);
		if (drop_reserve)
			btrfs_delayed_refs_rsv_release(fs_info, 1);

		if (ret)
			break;

		/*
		 * Avoid blocking other tasks for too long. It might even save
		 * us from writing caches for block groups that are going to be
		 * removed.
		 */
		mutex_unlock(&trans->transaction->cache_write_mutex);
		mutex_lock(&trans->transaction->cache_write_mutex);
	}
	mutex_unlock(&trans->transaction->cache_write_mutex);

	/*
	 * Go through delayed refs for all the stuff we've just kicked off
	 * and then loop back (just once)
	 */
	ret = btrfs_run_delayed_refs(trans, 0);
	if (!ret && loops == 0) {
		loops++;
		spin_lock(&cur_trans->dirty_bgs_lock);
		list_splice_init(&cur_trans->dirty_bgs, &dirty);
		/*
		 * dirty_bgs_lock protects us from concurrent block group
		 * deletes too (not just cache_write_mutex).
		 */
		if (!list_empty(&dirty)) {
			spin_unlock(&cur_trans->dirty_bgs_lock);
			goto again;
		}
		spin_unlock(&cur_trans->dirty_bgs_lock);
	} else if (ret < 0) {
		btrfs_cleanup_dirty_bgs(cur_trans, fs_info);
	}

	btrfs_free_path(path);
	return ret;
}

int btrfs_write_dirty_block_groups(struct btrfs_trans_handle *trans)
{
	struct btrfs_fs_info *fs_info = trans->fs_info;
	struct btrfs_block_group_cache *cache;
	struct btrfs_transaction *cur_trans = trans->transaction;
	int ret = 0;
	int should_put;
	struct btrfs_path *path;
	struct list_head *io = &cur_trans->io_bgs;
	int num_started = 0;

	path = btrfs_alloc_path();
	if (!path)
		return -ENOMEM;

	/*
	 * Even though we are in the critical section of the transaction commit,
	 * we can still have concurrent tasks adding elements to this
	 * transaction's list of dirty block groups. These tasks correspond to
	 * endio free space workers started when writeback finishes for a
	 * space cache, which run inode.c:btrfs_finish_ordered_io(), and can
	 * allocate new block groups as a result of COWing nodes of the root
	 * tree when updating the free space inode. The writeback for the space
	 * caches is triggered by an earlier call to
	 * btrfs_start_dirty_block_groups() and iterations of the following
	 * loop.
	 * Also we want to do the cache_save_setup first and then run the
	 * delayed refs to make sure we have the best chance at doing this all
	 * in one shot.
	 */
	spin_lock(&cur_trans->dirty_bgs_lock);
	while (!list_empty(&cur_trans->dirty_bgs)) {
		cache = list_first_entry(&cur_trans->dirty_bgs,
					 struct btrfs_block_group_cache,
					 dirty_list);

		/*
		 * This can happen if cache_save_setup re-dirties a block group
		 * that is already under IO.  Just wait for it to finish and
		 * then do it all again
		 */
		if (!list_empty(&cache->io_list)) {
			spin_unlock(&cur_trans->dirty_bgs_lock);
			list_del_init(&cache->io_list);
			btrfs_wait_cache_io(trans, cache, path);
			btrfs_put_block_group(cache);
			spin_lock(&cur_trans->dirty_bgs_lock);
		}

		/*
		 * Don't remove from the dirty list until after we've waited on
		 * any pending IO
		 */
		list_del_init(&cache->dirty_list);
		spin_unlock(&cur_trans->dirty_bgs_lock);
		should_put = 1;

		cache_save_setup(cache, trans, path);

		if (!ret)
			ret = btrfs_run_delayed_refs(trans,
						     (unsigned long) -1);

		if (!ret && cache->disk_cache_state == BTRFS_DC_SETUP) {
			cache->io_ctl.inode = NULL;
			ret = btrfs_write_out_cache(trans, cache, path);
			if (ret == 0 && cache->io_ctl.inode) {
				num_started++;
				should_put = 0;
				list_add_tail(&cache->io_list, io);
			} else {
				/*
				 * If we failed to write the cache, the
				 * generation will be bad and life goes on
				 */
				ret = 0;
			}
		}
		if (!ret) {
			ret = write_one_cache_group(trans, path, cache);
			/*
			 * One of the free space endio workers might have
			 * created a new block group while updating a free space
			 * cache's inode (at inode.c:btrfs_finish_ordered_io())
			 * and hasn't released its transaction handle yet, in
			 * which case the new block group is still attached to
			 * its transaction handle and its creation has not
			 * finished yet (no block group item in the extent tree
			 * yet, etc). If this is the case, wait for all free
			 * space endio workers to finish and retry. This is a
			 * a very rare case so no need for a more efficient and
			 * complex approach.
			 */
			if (ret == -ENOENT) {
				wait_event(cur_trans->writer_wait,
				   atomic_read(&cur_trans->num_writers) == 1);
				ret = write_one_cache_group(trans, path, cache);
			}
			if (ret)
				btrfs_abort_transaction(trans, ret);
		}

		/* If its not on the io list, we need to put the block group */
		if (should_put)
			btrfs_put_block_group(cache);
		btrfs_delayed_refs_rsv_release(fs_info, 1);
		spin_lock(&cur_trans->dirty_bgs_lock);
	}
	spin_unlock(&cur_trans->dirty_bgs_lock);

	/*
	 * Refer to the definition of io_bgs member for details why it's safe
	 * to use it without any locking
	 */
	while (!list_empty(io)) {
		cache = list_first_entry(io, struct btrfs_block_group_cache,
					 io_list);
		list_del_init(&cache->io_list);
		btrfs_wait_cache_io(trans, cache, path);
		btrfs_put_block_group(cache);
	}

	btrfs_free_path(path);
	return ret;
}

int btrfs_update_block_group(struct btrfs_trans_handle *trans,
			     u64 bytenr, u64 num_bytes, int alloc)
{
	struct btrfs_fs_info *info = trans->fs_info;
	struct btrfs_block_group_cache *cache = NULL;
	u64 total = num_bytes;
	u64 old_val;
	u64 byte_in_group;
	int factor;
	int ret = 0;

	/* Block accounting for super block */
	spin_lock(&info->delalloc_root_lock);
	old_val = btrfs_super_bytes_used(info->super_copy);
	if (alloc)
		old_val += num_bytes;
	else
		old_val -= num_bytes;
	btrfs_set_super_bytes_used(info->super_copy, old_val);
	spin_unlock(&info->delalloc_root_lock);

	while (total) {
		cache = btrfs_lookup_block_group(info, bytenr);
		if (!cache) {
			ret = -ENOENT;
			break;
		}
		factor = btrfs_bg_type_to_factor(cache->flags);

		/*
		 * If this block group has free space cache written out, we
		 * need to make sure to load it if we are removing space.  This
		 * is because we need the unpinning stage to actually add the
		 * space back to the block group, otherwise we will leak space.
		 */
		if (!alloc && !btrfs_block_group_cache_done(cache))
			btrfs_cache_block_group(cache, 1);

		byte_in_group = bytenr - cache->start;
		WARN_ON(byte_in_group > cache->length);

		spin_lock(&cache->space_info->lock);
		spin_lock(&cache->lock);

		if (btrfs_test_opt(info, SPACE_CACHE) &&
		    cache->disk_cache_state < BTRFS_DC_CLEAR)
			cache->disk_cache_state = BTRFS_DC_CLEAR;

		old_val = cache->used;
		num_bytes = min(total, cache->length - byte_in_group);
		if (alloc) {
			old_val += num_bytes;
			cache->used = old_val;
			cache->reserved -= num_bytes;
			cache->space_info->bytes_reserved -= num_bytes;
			cache->space_info->bytes_used += num_bytes;
			cache->space_info->disk_used += num_bytes * factor;
			spin_unlock(&cache->lock);
			spin_unlock(&cache->space_info->lock);
		} else {
			old_val -= num_bytes;
			cache->used = old_val;
			cache->pinned += num_bytes;
			btrfs_space_info_update_bytes_pinned(info,
					cache->space_info, num_bytes);
			cache->space_info->bytes_used -= num_bytes;
			cache->space_info->disk_used -= num_bytes * factor;
			spin_unlock(&cache->lock);
			spin_unlock(&cache->space_info->lock);

			percpu_counter_add_batch(
					&cache->space_info->total_bytes_pinned,
					num_bytes,
					BTRFS_TOTAL_BYTES_PINNED_BATCH);
			set_extent_dirty(info->pinned_extents,
					 bytenr, bytenr + num_bytes - 1,
					 GFP_NOFS | __GFP_NOFAIL);
		}

		spin_lock(&trans->transaction->dirty_bgs_lock);
		if (list_empty(&cache->dirty_list)) {
			list_add_tail(&cache->dirty_list,
				      &trans->transaction->dirty_bgs);
			trans->delayed_ref_updates++;
			btrfs_get_block_group(cache);
		}
		spin_unlock(&trans->transaction->dirty_bgs_lock);

		/*
		 * No longer have used bytes in this block group, queue it for
		 * deletion. We do this after adding the block group to the
		 * dirty list to avoid races between cleaner kthread and space
		 * cache writeout.
		 */
		if (!alloc && old_val == 0)
			btrfs_mark_bg_unused(cache);

		btrfs_put_block_group(cache);
		total -= num_bytes;
		bytenr += num_bytes;
	}

	/* Modified block groups are accounted for in the delayed_refs_rsv. */
	btrfs_update_delayed_refs_rsv(trans);
	return ret;
}

/**
 * btrfs_add_reserved_bytes - update the block_group and space info counters
 * @cache:	The cache we are manipulating
 * @ram_bytes:  The number of bytes of file content, and will be same to
 *              @num_bytes except for the compress path.
 * @num_bytes:	The number of bytes in question
 * @delalloc:   The blocks are allocated for the delalloc write
 *
 * This is called by the allocator when it reserves space. If this is a
 * reservation and the block group has become read only we cannot make the
 * reservation and return -EAGAIN, otherwise this function always succeeds.
 */
int btrfs_add_reserved_bytes(struct btrfs_block_group_cache *cache,
			     u64 ram_bytes, u64 num_bytes, int delalloc)
{
	struct btrfs_space_info *space_info = cache->space_info;
	int ret = 0;

	spin_lock(&space_info->lock);
	spin_lock(&cache->lock);
	if (cache->ro) {
		ret = -EAGAIN;
	} else {
		cache->reserved += num_bytes;
		space_info->bytes_reserved += num_bytes;
		trace_btrfs_space_reservation(cache->fs_info, "space_info",
					      space_info->flags, num_bytes, 1);
		btrfs_space_info_update_bytes_may_use(cache->fs_info,
						      space_info, -ram_bytes);
		if (delalloc)
			cache->delalloc_bytes += num_bytes;
	}
	spin_unlock(&cache->lock);
	spin_unlock(&space_info->lock);
	return ret;
}

/**
 * btrfs_free_reserved_bytes - update the block_group and space info counters
 * @cache:      The cache we are manipulating
 * @num_bytes:  The number of bytes in question
 * @delalloc:   The blocks are allocated for the delalloc write
 *
 * This is called by somebody who is freeing space that was never actually used
 * on disk.  For example if you reserve some space for a new leaf in transaction
 * A and before transaction A commits you free that leaf, you call this with
 * reserve set to 0 in order to clear the reservation.
 */
void btrfs_free_reserved_bytes(struct btrfs_block_group_cache *cache,
			       u64 num_bytes, int delalloc)
{
	struct btrfs_space_info *space_info = cache->space_info;

	spin_lock(&space_info->lock);
	spin_lock(&cache->lock);
	if (cache->ro)
		space_info->bytes_readonly += num_bytes;
	cache->reserved -= num_bytes;
	space_info->bytes_reserved -= num_bytes;
	space_info->max_extent_size = 0;

	if (delalloc)
		cache->delalloc_bytes -= num_bytes;
	spin_unlock(&cache->lock);
	spin_unlock(&space_info->lock);
}

static void force_metadata_allocation(struct btrfs_fs_info *info)
{
	struct list_head *head = &info->space_info;
	struct btrfs_space_info *found;

	rcu_read_lock();
	list_for_each_entry_rcu(found, head, list) {
		if (found->flags & BTRFS_BLOCK_GROUP_METADATA)
			found->force_alloc = CHUNK_ALLOC_FORCE;
	}
	rcu_read_unlock();
}

static int should_alloc_chunk(struct btrfs_fs_info *fs_info,
			      struct btrfs_space_info *sinfo, int force)
{
	u64 bytes_used = btrfs_space_info_used(sinfo, false);
	u64 thresh;

	if (force == CHUNK_ALLOC_FORCE)
		return 1;

	/*
	 * in limited mode, we want to have some free space up to
	 * about 1% of the FS size.
	 */
	if (force == CHUNK_ALLOC_LIMITED) {
		thresh = btrfs_super_total_bytes(fs_info->super_copy);
		thresh = max_t(u64, SZ_64M, div_factor_fine(thresh, 1));

		if (sinfo->total_bytes - bytes_used < thresh)
			return 1;
	}

	if (bytes_used + SZ_2M < div_factor(sinfo->total_bytes, 8))
		return 0;
	return 1;
}

int btrfs_force_chunk_alloc(struct btrfs_trans_handle *trans, u64 type)
{
	u64 alloc_flags = btrfs_get_alloc_profile(trans->fs_info, type);

	return btrfs_chunk_alloc(trans, alloc_flags, CHUNK_ALLOC_FORCE);
}

/*
 * If force is CHUNK_ALLOC_FORCE:
 *    - return 1 if it successfully allocates a chunk,
 *    - return errors including -ENOSPC otherwise.
 * If force is NOT CHUNK_ALLOC_FORCE:
 *    - return 0 if it doesn't need to allocate a new chunk,
 *    - return 1 if it successfully allocates a chunk,
 *    - return errors including -ENOSPC otherwise.
 */
int btrfs_chunk_alloc(struct btrfs_trans_handle *trans, u64 flags,
		      enum btrfs_chunk_alloc_enum force)
{
	struct btrfs_fs_info *fs_info = trans->fs_info;
	struct btrfs_space_info *space_info;
	bool wait_for_alloc = false;
	bool should_alloc = false;
	int ret = 0;

	/* Don't re-enter if we're already allocating a chunk */
	if (trans->allocating_chunk)
		return -ENOSPC;

	space_info = btrfs_find_space_info(fs_info, flags);
	ASSERT(space_info);

	do {
		spin_lock(&space_info->lock);
		if (force < space_info->force_alloc)
			force = space_info->force_alloc;
		should_alloc = should_alloc_chunk(fs_info, space_info, force);
		if (space_info->full) {
			/* No more free physical space */
			if (should_alloc)
				ret = -ENOSPC;
			else
				ret = 0;
			spin_unlock(&space_info->lock);
			return ret;
		} else if (!should_alloc) {
			spin_unlock(&space_info->lock);
			return 0;
		} else if (space_info->chunk_alloc) {
			/*
			 * Someone is already allocating, so we need to block
			 * until this someone is finished and then loop to
			 * recheck if we should continue with our allocation
			 * attempt.
			 */
			wait_for_alloc = true;
			spin_unlock(&space_info->lock);
			mutex_lock(&fs_info->chunk_mutex);
			mutex_unlock(&fs_info->chunk_mutex);
		} else {
			/* Proceed with allocation */
			space_info->chunk_alloc = 1;
			wait_for_alloc = false;
			spin_unlock(&space_info->lock);
		}

		cond_resched();
	} while (wait_for_alloc);

	mutex_lock(&fs_info->chunk_mutex);
	trans->allocating_chunk = true;

	/*
	 * If we have mixed data/metadata chunks we want to make sure we keep
	 * allocating mixed chunks instead of individual chunks.
	 */
	if (btrfs_mixed_space_info(space_info))
		flags |= (BTRFS_BLOCK_GROUP_DATA | BTRFS_BLOCK_GROUP_METADATA);

	/*
	 * if we're doing a data chunk, go ahead and make sure that
	 * we keep a reasonable number of metadata chunks allocated in the
	 * FS as well.
	 */
	if (flags & BTRFS_BLOCK_GROUP_DATA && fs_info->metadata_ratio) {
		fs_info->data_chunk_allocations++;
		if (!(fs_info->data_chunk_allocations %
		      fs_info->metadata_ratio))
			force_metadata_allocation(fs_info);
	}

	/*
	 * Check if we have enough space in SYSTEM chunk because we may need
	 * to update devices.
	 */
	check_system_chunk(trans, flags);

	ret = btrfs_alloc_chunk(trans, flags);
	trans->allocating_chunk = false;

	spin_lock(&space_info->lock);
	if (ret < 0) {
		if (ret == -ENOSPC)
			space_info->full = 1;
		else
			goto out;
	} else {
		ret = 1;
		space_info->max_extent_size = 0;
	}

	space_info->force_alloc = CHUNK_ALLOC_NO_FORCE;
out:
	space_info->chunk_alloc = 0;
	spin_unlock(&space_info->lock);
	mutex_unlock(&fs_info->chunk_mutex);
	/*
	 * When we allocate a new chunk we reserve space in the chunk block
	 * reserve to make sure we can COW nodes/leafs in the chunk tree or
	 * add new nodes/leafs to it if we end up needing to do it when
	 * inserting the chunk item and updating device items as part of the
	 * second phase of chunk allocation, performed by
	 * btrfs_finish_chunk_alloc(). So make sure we don't accumulate a
	 * large number of new block groups to create in our transaction
	 * handle's new_bgs list to avoid exhausting the chunk block reserve
	 * in extreme cases - like having a single transaction create many new
	 * block groups when starting to write out the free space caches of all
	 * the block groups that were made dirty during the lifetime of the
	 * transaction.
	 */
	if (trans->chunk_bytes_reserved >= (u64)SZ_2M)
		btrfs_create_pending_block_groups(trans);

	return ret;
}

static u64 get_profile_num_devs(struct btrfs_fs_info *fs_info, u64 type)
{
	u64 num_dev;

	num_dev = btrfs_raid_array[btrfs_bg_flags_to_raid_index(type)].devs_max;
	if (!num_dev)
		num_dev = fs_info->fs_devices->rw_devices;

	return num_dev;
}

/*
 * Reserve space in the system space for allocating or removing a chunk
 */
void check_system_chunk(struct btrfs_trans_handle *trans, u64 type)
{
	struct btrfs_fs_info *fs_info = trans->fs_info;
	struct btrfs_space_info *info;
	u64 left;
	u64 thresh;
	int ret = 0;
	u64 num_devs;

	/*
	 * Needed because we can end up allocating a system chunk and for an
	 * atomic and race free space reservation in the chunk block reserve.
	 */
	lockdep_assert_held(&fs_info->chunk_mutex);

	info = btrfs_find_space_info(fs_info, BTRFS_BLOCK_GROUP_SYSTEM);
	spin_lock(&info->lock);
	left = info->total_bytes - btrfs_space_info_used(info, true);
	spin_unlock(&info->lock);

	num_devs = get_profile_num_devs(fs_info, type);

	/* num_devs device items to update and 1 chunk item to add or remove */
	thresh = btrfs_calc_metadata_size(fs_info, num_devs) +
		btrfs_calc_insert_metadata_size(fs_info, 1);

	if (left < thresh && btrfs_test_opt(fs_info, ENOSPC_DEBUG)) {
		btrfs_info(fs_info, "left=%llu, need=%llu, flags=%llu",
			   left, thresh, type);
		btrfs_dump_space_info(fs_info, info, 0, 0);
	}

	if (left < thresh) {
		u64 flags = btrfs_system_alloc_profile(fs_info);

		/*
		 * Ignore failure to create system chunk. We might end up not
		 * needing it, as we might not need to COW all nodes/leafs from
		 * the paths we visit in the chunk tree (they were already COWed
		 * or created in the current transaction for example).
		 */
		ret = btrfs_alloc_chunk(trans, flags);
	}

	if (!ret) {
		ret = btrfs_block_rsv_add(fs_info->chunk_root,
					  &fs_info->chunk_block_rsv,
					  thresh, BTRFS_RESERVE_NO_FLUSH);
		if (!ret)
			trans->chunk_bytes_reserved += thresh;
	}
}

void btrfs_put_block_group_cache(struct btrfs_fs_info *info)
{
	struct btrfs_block_group_cache *block_group;
	u64 last = 0;

	while (1) {
		struct inode *inode;

		block_group = btrfs_lookup_first_block_group(info, last);
		while (block_group) {
			btrfs_wait_block_group_cache_done(block_group);
			spin_lock(&block_group->lock);
			if (block_group->iref)
				break;
			spin_unlock(&block_group->lock);
			block_group = btrfs_next_block_group(block_group);
		}
		if (!block_group) {
			if (last == 0)
				break;
			last = 0;
			continue;
		}

		inode = block_group->inode;
		block_group->iref = 0;
		block_group->inode = NULL;
		spin_unlock(&block_group->lock);
		ASSERT(block_group->io_ctl.inode == NULL);
		iput(inode);
		last = block_group->start + block_group->length;
		btrfs_put_block_group(block_group);
	}
}

/*
 * Must be called only after stopping all workers, since we could have block
 * group caching kthreads running, and therefore they could race with us if we
 * freed the block groups before stopping them.
 */
int btrfs_free_block_groups(struct btrfs_fs_info *info)
{
	struct btrfs_block_group_cache *block_group;
	struct btrfs_space_info *space_info;
	struct btrfs_caching_control *caching_ctl;
	struct rb_node *n;

	down_write(&info->commit_root_sem);
	while (!list_empty(&info->caching_block_groups)) {
		caching_ctl = list_entry(info->caching_block_groups.next,
					 struct btrfs_caching_control, list);
		list_del(&caching_ctl->list);
		btrfs_put_caching_control(caching_ctl);
	}
	up_write(&info->commit_root_sem);

	spin_lock(&info->unused_bgs_lock);
	while (!list_empty(&info->unused_bgs)) {
		block_group = list_first_entry(&info->unused_bgs,
					       struct btrfs_block_group_cache,
					       bg_list);
		list_del_init(&block_group->bg_list);
		btrfs_put_block_group(block_group);
	}
	spin_unlock(&info->unused_bgs_lock);

	spin_lock(&info->block_group_cache_lock);
	while ((n = rb_last(&info->block_group_cache_tree)) != NULL) {
		block_group = rb_entry(n, struct btrfs_block_group_cache,
				       cache_node);
		rb_erase(&block_group->cache_node,
			 &info->block_group_cache_tree);
		RB_CLEAR_NODE(&block_group->cache_node);
		spin_unlock(&info->block_group_cache_lock);

		down_write(&block_group->space_info->groups_sem);
		list_del(&block_group->list);
		up_write(&block_group->space_info->groups_sem);

		/*
		 * We haven't cached this block group, which means we could
		 * possibly have excluded extents on this block group.
		 */
		if (block_group->cached == BTRFS_CACHE_NO ||
		    block_group->cached == BTRFS_CACHE_ERROR)
			btrfs_free_excluded_extents(block_group);

		btrfs_remove_free_space_cache(block_group);
		ASSERT(block_group->cached != BTRFS_CACHE_STARTED);
		ASSERT(list_empty(&block_group->dirty_list));
		ASSERT(list_empty(&block_group->io_list));
		ASSERT(list_empty(&block_group->bg_list));
		ASSERT(atomic_read(&block_group->count) == 1);
		btrfs_put_block_group(block_group);

		spin_lock(&info->block_group_cache_lock);
	}
	spin_unlock(&info->block_group_cache_lock);

	/*
	 * Now that all the block groups are freed, go through and free all the
	 * space_info structs.  This is only called during the final stages of
	 * unmount, and so we know nobody is using them.  We call
	 * synchronize_rcu() once before we start, just to be on the safe side.
	 */
	synchronize_rcu();

	btrfs_release_global_block_rsv(info);

	while (!list_empty(&info->space_info)) {
		space_info = list_entry(info->space_info.next,
					struct btrfs_space_info,
					list);

		/*
		 * Do not hide this behind enospc_debug, this is actually
		 * important and indicates a real bug if this happens.
		 */
		if (WARN_ON(space_info->bytes_pinned > 0 ||
			    space_info->bytes_reserved > 0 ||
			    space_info->bytes_may_use > 0))
			btrfs_dump_space_info(info, space_info, 0, 0);
		list_del(&space_info->list);
		btrfs_sysfs_remove_space_info(space_info);
	}
	return 0;
}<|MERGE_RESOLUTION|>--- conflicted
+++ resolved
@@ -1754,11 +1754,7 @@
 		    (cache->flags & BTRFS_BLOCK_GROUP_DATA))) {
 			btrfs_err(info,
 "bg %llu is a mixed block group but filesystem hasn't enabled mixed block groups",
-<<<<<<< HEAD
-				  cache->key.objectid);
-=======
 				  cache->start);
->>>>>>> 03ebed9f
 			btrfs_put_block_group(cache);
 			ret = -EINVAL;
 			goto error;
